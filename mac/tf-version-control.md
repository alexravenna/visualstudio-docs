--- conflicted
+++ resolved
@@ -14,11 +14,7 @@
 > [!NOTE]
 > **Note**: Team Foundation Version Control support is currently in preview and some functionality is not yet fully working. We'd love feedback from you on any issues at [Developer Community](https://developercommunity.visualstudio.com/spaces/41/index.html). More changes are still to come!
 
-<<<<<<< HEAD
-Azure DevOps provides two models of version control: Git, which is distributed version control, and Team Foundation Version Control (TFVC), which is centralized version control. This article provides an overview and a starting point for using TFVC with Visual Studio for Mac.
-=======
 Azure Repos provides two models of version control: Git, which is distributed version control, and Team Foundation Version Control (TFVC), which is centralized version control. This article provides an overview and a starting point for using TFVC with Visual Studio for Mac.
->>>>>>> 97e34081
 
 ## Requirements
 
@@ -48,15 +44,6 @@
 
 Once the extension is installed, select the **Version Control > TFS/VSTS > Open from Remote Repository** menu item. 
 
-<<<<<<< HEAD
-Choose either Azure DevOps Services or Team Foundation Server to get started and press **Continue**:
-
-  ![Connect with a Server](media/tfvc-choose-server-type.png)
-
-### Azure DevOps Services Authentication
-
-When you select a project that is hosted on Azure DevOps Services, you're prompted to enter your Microsoft account details:
-=======
 Choose either VSTS or Team Foundation Server to get started and press **Continue**:
 
   ![Connect with a Server](media/tfvc-choose-server-type.png)
@@ -64,7 +51,6 @@
 ### Azure Repos Authentication
 
 When you select a project that is hosted on Azure Repos, you're prompted to enter your Microsoft account details:
->>>>>>> 97e34081
 
   ![Connect with Azure Repos](media/tfvc-vsts-login.png)
 
@@ -82,11 +68,7 @@
 
 This dialog is organized with the following nodes:
 
-<<<<<<< HEAD
-- Azure DevOps organization or collection – This displays all organizations connected to the Microsoft account you logged in with.
-=======
 - Azure DevOps Services organization or collection – This displays all organizations connected to the Microsoft account you logged in with.
->>>>>>> 97e34081
 - Projects - In each organization or collection, you can have a number of projects. A project is where source code, work items, and automated builds are hosted.
 
 At this point, you can search and filter by the name of a project or organization.
