--- conflicted
+++ resolved
@@ -46,11 +46,7 @@
 
    ![Report a new problem](media/report-problem-image5.png)
 
-<<<<<<< HEAD
 1. Select **Next** to move to the **Include Attachments** tab. Here, you can capture your current screen to send it to Microsoft. To attach log files, click on the ![Attach Logs](media/report-problem-attach-logs.png) icon, or to attach additional screenshots and other files, click on the ![Attach File](media/report-problem-attach-file.png) icon.
-=======
-Select the **Report a Problem** button on the web page.
->>>>>>> e8835d94
 
    ![Attach a screenshot to a Visual Studio problem report](media/report-problem-image6.png)
 
@@ -62,13 +58,8 @@
 
 If you don't want to or can't use Visual Studio to report a problem, there's a chance that the problem has already been reported and a solution posted on the [Visual Studio Developer Community](https://developercommunity.visualstudio.com/) page.
 
-<<<<<<< HEAD
 If you don't have a problem to report but want to suggest a feature, there's a place for that, too. For more information, see the [Suggest a feature](https://developercommunity.visualstudio.com/content/idea/post.html?space=41) page.
-=======
-Use the **Provide a Suggestion** link on the welcome page to direct you to [Visual Studio for Mac's Suggest a Feature page](https://developercommunity.visualstudio.com/content/idea/post.html?space=41). From here you can add new requests or vote on existing requests.
 
 ## See also
 
-- [Report a problem with Visual Studio (on Windows)](/visualstudio/ide/how-to-report-a-problem-with-visual-studio-2017)
-- [Suggest a feature for Visual Studio](/visualstudio/ide/suggest-a-feature)
->>>>>>> e8835d94
+- [Report a problem with Visual Studio (on Windows)](/visualstudio/ide/how-to-report-a-problem-with-visual-studio-2017)