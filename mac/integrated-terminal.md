--- conflicted
+++ resolved
@@ -8,14 +8,12 @@
 ms.topic: how-to
 ms.assetid: EFD53CE9-8174-4FE4-8863-2984D22FD921
 ---
-
 # Integrated Terminal
-<<<<<<< HEAD
-=======
 
  [!INCLUDE [Visual Studio for Mac](~/includes/applies-to-version/vs-mac-only.md)]
 In Visual Studio for Mac you can open an integrated terminal window, initially starting at the root of your solution. The terminal can be useful for different kinds of situations – running front-end tasks (for example: npm, ng, or vue), managing containers, running advanced git commands, executing Entity Framework commands, viewing dotnet CLI output, adding NuGet packages, and more. 
->>>>>>> ffa3740c
+
+# Integrated Terminal
 
 You can open an integrated terminal window in Visual Studio for Mac, starting at the root of your solution. The terminal can be useful for different kinds of situations – running front-end tasks (for example: npm, ng, or vue), managing containers, running advanced git commands, executing Entity Framework commands, viewing dotnet CLI output, adding NuGet packages, and more. 
 
