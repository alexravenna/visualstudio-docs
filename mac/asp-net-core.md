---
title: "Getting Started with ASP.NET Core"
description: "This article describes how to get started with ASP.NET in Visual Studio for Mac, including installation and creating a new project."
author: jmatthiesen
ms.author: jomatthi
<<<<<<< HEAD
ms.date: 03/16/2022
=======
manager: dominicn
ms.date: 11/06/2020
>>>>>>> fe4fa4f6
ms.assetid: 6E8B0C90-33D6-4546-8207-CE0787584565
ms.custom: video, devdivchpfy22
no-loc: [Blazor, "Blazor WebAssembly"]
ms.topic: how-to
---

# Getting Started with ASP.NET Core

 Visual Studio for Mac makes it easy to develop your app's service with its support for the latest ASP.NET Core Web development platform. ASP.NET Core runs on .NET Core, the latest evolution of the .NET Framework and runtime. It's been tuned for fast performance, factored for small install sizes, and reimagined to run on Linux and macOS, as well as Windows.

## Installing .NET Core

.NET Core 3.1 is automatically installed when you install Visual Studio for Mac. For more information about versions of .NET Core supported in Visual Studio for Mac, see [Supported versions of .NET](./supported-versions-net.md).

## Creating an ASP.NET Core app in Visual Studio for Mac

Open Visual Studio for Mac. On the Start Screen, select **New Project...**

![New Project Dialog](media/asp-net-core-2019-new-asp-core.png)

The New Project dialog is shown, allowing you to select a template to create your application.

There are many projects that'll provide you with a pre-built template to start building your ASP.NET Core Application. They are:

- **.NET Core > Empty**
- **.NET Core > API**
- **.NET Core > Web Application**
- **.NET Core > Web Application (Model-View-Controller)**
- **.NET Core > Blazor Server App**
- **.NET Core > Blazor WebAssembly App**

![ASP.NET Project Options](media/asp-net-core-2019-new-asp-core.png)

Select the **ASP.NET Core Empty Web Application** and press **Next**. Give the Project a name and press **Create**. This creates a new ASP.NET Core app. In the solution window's left pane, expand the second arrow and then select **Startup.cs**. It should look similar to the image below:

![New ASP.NET Core Empty Project view](media/asp-net-core-2019-empty-project.png)

The ASP.NET Core Empty template creates a web application with two default files: **Program.cs** and **Startup.cs**, that are explained below. It also creates a Dependencies folder, which contains your project's NuGet package dependencies such as ASP.NET Core, the .NET Core framework, and the MSBuild targets that build the project:

![Solution window displaying dependencies](media/asp-net-core-2019-solution-dependencies.png)

### Program.cs

Open and inspect the **Program.cs** file in your project. Notice that several things are happening in the `Main` method – the entry into your app:

```csharp
    public class Program
    {
        public static void Main(string[] args)
        {
            CreateWebHostBuilder(args).Build().Run();
        }

        public static IWebHostBuilder CreateWebHostBuilder(string[] args) =>
            WebHost.CreateDefaultBuilder(args)
                .UseStartup<Startup>();
    }
```

An ASP.NET Core app creates a web server in its main method by configuring and launching a host via an instance of [`WebHostBuilder`](/aspnet/core/fundamentals/hosting). This builder provides methods to allow the host to be configured. In the template app, the following configurations are used:

* `.UseStartup<Startup>()`: Specifies the Startup class.

However, you can also add more configurations, such as:

* `UseKestrel`: Specifies the Kestrel server will be used by the app
* `UseContentRoot(Directory.GetCurrentDirectory())`: Uses the web project's root folder as the app's content root when the app is started from this folder
* `.UseIISIntegration()`: Specifies that the app should work with IIS. To use IIS with ASP.NET Core both `UseKestrel` and `UseIISIntegration` need to be specified.

### Startup.cs

The Startup class for your app is specified in the `UseStartup()` method on the `CreateWebHostBuilder`. It is in this class that you'll specify the request handling pipeline, and where you configure any services.

Open and inspect the **Startup.cs** file in your project:

```csharp
    public class Startup
    {
        // This method gets called by the runtime. Use this method to add services to the container.
        // For more information on how to configure your application, visit https://go.microsoft.com/fwlink/?LinkID=398940
        public void ConfigureServices(IServiceCollection services)
        {
        }

        // This method gets called by the runtime. Use this method to configure the HTTP request pipeline.
        public void Configure(IApplicationBuilder app, IHostingEnvironment env)
        {
            if (env.IsDevelopment())
            {
                app.UseDeveloperExceptionPage();
            }

            app.Run(async (context) =>
            {
                await context.Response.WriteAsync("Hello World!");
            });
        }
    }
```

This Startup class must always adhere to the following rules:

- It must always be public
- It must contain the two public methods: `ConfigureServices` and `Configure`

The `ConfigureServices` method defines the services that will be used by your app.

The `Configure` allows you to compose your request pipeline using [Middleware](/aspnet/core/fundamentals/middleware). These components are used within an ASP.NET application pipeline to handle requests and responses. The HTTP pipeline consists of many request delegates, called in sequence. Each delegate can choose to either handle the request itself, or pass it to the next delegate.

You can configure delegates by using the `Run`,`Map`, and `Use` methods on `IApplicationBuilder`, but the `Run` method will never call a next delegate and should always be used at the end of your pipeline.

The `Configure` method of the pre-built template is built to do a few things. First, it configures an exception handling page for use during development. Then, it sends a response to the requesting web page with a simple "Hello World".

This simple Hello, World project can run now without any other code being added. To run the app, you can either select which browser you want to run app the app in using the dropdown right of the Play button. Or, you can hit the Play (triangular) button to use your default browser:

![Browser Run](media/asp-net-web-picker.png)

Visual Studio for Mac uses a random port to launch your web project. To find out what port this is, open the Application Output, which is listed under the **View > Other Windows** menu. You should find output similar as shown below:

![Application Output displaying listening port](media/asp-net-core-image6.png)

Once the project is running, your default web browser should launch and connect to the URL listed in the Application Output. Alternatively, you can open any browser of your choice, and enter `http://localhost:5000/`, replacing the `5000` with the port that Visual Studio output in the Application Output. You should see the text `Hello World!`:

![browser showing text](media/asp-net-core-image7.png)

## Adding a Controller

ASP.NET Core Apps use the Model-View-Controller (MVC) design pattern to provide a logical separation of responsibilities for each part of the app. The MVC design pattern consists of:

- **Model**: A class that represents the data of the app.
- **View**: Displays the app's user interface (which is often the model data).
- **Controller**: A class that handles browser requests, responds to user input and interaction.

For more information on using MVC, see the [Overview of ASP.NET Core MVC](/aspnet/core/mvc/overview) guide.

To add a controller, do the following steps:

1. Right-click on the Project name and select **Add > New Files**. Select **General > Empty Class**, and enter a controller name:

    ![New File dialog](media/asp-net-core-image8.png)

2. Add the following code to the new controller:

    ```csharp
    using System;
    using Microsoft.AspNetCore.Mvc;
    using System.Text.Encodings.Web;

    namespace Hello_ASP
    {
        public class HelloWorldController : Controller
        {
            //
            // GET: /HelloWorld/

            public string Index()
            {
                return "This is my default action...";
            }

        }
    }
    ```

3. Add the `Microsoft.AspNetCore.Mvc` dependency to the project by right-clicking the **Dependency** folder, and selecting **Add Package...**.

4. Use the Search box to browse the NuGet library for `Microsoft.AspNetCore.Mvc`, and select **Add Package**. It may take a few minutes to install and you may be prompted to accept various licenses for the required dependencies:

    ![Add Nuget](media/asp-net-core-image9.png)

5. In the Startup class, remove the `app.Run` lambda and set the URL routing logic used by MVC to determine which code it should invoke to the following:

    ```csharp
    app.UseMvc(routes =>
    {
        routes.MapRoute(
        name: "default",
        template: "{controller=HelloWorld}/{action=Index}/{id?}");
    });
    ```

    Make sure to remove the `app.Run` lambda, as this will override the routing logic.

    MVC uses the following format, to determine which code to run:

    `/[Controller]/[ActionName]/[Parameters]`

    When you add the code snippet above, you're telling the app to default to the `HelloWorld` Controller, and the `Index` action method.

6. Add the `services.AddMvc();` call to the `ConfigureServices` method, as illustrated below:

    ```csharp
    public void ConfigureServices(IServiceCollection services)
    {
        services.AddMvc();
    }
    ```

    You can also pass parameter information from the URL to the controller.

7. Add another method to your HelloWorldController, as illustrated below:

    ```csharp
    public string Xamarin(string name)
    {
        return HtmlEncoder.Default.Encode($"Hello {name}, welcome to Visual Studio for Mac");
    }
    ```

8. If you run the app now, it should automatically open your browser:

    ![Running app in browser](media/asp-net-core-image13.png)

9. Try to browse to `http://localhost:xxxx/HelloWorld/Xamarin?name=Amy` (replacing `xxxx` with the correct port), you should see the following page:

    ![Running app in browser with arguments](media/asp-net-core-image10.png)

## Troubleshooting

If you need to install .NET Core manually on macOS 10.12 (Sierra) and higher, follow these steps:

1. Before you start installing .NET Core, ensure that you've updated all OS updates to the latest stable version. You can check by going to the App Store application, and selecting the **Updates** tab.

2. Follow the steps listed on the [.NET Core site](https://www.microsoft.com/net/core#macos).

Make sure to complete all steps successfully to ensure that .NET Core is installed successfully.

## Summary

This guide gave an introduction to ASP.NET Core. It describes what it is, when to use it, and provided information on using it in Visual Studio for Mac.
For more information on the next steps from here, see the following guides:
- [ASP.NET Core](/aspnet/core/) docs.
- [Create Backend Services for Native Mobile Applications](/aspnet/core/mobile/native-mobile-backend), which shows how to build a REST service using ASP.NET Core for a Xamarin.Forms app.
- [ASP.NET Core hands-on lab](https://github.com/Microsoft/vs4mac-labs/tree/master/Web/Getting-Started).

## Related Video

> [!Video https://docs.microsoft.com/shows/Visual-Studio-Toolbox/Visual-Studio-for-Mac-Build-Your-First-App/player]<|MERGE_RESOLUTION|>--- conflicted
+++ resolved
@@ -3,12 +3,7 @@
 description: "This article describes how to get started with ASP.NET in Visual Studio for Mac, including installation and creating a new project."
 author: jmatthiesen
 ms.author: jomatthi
-<<<<<<< HEAD
 ms.date: 03/16/2022
-=======
-manager: dominicn
-ms.date: 11/06/2020
->>>>>>> fe4fa4f6
 ms.assetid: 6E8B0C90-33D6-4546-8207-CE0787584565
 ms.custom: video, devdivchpfy22
 no-loc: [Blazor, "Blazor WebAssembly"]
