---
title: "Getting Started with ASP.NET Core"
description: "This article describes how to get started with ASP.NET in Visual Studio for Mac, including installation and creating a new project."
author: jmatthiesen
ms.author: jomatthi
manager: dominicn
ms.date: 08/26/2022
ms.assetid: 6E8B0C90-33D6-4546-8207-CE0787584565
ms.custom: video, devdivchpfy22
no-loc: [Blazor, "Blazor WebAssembly"]
ms.topic: how-to
monikerRange: ">=vsmac-2019"
---
# Getting Started with ASP.NET Core

 [!INCLUDE [Visual Studio for Mac](~/includes/applies-to-version/vs-mac-only.md)]

Visual Studio for Mac makes it easy to develop your app's service with its support for the latest ASP.NET Core Web development platform. ASP.NET Core runs on the latest evolution of the .NET platform and runtime. It's been tuned for fast performance, factored for small install sizes, and reimagined to run on Linux and macOS, as well as Windows.

::: moniker range="vsmac-2019"

## Installing .NET Core

.NET Core 3.1 is automatically installed when you install Visual Studio for Mac. For more information about versions of .NET Core supported in Visual Studio for Mac, see [Supported versions of .NET](./supported-versions-net.md).

::: moniker-end

::: moniker range="vsmac-2022"

## Installing .NET 6

.NET 6 is automatically installed when you install Visual Studio for Mac. For more information about versions of .NET supported in Visual Studio for Mac, see [Supported versions of .NET](./supported-versions-net.md).

::: moniker-end

## Creating an ASP.NET Core app in Visual Studio for Mac

::: moniker range="vsmac-2019"

Open Visual Studio for Mac. On the Start Screen, select **New Project...**

<<<<<<< HEAD
![This screenshot shows the New Project Dialog while creating an ASP.NET Core app in Visual Studio for Mac](media/asp-net-core-2019-new-asp-core.png)
=======
:::image type="content" source="media/asp-net-core-2019-new-asp-core.png" alt-text="This screenshot shows the New Project Dialog while creating an ASP.NET Core app in Visual Studio for Mac.":::

The **New Project** dialog is shown. It lets you select a template to create your application.

There are many projects that will provide you with a pre-built template to start building your ASP.NET Core Application. They are:

- **.NET Core > Empty**
- **.NET Core > API**
- **.NET Core > Web Application**
- **.NET Core > Web Application (Model-View-Controller)**
- **.NET Core > Blazor Server App**
- **.NET Core > Blazor WebAssembly App**

:::image type="content" source="media/asp-net-core-2019-new-asp-core.png" alt-text="Screenshot shows the ASP.NET Project Options while creating an ASP.NET Core app in Visual Studio for Mac.":::

Select the **ASP.NET Core Empty Web Application** and select **Next**. Give the Project a name and select **Create**. These steps create a new ASP.NET Core app. In the **Solution** window's left pane, expand the second arrow and then select **Startup.cs**. It should look similar to the following image:

:::image type="content" source="media/asp-net-core-2019-empty-project.png" alt-text="Screenshot shows new ASP.NET Core Empty Project view while creating an ASP.NET Core app.":::

The ASP.NET Core Empty template creates a web application with two default files: **Program.cs** and **Startup.cs** that are explained here. It also creates a **Dependencies** folder, which contains your project's NuGet package dependencies such as ASP.NET Core, the .NET Core framework, and the MSBuild targets that build the project:

:::image type="content" source="media/asp-net-core-2019-solution-dependencies.png" alt-text="Screenshot of Solution window displaying dependencies.":::
::: moniker-end

::: moniker range="vsmac-2022"

Open Visual Studio for Mac. On the Start Screen, select **New**

:::image type="content" source="media/vsmac-2022/ide-start-new-project.png" alt-text="Screenshot shows the New Project Dialog while creating an ASP.NET Core app in Visual Studio for Mac.":::
>>>>>>> 45c65064

The **New Project** dialog is shown. It lets you select a template to create your application.

There are many projects that'll provide you with a pre-built template to start building your ASP.NET Core Application. They are:

- **.NET Core > Empty**
- **.NET Core > API**
- **.NET Core > Web Application**
- **.NET Core > Web Application (Model-View-Controller)**
- **gRPC Service**
- **.NET Core > Blazor Server App**
- **.NET Core > Blazor WebAssembly App**
- **Razor Class Library**
- **Angular**
- **React.js**
- **React.js and Redux**

:::image type="content" source="media/vsmac-2022/asp-net-core-2022-new-asp-core.png" alt-text="Screenshot shows new Project on Visual Studio start window.":::

Select the **ASP.NET Core Empty Web Application** and select **Continue**. Give the Project a name and select **Continue**. These steps create a new ASP.NET Core app. In the **Solution** window's left pane, expand the second arrow and then select **Program.cs**. It should look similar to the following image:

:::image type="content" source="media/vsmac-2022/asp-net-core-2022-empty-project.png" alt-text="Screenshot shows new ASP.NET Core Empty Project view while creating an ASP.NET Core app.":::

The ASP.NET Core Empty template creates a web application with default files like **Program.cs** that is explained here.  It also creates a **Dependencies** folder, which contains your project's NuGet package dependencies such as ASP.NET Core, the .NET Core framework, and the MSBuild targets that build the project:

:::image type="content" source="media/vsmac-2022/asp-net-core-2022-solution-dependencies.png" alt-text="Screenshot of Solution window displaying dependencies.":::
::: moniker-end

### Program.cs

::: moniker range="vsmac-2019"

Open and inspect the **Program.cs** file in your project. Notice that several things are happening in the `Main` method – the entry into your app:

```csharp
    public class Program
    {
        public static void Main(string[] args)
        {
            CreateWebHostBuilder(args).Build().Run();
        }

        public static IWebHostBuilder CreateWebHostBuilder(string[] args) =>
            WebHost.CreateDefaultBuilder(args)
                .UseStartup<Startup>();
    }
```

An ASP.NET Core app creates a web server in its main method by configuring and launching a host via an instance of [`WebHostBuilder`](/aspnet/core/fundamentals/hosting). This builder provides methods to configure the host. In the template app, the following configurations are used:

- `.UseStartup<Startup>()`: Specifies the Startup class.

However, you can also add more configurations, such as:

- `UseKestrel`: Specifies the Kestrel server will be used by the app
- `UseContentRoot(Directory.GetCurrentDirectory())`: Uses the web project's root folder as the app's content root when the app is started from this folder
- `.UseIISIntegration()`: Specifies that the app should work with IIS. To use IIS with ASP.NET Core both `UseKestrel` and `UseIISIntegration` need to be specified.

### Startup.cs

The Startup class for your app is specified in the `UseStartup()` method on the `CreateWebHostBuilder`. It is in this class that you'll specify the request handling pipeline, and where you configure any services.

Open and inspect the **Startup.cs** file in your project:

```csharp
    public class Startup
    {
        // This method gets called by the runtime. Use this method to add services to the container.
        // For more information on how to configure your application, visit https://go.microsoft.com/fwlink/?LinkID=398940
        public void ConfigureServices(IServiceCollection services)
        {
        }

        // This method gets called by the runtime. Use this method to configure the HTTP request pipeline.
        public void Configure(IApplicationBuilder app, IHostingEnvironment env)
        {
            if (env.IsDevelopment())
            {
                app.UseDeveloperExceptionPage();
            }

            app.Run(async (context) =>
            {
                await context.Response.WriteAsync("Hello World!");
            });
        }
    }
```

This Startup class must always adhere to the following rules:

- It must always be public
- It must contain the two public methods: `ConfigureServices` and `Configure`

The `ConfigureServices` method defines the services that will be used by your app.

The `Configure` lets you compose your request pipeline using [Middleware](/aspnet/core/fundamentals/middleware). These components are used within an ASP.NET application pipeline to handle requests and responses. The HTTP pipeline consists of many request delegates, called in sequence. Each delegate can choose to either handle the request itself, or pass it to the next delegate.

You can configure delegates by using the `Run`,`Map`, and `Use` methods on `IApplicationBuilder`, but the `Run` method will never call a next delegate and should always be used at the end of your pipeline.

The `Configure` method of the pre-built template is built to do a few things. First, it configures an exception handling page for use during development. Then, it sends a response to the requesting web page with a simple "Hello World".

This simple Hello, World project can run now without any extra code being added. To run the app, you can either select which browser you want to run app the app in using the dropdown right of the Play button, or simply hit the **Play** (triangular) button to use your default browser:

:::image type="content" source="media/asp-net-web-picker.png" alt-text="Screenshot showing the Run from browser menu.":::

::: moniker-end

::: moniker range="vsmac-2022"

Open and inspect the **Program.cs** file in your project. Notice that several things are happening. The first is that there's no `Main` method. By default the Empty template is configured to use the minimal Web API type projects introduced in .NET 6.

```csharp
var builder = WebApplication.CreateBuilder(args);
var app = builder.Build();

app.MapGet("/", () => "Hello World!");

app.Run();
```

The following code creates a [WebApplicationBuilder](/dotnet/api/microsoft.aspnetcore.builder.webapplicationbuilder) and a [WebApplication](/dotnet/api/microsoft.aspnetcore.builder.webapplication) with pre-configured defaults:

```csharp
var builder = WebApplication.CreateBuilder(args);
var app = builder.Build();
```

The following code creates an HTTP GET endpoint `/` that returns `Hello World!`:

```csharp
app.MapGet("/", () => "Hello World!");
```

`app.Run();` runs the app.

This simple Hello, World project can run now without any extra code being added. To run the app, you can either select which browser you want to run app in using the dropdown right of the **Play** button. Or, you can hit the **Play** (triangular) button to use your default browser:

:::image type="content" source="media/vsmac-2022/asp-net-web-picker.png" alt-text="Screenshot showing the select the browser to run your code.":::

::: moniker-end

Visual Studio for Mac uses a random port to launch your web project. To find out what port it is, open the Application Output, which is listed under the **View > Other Windows** menu. You should find output similar as the following sample:

:::image type="content" source="media/asp-net-core-image6.png" alt-text="Screenshot showing the Application Output displaying listening port.":::

Once the project is running, your default web browser should launch and connect to the URL listed in the Application Output. Alternatively, you can open any browser of your choice, and enter `http://localhost:5000/`, replacing the `5000` with the port that Visual Studio output in the Application Output. You should see the text `Hello World!`:

:::image type="content" source="media/asp-net-core-image7.png" alt-text="Screenshot of a web browser showing text.":::

::: moniker range="vsmac-2019"

### Adding a Controller

ASP.NET Core Apps use the Model-View-Controller (MVC) design pattern to provide a logical separation of responsibilities for each part of the app. The MVC design pattern consists of:

- **Model**: A class that represents the data of the app.
- **View**: Displays the app's user interface (which is often the model data).
- **Controller**: A class that handles browser requests, responds to user input, and interaction.

For more information on using MVC, see the [Overview of ASP.NET Core MVC](/aspnet/core/mvc/overview) guide.

To add a controller, follow these steps:

1. Right-click on the **Project** name and select **Add > New Files**. Select **General > Empty Class**, and enter a controller name:

    :::image type="content" source="media/asp-net-core-image8.png" alt-text="Screenshot of a New File dialog while adding a controller.":::

1. Add the following code to the new controller:

    ```csharp
    using System;
    using Microsoft.AspNetCore.Mvc;
    using System.Text.Encodings.Web;

    namespace Hello_ASP
    {
        public class HelloWorldController : Controller
        {
            //
            // GET: /HelloWorld/

            public string Index()
            {
                return "This is my default action...";
            }

        }
    }
    ```

1. Add the `Microsoft.AspNetCore.Mvc` dependency to the project by right-clicking the **Dependency** folder, and selecting **Add Package...**.

1. Use the Search box to browse the NuGet library for `Microsoft.AspNetCore.Mvc`, and select **Add Package**. It may take a few minutes to install and you may be prompted to accept various licenses for the required dependencies:

    :::image type="content" source="media/asp-net-core-image9.png" alt-text="Screenshot of Add NuGet while adding a controller.":::

1. If you're using the Startup class, remove the `app.Run` lambda from the class, and set the URL routing logic used by MVC to determine which code it should invoke to the following code sample:

    ```csharp
    app.UseMvc(routes =>
    {
        routes.MapRoute(
        name: "default",
        template: "{controller=HelloWorld}/{action=Index}/{id?}");
    });
    ```

    Make sure to remove the `app.Run` lambda, as it will override the routing logic.

    MVC uses the following format, to determine which code to run:

    `/[Controller]/[ActionName]/[Parameters]`

    When you add the code snippet above, you're telling the app to default to the `HelloWorld` Controller, and the `Index` action method.

1. Add the `services.AddMvc();` call to the `ConfigureServices` method, as illustrated in the following code:

    ```csharp
    public void ConfigureServices(IServiceCollection services)
    {
        services.AddMvc();
    }
    ```

    You can also pass parameter information from the URL to the controller.

1. Add another method to your HelloWorldController, as illustrated in the following code:

    ```csharp
    public string Xamarin(string name)
    {
        return HtmlEncoder.Default.Encode($"Hello {name}, welcome to Visual Studio for Mac");
    }
    ```

1. If you run the app now, it should automatically open your browser:

    :::image type="content" source="media/asp-net-core-image13.png" alt-text="Screenshot of running app in browser while adding a controller.":::

1. Try to browse to `http://localhost:xxxx/HelloWorld/Xamarin?name=Amy` (replacing `xxxx` with the correct port), you should see the following page:

    :::image type="content" source="media/asp-net-core-image10.png" alt-text="Screenshot of running app in browser with arguments while adding a controller.":::

::: moniker-end

## Troubleshooting

If you need to install .NET Core manually on macOS 10.15 (Catalina) and higher, follow these steps:

1. Before you start installing .NET Core, ensure that you've updated all OS updates to the latest stable version. You can check by going to the App Store application, and selecting the **Updates** tab.

1. Follow the steps listed on the [.NET Core site](https://www.microsoft.com/net/core#macos).

Make sure to complete all steps successfully to ensure that .NET Core is installed successfully.

## Summary

This guide gave an introduction to ASP.NET Core. It describes what it is, when to use it, and provided information on using it in Visual Studio for Mac.
For more information on the next steps from here, see the following guides:

- [ASP.NET Core](/aspnet/core/) docs.
- [Create Backend Services for Native Mobile Applications](/aspnet/core/mobile/native-mobile-backend), which shows how to build a REST service using ASP.NET Core for a Xamarin.Forms app.
- [ASP.NET Core hands-on lab](https://github.com/Microsoft/vs4mac-labs/tree/master/Web/Getting-Started).

## Related Video

> [!VIDEO https://docs.microsoft.com/shows/Visual-Studio-Toolbox/Visual-Studio-for-Mac-Build-Your-First-App/player]<|MERGE_RESOLUTION|>--- conflicted
+++ resolved
@@ -39,9 +39,6 @@
 
 Open Visual Studio for Mac. On the Start Screen, select **New Project...**
 
-<<<<<<< HEAD
-![This screenshot shows the New Project Dialog while creating an ASP.NET Core app in Visual Studio for Mac](media/asp-net-core-2019-new-asp-core.png)
-=======
 :::image type="content" source="media/asp-net-core-2019-new-asp-core.png" alt-text="This screenshot shows the New Project Dialog while creating an ASP.NET Core app in Visual Studio for Mac.":::
 
 The **New Project** dialog is shown. It lets you select a template to create your application.
@@ -71,7 +68,6 @@
 Open Visual Studio for Mac. On the Start Screen, select **New**
 
 :::image type="content" source="media/vsmac-2022/ide-start-new-project.png" alt-text="Screenshot shows the New Project Dialog while creating an ASP.NET Core app in Visual Studio for Mac.":::
->>>>>>> 45c65064
 
 The **New Project** dialog is shown. It lets you select a template to create your application.
 
