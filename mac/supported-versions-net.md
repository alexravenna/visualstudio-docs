---
title: ".NET Core support"
description: This document covers the .NET Core Versions support in Visual Studio for Mac
author: jmatthiesen
ms.author: jomatthi
manager: dominicn
ms.date: 05/02/2022
ms.custom: devdivchpfy22
ms.assetid: 8B8CEBE8-00DA-4AD1-8193-77F58B57F244
---
<<<<<<< HEAD

# .NET Core support
=======
# Supported versions of .NET
>>>>>>> efbb3846

 [!INCLUDE [Visual Studio for Mac](~/includes/applies-to-version/vs-mac-only.md)]

The following table describes the versions of .NET Core supported by the stable and preview versions of Visual Studio for Mac:

| .NET Core SDK Version |Visual Studio for Mac 8.1 | Visual Studio for Mac 8.2 | Visual Studio for Mac 8.3 | Visual Studio for Mac 8.4 | Visual Studio for Mac 8.5 | Visual Studio for Mac 8.6 | Visual Studio for Mac 8.7 | Visual Studio for Mac 8.8 | Visual Studio for Mac 8.9 | Visual Studio for Mac 8.10 |
|---------|---------|---------|---------|---------|---------|---------|---------|---------|---------|---------|
|v2.1.0 - v2.1.5xx | | | | | | | | | | |
|v2.1.600 + |✔︎|✔︎|✔︎|✔︎|✔︎|✔︎|✔︎|✔︎|✔︎|✔︎|
|v2.2.1 - v2.2.1xx | | | | | | | | | | |
|v2.2.200 + |✔︎|✔︎|✔︎|✔︎|✔︎|✔︎|✔︎|✔︎|✔︎|✔︎|
|v3.0 | | |✔︎|✔︎|✔︎|✔︎|✔︎|✔︎|✔︎|✔︎|
|v3.1 | | | |✔︎|✔︎|✔︎|✔︎|✔︎|✔︎|✔︎|
|v5.0 | | | | | |✔︎|✔︎|✔︎|✔︎|✔︎|

> [!IMPORTANT]
> Preview versions of the .NET Core SDK are not supported; please update to the released version. When installing Visual Studio for Mac 8.4, the released version of .NET Core v3.1 will be installed.

> [!IMPORTANT]
> If you were previously using .NET Core v2.2.1xx with Visual Studio for Mac 8.0, you'll need to manually update to a supported version of .NET Core, as listed in the table above. We recommend either [2.1.700](https://dotnet.microsoft.com/download/dotnet-core/2.1) or [2.2.300](https://dotnet.microsoft.com/download/dotnet-core/2.2)

* .NET Core v3.1 is installed by default for 8.4, 8.5 and 8.6.
* .NET Core v3.0 is installed by default for 8.3.
* .NET Core v2.1.701 (v2.1.700 for 8.1) is installed by default with the installer.
* To download any other version of .NET Core, visit the [dotnet page](https://dotnet.microsoft.com/download/dotnet-core).
* When you use .NET Core 3.0, C# version 8 will be used by default. C# 7.3 is default when using .NET Core 2.x. See [C# language versioning](/dotnet/csharp/language-reference/configure-language-version) for more info.
* For information on installing a preview version of Visual Studio for Mac, see the [Install a Preview Release](./install-preview.md) guide.<|MERGE_RESOLUTION|>--- conflicted
+++ resolved
@@ -8,12 +8,8 @@
 ms.custom: devdivchpfy22
 ms.assetid: 8B8CEBE8-00DA-4AD1-8193-77F58B57F244
 ---
-<<<<<<< HEAD
 
-# .NET Core support
-=======
 # Supported versions of .NET
->>>>>>> efbb3846
 
  [!INCLUDE [Visual Studio for Mac](~/includes/applies-to-version/vs-mac-only.md)]
 
