--- conflicted
+++ resolved
@@ -10,13 +10,9 @@
 ---
 # launchSettings.json
 
-<<<<<<< HEAD
-When you're developing ASP.NET Core projects, you can configure how your project should be started in development scenarios. It can be done by customizing the contents of the _launchSettings.json_ file. In Visual Studio for Mac, you can update this file by using the project **Options** UI or by directly editing it. This file is the same configuration file that you can use when running Visual Studio on Windows or from the command line through `dotnet`. This file is stored in your project under the **Properties** folder.
-=======
- [!INCLUDE [Visual Studio for Mac](~/includes/applies-to-version/vs-mac-only.md)]
+[!INCLUDE [Visual Studio for Mac](~/includes/applies-to-version/vs-mac-only.md)]
 
 When you're developing ASP.NET Core projects, you can configure how your project should be started in development scenarios by customizing the contents of the launchSettings.json file. In Visual Studio for Mac, you can update this file by using the project options UI or by directly editing it. This file is the same configuration file that you can use when running Visual Studio on Windows or from the command line through `dotnet`. This file is stored in your project under the Properties folder.
->>>>>>> efbb3846
 
 For more detailed info, see [Use multiple environments in ASP.NET Core](/aspnet/core/fundamentals/environments). In this article, we'll cover how to update this file in Visual Studio for Mac.
 
