---
title: "Javascript"
description: "Information on the support for Javascript in Visual Studio for Mac"
author: conceptdev
ms.author: crdun
ms.date: 05/03/2018
ms.topic: article
ms.technology: vs-ide-general
ms.assetid: 61432695-5B12-4257-B250-48D37EED106D
---

# Javascript support

Visual Studio for Mac provides support for Javascript and Typescript through syntax highlighting, code formatting, and IntelliSense.

![typescript editor support](https://msdnshared.blob.core.windows.net/media/2018/03/TypeScript-editor.gif)

For more information on writing JavaScript, see to the [Writing Javascript Code](/scripting/javascript/writing-javascript-code) guides.

## Adding a JavaScript file

JavaScript files are most often added to ASP.NET Core projects through the **New File** dialog. To add a javascript file, right-click on your project and go to **Add > New File**:

![adding new files to the project](media/javascript-image1.png)

From the New File dialog, select **Web > Empty JS file** or **Web > Typescript file**. Give it a name and then choose **New**:

![creating a new typescript file from the template](media/javascript-image2.png)

## Intellisense

Visual Studio for Mac uses the [Javascript Language Service](/visualstudio/ide/javascript-intellisense) to provide Intellisense, allowing you to have intelligent code completion, parameter info, and member lists when writing code.

Javascript intellisense in Visual Studio for Mac can be based on type inference, JSDoc, or Typescript declaration.

- **Type inference** – The type of an object is figured out by the surrounding code context. For more information, see Visual Studio's section on [IntelliSense based on type inference](/visualstudio/ide/javascript-intellisense#intellisense-based-on-type-inference).
- **JSDoc** – There are times when type inference doesn't provide the correct type information. In these cases, the type information can be provided explicitly by [JSDoc](http://usejsdoc.org/about-getting-started.html) annotations. For more information, see Visual Studio's section on [Intellisense based on JSDoc](/visualstudio/ide/javascript-intellisense#intellisense-based-on-jsdoc)
- **TypeScript declaration files** – `.d.ts` files are used to provide values for Javascript Intellisense. Types declared in that file can be used as types on JSDoc comments. For more information, see Visual Studio's section on [IntelliSense based on TypeScript declaration files](/visualstudio/ide/javascript-intellisense#intellisense-based-on-typescript-declaration-files)
<<<<<<< HEAD
    ![adding a typescript definition file](media/javascript-image3.png)
=======

    ![adding a typescript definition file](media/javascript-image3.png)

## See also

- [JavaScript IntelliSense (Visual Studio on Windows)](/visualstudio/ide/javascript-intellisense)
>>>>>>> e205f0c1
<|MERGE_RESOLUTION|>--- conflicted
+++ resolved
@@ -36,13 +36,9 @@
 - **Type inference** – The type of an object is figured out by the surrounding code context. For more information, see Visual Studio's section on [IntelliSense based on type inference](/visualstudio/ide/javascript-intellisense#intellisense-based-on-type-inference).
 - **JSDoc** – There are times when type inference doesn't provide the correct type information. In these cases, the type information can be provided explicitly by [JSDoc](http://usejsdoc.org/about-getting-started.html) annotations. For more information, see Visual Studio's section on [Intellisense based on JSDoc](/visualstudio/ide/javascript-intellisense#intellisense-based-on-jsdoc)
 - **TypeScript declaration files** – `.d.ts` files are used to provide values for Javascript Intellisense. Types declared in that file can be used as types on JSDoc comments. For more information, see Visual Studio's section on [IntelliSense based on TypeScript declaration files](/visualstudio/ide/javascript-intellisense#intellisense-based-on-typescript-declaration-files)
-<<<<<<< HEAD
-    ![adding a typescript definition file](media/javascript-image3.png)
-=======
 
     ![adding a typescript definition file](media/javascript-image3.png)
 
 ## See also
 
-- [JavaScript IntelliSense (Visual Studio on Windows)](/visualstudio/ide/javascript-intellisense)
->>>>>>> e205f0c1
+- [JavaScript IntelliSense (Visual Studio on Windows)](/visualstudio/ide/javascript-intellisense)