# Troubleshooting Guide

## Error 'upstream connect error or disconnect/reset before headers'
You may see this error when trying to access your service. For example, when you go to the service's URL in a browser. 

**Reason:** The container port is not available. These are the most common reasons: 
* The container is still in the process of being built and deployed. This can be the case if you run `vsce up` or start the debugger, and then try to access the container before it has successfully deployed.
* Port configuration is not consistent across your Dockerfile, Helm Chart, and any server code that opens up a port.

**Try:**
1. If the container is in the process of being built/deployed, you can wait 2-3 seconds and try accessing the service again. 
1. Check your port configuration. The specified port numbers should be **identical** in all the assets below:
    * **Dockerfile:** Specified by the `EXPOSE` instruction.
    * **Helm Chart:** Specified by the `externalPort` and `internalPort` values for a service (often located in a `values.yml` file),
    * Any ports being opened up in application code, for example in Node.js: `var server = app.listen(80, function () {...}`


## Config file not found
You run `vsce up` and get the following error: `Config file not found: .../vsce.yaml`

**Reason:** `vsce up` needs to run from the root directory of the code you want to run, and the code folder needs to have been initialized to run with Connected Environment.

**Try:**
1. Change your current directory to the root folder containing your service code. 
1. If you do not have a vsce.yaml file in the code folder, run `vsce init` to generate Docker, Kubernetes, and VSCE assets.

## Error: 'The pipe program 'vsce' exited unexpectedly with code 126.'
Starting the VS Code debugger may sometimes result in this error. This is a bug.

**Try:**
1. Close and re-open VS Code.
2. Hit F5 again.


## Debugging error 'Configured debug type 'coreclr' is not supported'
Running the VS Code debugger reports the error: `Configured debug type 'coreclr' is not supported.`

**Reason:** You do not have the VS Code extension for Connected Environment installed on your development machine.

**Try:**
Install the [VS Code extension for Connected Environment](get-started-netcore-01.md#get-kubernetes-debugging-for-vs-code).


## The Azure portal doesn't show Connected Environment instances

**Reason:** An Azure portal experience for Connected Environment is not yet ready for preview.


## The type or namespace name 'MyLibrary' could not be found

**Reason:** The build context is at the project/service level by default, therefore a library project you are using will not be found.

**Try:**
What needs to be done is:
1. Modify the vsce.yaml file to set the build context to the solution level.
2. Modify the Dockerfile and Dockerfile.develop files to refer to the csproj files correctly, relative to the new build context.
3. Place a .dockerignore file beside the .sln file and modify as needed.

<<<<<<< HEAD
You can see if your Connected Environment is still being created by *hovering your cursor* over the **Background tasks** icon in the bottom left corner of the status bar.    
![](images/BackgroundTasks.png)

You can also see if a Connected Environment you recently created from within Visual Studio has been created sucessfully by *clicking* on the **Background tasks** icon in the bottom left corner of the status bar.    
![](images/BackgroundTasks2.png)


## 'Microsoft.ConnectedEnvironment/register/action' authorization error when creating an environment
You may see the following error when managing an environment and you are working in an Azure subscription you do not have Owner or Contributor access.
`The client '<User email/Id>' with object id '<Guid>' does not have authorization to perform action 'Microsoft.ConnectedEnvironment/register/action' over scope '/subscriptions/<Subscription Id>'.`

**Reason:**
The selected Azure subscription has not registered the Microsoft.ConnectedEnvironment namespace.

**Try:**
Someone with Owner or Contributor access to the Azure subscription can run the following Azure CLI command to manually register the Microsoft.ConnectedEnvironment namespace:

```cmd
az provider register --namespace Microsoft.ConnectedEnvironment
```
=======
You can find an example at https://github.com/sgreenmsft/buildcontextsample
>>>>>>> 85dcbec3
<|MERGE_RESOLUTION|>--- conflicted
+++ resolved
@@ -56,13 +56,13 @@
 2. Modify the Dockerfile and Dockerfile.develop files to refer to the csproj files correctly, relative to the new build context.
 3. Place a .dockerignore file beside the .sln file and modify as needed.
 
-<<<<<<< HEAD
 You can see if your Connected Environment is still being created by *hovering your cursor* over the **Background tasks** icon in the bottom left corner of the status bar.    
 ![](images/BackgroundTasks.png)
 
 You can also see if a Connected Environment you recently created from within Visual Studio has been created sucessfully by *clicking* on the **Background tasks** icon in the bottom left corner of the status bar.    
 ![](images/BackgroundTasks2.png)
 
+You can find an example at https://github.com/sgreenmsft/buildcontextsample
 
 ## 'Microsoft.ConnectedEnvironment/register/action' authorization error when creating an environment
 You may see the following error when managing an environment and you are working in an Azure subscription you do not have Owner or Contributor access.
@@ -77,6 +77,3 @@
 ```cmd
 az provider register --namespace Microsoft.ConnectedEnvironment
 ```
-=======
-You can find an example at https://github.com/sgreenmsft/buildcontextsample
->>>>>>> 85dcbec3
