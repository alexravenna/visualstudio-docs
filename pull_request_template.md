--- conflicted
+++ resolved
@@ -9,11 +9,7 @@
 - Are technical terms and concepts introduced and explained, and are acronyms spelled out on first mention?
 - Should this page be linked to from other pages or Microsoft web sites?
 
-<<<<<<< HEAD
-For more information about creating content for learn.microsoft.com, see the contributor guide at https://learn.microsoft.com/contribute/.
-=======
-For more information about creating content for docs.microsoft.com, see the contributor guide at https://docs.microsoft.com/contribute/.
+For more information about creating content for Microsoft Learn, see the [contributor guide](https://learn.microsoft.com/contribute/).
 
 When your PR is ready for review, add a comment with the text #sign-off to the Conversation tab.
->>>>>>> 1d4dd305
 -->