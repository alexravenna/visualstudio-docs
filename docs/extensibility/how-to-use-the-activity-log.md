---
title: 'How to: Use the Activity Log | Microsoft Docs'
description: VSPackages can write messages to the activity log. Learn how to use the activity log for debugging VSPackages in retail environments.
<<<<<<< HEAD
=======
ms.custom: SEO-VS-2020, UpdateFrequency3
>>>>>>> 684aa55c
ms.date: 11/04/2016
ms.topic: how-to
helpviewer_keywords:
- VSPackages, debugging
- VSPackages, troubleshooting
ms.assetid: bb3d3322-0e5e-4dd5-b93a-24d5fbcd2ffd
author: maiak
ms.author: maiak
manager: jmartens
ms.technology: vs-ide-sdk
ms.workload:
- vssdk
---
# How to: Use the activity log

 [!INCLUDE [Visual Studio](~/includes/applies-to-version/vs-windows-only.md)]
VSPackages can write messages to the activity log. This feature is especially useful for debugging VSPackages in retail environments.

> [!TIP]
> The activity log is always turned on. Visual Studio keeps a rolling buffer of the last 100 entries as well as the first 10 entries, which have general configuration information.

## To write an entry to the activity log

1. Insert this code in the <xref:Microsoft.VisualStudio.Shell.Package.Initialize%2A> method or in any other method except the VSPackage constructor:

    ```csharp
    IVsActivityLog log = GetService(typeof(SVsActivityLog)) as IVsActivityLog;
    if (log == null) return;

    int hr = log.LogEntry((UInt32)__ACTIVITYLOG_ENTRYTYPE.ALE_INFORMATION,
        this.ToString(),
        string.Format(CultureInfo.CurrentCulture,
        "Called for: {0}", this.ToString()));
    ```

     This code gets the <xref:Microsoft.VisualStudio.Shell.Interop.SVsActivityLog> service and casts it to an <xref:Microsoft.VisualStudio.Shell.Interop.IVsActivityLog> interface. <xref:Microsoft.VisualStudio.Shell.Interop.IVsActivityLog.LogEntry%2A> writes an informational entry into the activity log using the current cultural context.

2. When the VSPackage is loaded (usually when a command is invoked or a window is opened), the text is written to the activity log.

## To examine the activity log

1. Run Visual Studio with the [/Log](../ide/reference/log-devenv-exe.md) command line switch to write ActivityLog.xml to disk during your session.

2. After closing Visual Studio, find the activity log in the subfolder for Visual Studio data:

   <em>*%AppData%</em>\Microsoft\VisualStudio\\\<version>\ActivityLog.xml*.

3. Open the activity log with any text editor. Here is a typical entry:

   ```
   Called for: Company.MyApp.MyAppPackage ...
   ```
## Troubleshooting Import/Export Issues in Editor Extensions: Access the MEF Composition Error Log
When writing an editor-based extension, you may experience issues if you try to import something that doesn't exist in the current VS install, or if you incorrectly author your import or export.  The primary way to find and address these issues is to reference the **Managed Extensibility Framework (MEF) Composition Error Log**, stored at *%localappdata%\Microsoft\VisualStudio[yourVSVersion]\ComponentModelCache\Microsoft.VisualStudio.Default.err*.  To learn more about using MEF in your extensions, check out [this documentation](../extensibility/managed-extensibility-framework-in-the-editor.md).

## Robust programming

Because the activity log is a service, the activity log is unavailable in the VSPackage constructor.

You should obtain the activity log just before writing to it. Do not cache or save the activity log for future use.

## See also

- [/Log (devenv.exe)](../ide/reference/log-devenv-exe.md)
- <xref:Microsoft.VisualStudio.Shell.Interop.IVsActivityLog>
- <xref:Microsoft.VisualStudio.Shell.Interop.__ACTIVITYLOG_ENTRYTYPE>
- [Troubleshooting VSPackages](../extensibility/troubleshooting-vspackages.md)
- [VSPackages](../extensibility/internals/vspackages.md)<|MERGE_RESOLUTION|>--- conflicted
+++ resolved
@@ -1,10 +1,7 @@
 ---
 title: 'How to: Use the Activity Log | Microsoft Docs'
 description: VSPackages can write messages to the activity log. Learn how to use the activity log for debugging VSPackages in retail environments.
-<<<<<<< HEAD
-=======
-ms.custom: SEO-VS-2020, UpdateFrequency3
->>>>>>> 684aa55c
+ms.custom: UpdateFrequency3
 ms.date: 11/04/2016
 ms.topic: how-to
 helpviewer_keywords:
