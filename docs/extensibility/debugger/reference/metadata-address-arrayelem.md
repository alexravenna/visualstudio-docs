--- conflicted
+++ resolved
@@ -14,65 +14,35 @@
   - "vssdk"
 ---
 # METADATA_ADDRESS_ARRAYELEM
+
 This structure represents an array element within an array.
 
 ## Syntax
 
 ```cpp
 typedef struct _tagMETADATA_ADDRESS_ARRAYELEM {
-<<<<<<< HEAD
-   _mdToken tokMethod;
-   DWORD    dwIndex;
-=======
     _mdToken tokMethod;
     DWORD    dwIndex;
->>>>>>> 066faa30
 } METADATA_ADDRESS_ARRAYELEM;
 ```
 
 ```csharp
 public struct METADATA_ADDRESS_ARRAYELEM {
-<<<<<<< HEAD
-   public int  tokMethod;
-   public uint dwIndex;
-=======
     public int  tokMethod;
     public uint dwIndex;
->>>>>>> 066faa30
 }
 ```
 
 ## Terms
-<<<<<<< HEAD
- tokMethod
- The ID of the array this element is a part of.
 
-- [C++] `_mdToken` is a `typedef` for a 32-bit `int`.
+tokMethod
 
- dwIndex
- The index of this element within the array.
-
-## Remarks
- This structure is part of the union in the [DEBUG_ADDRESS_UNION](../../../extensibility/debugger/reference/debug-address-union.md) structure when the `dwKind` field of the `DEBUG_ADDRESS_UNION` structure is set to `ADDRESS_KIND_ARRAYELEM` (a value from the [ADDRESS_KIND](../../../extensibility/debugger/reference/address-kind.md) enumeration).
-
-## Requirements
- Header: sh.h
-
- Namespace: Microsoft.VisualStudio.Debugger.Interop
-
- Assembly: Microsoft.VisualStudio.Debugger.Interop.dll
-
-## See Also
-- [Structures and Unions](../../../extensibility/debugger/reference/structures-and-unions.md)
-- [DEBUG_ADDRESS_UNION](../../../extensibility/debugger/reference/debug-address-union.md)
-- [ADDRESS_KIND](../../../extensibility/debugger/reference/address-kind.md)
-=======
-tokMethod  
 The ID of the array this element is a part of.
 
 [C++] `_mdToken` is a `typedef` for a 32-bit `int`.
 
-dwIndex  
+dwIndex
+
 The index of this element within the array.
 
 ## Remarks
@@ -86,7 +56,7 @@
 Assembly: Microsoft.VisualStudio.Debugger.Interop.dll
 
 ## See Also
-[Structures and Unions](../../../extensibility/debugger/reference/structures-and-unions.md)  
-[DEBUG_ADDRESS_UNION](../../../extensibility/debugger/reference/debug-address-union.md)  
-[ADDRESS_KIND](../../../extensibility/debugger/reference/address-kind.md)
->>>>>>> 066faa30
+
+- [Structures and Unions](../../../extensibility/debugger/reference/structures-and-unions.md)
+- [DEBUG_ADDRESS_UNION](../../../extensibility/debugger/reference/debug-address-union.md)
+- [ADDRESS_KIND](../../../extensibility/debugger/reference/address-kind.md)