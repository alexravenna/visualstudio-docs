--- conflicted
+++ resolved
@@ -1,11 +1,7 @@
 ---
 title: "PDB_TYPE | Microsoft Docs"
 ms.date: "11/04/2016"
-<<<<<<< HEAD
-ms.topic: "conceptual"
-=======
 ms.topic: reference
->>>>>>> 0f1d7e33
 f1_keywords:
   - "PDB_TYPE"
 helpviewer_keywords:
@@ -18,85 +14,55 @@
   - "vssdk"
 ---
 # PDB_TYPE
+
 This structure specifies information about a field type taken from a PDB symbol.
 
 ## Syntax
 
 ```cpp
 typedef struct _tagTYPE_PDB {
-<<<<<<< HEAD
     ULONG32 ulAppDomainID;
     GUID    guidModule;
     DWORD   symid;
-=======
-   ULONG32 ulAppDomainID;
-   GUID    guidModule;
-   DWORD   symid;
->>>>>>> 0f1d7e33
 } PDB_TYPE;
 ```
 
 ```csharp
 public struct PDB_TYPE {
-<<<<<<< HEAD
     public uint ulAppDomainID;
     public Guid guidModule;
     public uint symid;
-=======
-   public uint ulAppDomainID;
-   public Guid guidModule;
-   public uint symid;
->>>>>>> 0f1d7e33
 };
 ```
 
-#### Parameters
-<<<<<<< HEAD
-ulAppDomainID  
+## Parameters
+
+`ulAppDomainID`
+
 ID of the application from which the symbol came. This is used to uniquely identify an instance of the application.
 
-guidModule  
+`guidModule`
+
 The GUID of the module that contains this field.
 
-symid  
+`symid`
+
 The ID of the symbol that corresponds to this field.
 
 ## Remarks
+
 This structure appears as part of the union in the [TYPE_INFO](../../../extensibility/debugger/reference/type-info.md) structure when the `dwKind` field of the `TYPE_INFO` structure is set to `TYPE_KIND_PDB` (a value from the [dwTYPE_KIND](../../../extensibility/debugger/reference/dwtype-kind.md) enumeration).
 
 ## Requirements
+
 Header: sh.h
 
 Namespace: Microsoft.VisualStudio.Debugger.Interop
 
 Assembly: Microsoft.VisualStudio.Debugger.Interop.dll
 
-## See Also
-[Structures and Unions](../../../extensibility/debugger/reference/structures-and-unions.md)  
-[TYPE_INFO](../../../extensibility/debugger/reference/type-info.md)  
-[dwTYPE_KIND](../../../extensibility/debugger/reference/dwtype-kind.md)
-=======
- ulAppDomainID
- ID of the application from which the symbol came. This is used to uniquely identify an instance of the application.
+## See also
 
- guidModule
- The GUID of the module that contains this field.
-
- symid
- The ID of the symbol that corresponds to this field.
-
-## Remarks
- This structure appears as part of the union in the [TYPE_INFO](../../../extensibility/debugger/reference/type-info.md) structure when the `dwKind` field of the `TYPE_INFO` structure is set to `TYPE_KIND_PDB` (a value from the [dwTYPE_KIND](../../../extensibility/debugger/reference/dwtype-kind.md) enumeration).
-
-## Requirements
- Header: sh.h
-
- Namespace: Microsoft.VisualStudio.Debugger.Interop
-
- Assembly: Microsoft.VisualStudio.Debugger.Interop.dll
-
-## See Also
 - [Structures and Unions](../../../extensibility/debugger/reference/structures-and-unions.md)
 - [TYPE_INFO](../../../extensibility/debugger/reference/type-info.md)
-- [dwTYPE_KIND](../../../extensibility/debugger/reference/dwtype-kind.md)
->>>>>>> 0f1d7e33
+- [dwTYPE_KIND](../../../extensibility/debugger/reference/dwtype-kind.md)