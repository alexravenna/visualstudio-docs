---
title: "Image Service and Catalog | Microsoft Docs"
ms.custom: ""
ms.date: "11/04/2016"
ms.topic: "conceptual"
ms.assetid: 34990c37-ae98-4140-9b1e-a91c192220d9
author: "gregvanl"
ms.author: "gregvanl"
manager: douge
ms.workload: 
  - "vssdk"
---
# Image service and catalog
This cookbook contains guidance and best practices for adopting the Visual Studio Image Service and Image Catalog introduced in Visual Studio 2015.  
  
 The image service introduced in Visual Studio 2015 lets developers get the best images for the device and the user's chosen theme to display the image, including correct theming for the context in which they are displayed. Adopting the image service will help eliminate major pain points related to asset maintenance, HDPI scaling, and theming.  
  
|||  
|-|-|  
|**Problems today**|**Solutions**|  
|Background color blending|Built-in alpha blending|  
|Theming (some) images|Theme metadata|  
|High Contrast mode|Alternate High Contrast resources|  
|Need multiple resources for different DPI modes|Selectable resources with vector-based fallback|  
|Duplicate images|One identifier per image concept|  
  
 Why adopt the image service?  
  
-   Always get the latest "pixel-perfect" image from Visual Studio  
  
-   You can submit and use your own images  
  
-   No need to test your images out when Windows adds new DPI scaling  
  
-   Address old architectural hurdles in your implementations  
  
 The Visual Studio shell toolbar before and after using the image service:  
  
 ![Image Service Before and After](../extensibility/media/image-service-before-and-after.png "Image Service Before and After")  
  
## How it works
 The image service can supply a bitmapped image suitable for any supported UI framework:  
  
-   WPF: BitmapSource  
  
-   WinForms: System.Drawing.Bitmap  
  
-   Win32: HBITMAP  
  
 Image service flow diagram  
  
 ![Image Service Flow Diagram](../extensibility/media/image-service-flow-diagram.png "Image Service Flow Diagram")  
  
 **Image monikers**  
  
 An image moniker (or moniker for short) is a GUID/ID pair that uniquely identifies an image asset or image list asset in the image library.  
  
 **Known monikers**  
  
 The set of image monikers contained in the Visual Studio Image Catalog and publicly consumable by any Visual Studio component or extension.  
  
 **Image manifest files**  
  
 Image manifest (*.imagemanifest*) files are XML files that define a set of image assets, the monikers that represent those assets, and the real image or images that represent each asset. Image manifests can define standalone images or image lists for legacy UI support. Additionally, there are attributes that can be set either on the asset or on the individual images behind each asset to change when and how those assets are displayed.  
  
 **Image manifest schema**  
  
 A complete image manifest looks like this:  
  
```xml  
<ImageManifest>  
      <!-- zero or one Symbols elements -->  
      <Symbols>  
        <!-- zero or more Import, Guid, ID, or String elements -->  
      </Symbols>  
      <!-- zero or one Images elements -->  
      <Images>  
        <!-- zero or more Image elements -->  
      </Images>  
      <!-- zero or one ImageLists elements -->  
      <ImageLists>  
        <!-- zero or more ImageList elements -->  
      </ImageLists>  
</ImageManifest>  
```  
  
 **Symbols**  
  
 As a readability and maintenance aid, the image manifest can use symbols for attribute values. Symbols are defined like this:  
  
```xml  
<Symbols>  
      <Import Manifest="manifest" />  
      <Guid Name="ShellCommandGuid" Value="8ee4f65d-bab4-4cde-b8e7-ac412abbda8a" />  
      <ID Name="cmdidSaveAll" Value="1000" />  
      <String Name="AssemblyName" Value="Microsoft.VisualStudio.Shell.UI.Internal" />  
</Symbols>  
```  
  
|||  
|-|-|  
|**Subelement**|**Definition**|  
|Import|Imports the symbols of the given manifest file for use in the current manifest|  
|Guid|The symbol represents a GUID and must match GUID formatting|  
|ID|The symbol represents an ID and must be a nonnegative integer|  
|String|The symbol represents an arbitrary string value|  
  
 Symbols are case-sensitive, and referenced using $(symbol-name) syntax:  
  
```xml  
<Image Guid="$(ShellCommandGuid)" ID="$(cmdidSaveAll)" >  
      <Source Uri="/$(AssemblyName);Component/Resources/image.xaml" />  
</Image>  
```  
  
 Some symbols are predefined for all manifests. These can be used in the Uri attribute of the \<Source> or \<Import> element to reference paths on the local machine.  
  
|||  
|-|-|  
|**Symbol**|**Description**|  
|CommonProgramFiles|The value of the %CommonProgramFiles% environment variable|  
|LocalAppData|The value of the %LocalAppData% environment variable|  
|ManifestFolder|The folder containing the manifest file|  
|MyDocuments|The full path of the My Documents folder of the current user|  
|ProgramFiles|The value of the %ProgramFiles% environment variable|  
|System|The *Windows\System32* folder|  
|WinDir|The value of the %WinDir% environment variable|  
  
 **Image**  
  
 The \<Image> element defines an image that can be referenced by a moniker. The GUID and ID taken together form the image moniker. The moniker for the image must be unique across the entire image library. If more than one image has a given moniker, the first one encountered while building the library is the one that is retained.  
  
 It must contain at least one source. Size-neutral sources will give the best results across a broad range of sizes, but they are not required. If the service is asked for an image of a size not defined in the \<Image> element and there is no size-neutral source, the service will choose the best size-specific source and scale it to the requested size.  
  
```xml  
<Image Guid="guid" ID="int" AllowColorInversion="true/false">  
      <Source ... />  
      <!-- optional additional Source elements -->  
</Image>  
```  
  
|||  
|-|-|  
|**Attribute**|**Definition**|  
|Guid|[Required] The GUID portion of the image moniker|  
|ID|[Required] The ID portion of the image moniker|  
|AllowColorInversion|[Optional, default true] Indicates whether the image can have its colors programmatically inverted when used on a dark background.|  
  
 **Source**  
  
 The \<Source> element defines a single image source asset (XAML and PNG).  
  
```xml  
<Source Uri="uri" Background="background">  
      <!-- optional NativeResource element -->  
 </Source>  
```  
  
|||  
|-|-|  
|**Attribute**|**Definition**|  
<<<<<<< HEAD
|Uri|[Required] A URI that defines where the image can be loaded from. It can be one of the following:<br /><br /> -   A [Pack URI](/dotnet/framework/wpf/app-development/pack-uris-in-wpf) using the application:/// authority<br />-   An absolute component resource reference<br />-   A path to a file containing a native resource|  
|Background|[Optional] Indicates what on kind of background the source is intended to be used.<br /><br /> It can be one of the following:<br /><br /> *Light:* The source can be used on a light background.<br /><br /> *Dark:*The source can be used on a dark background.<br /><br /> *HighContrast:* The source can be used on any background in High Contrast mode.<br /><br /> *HighContrastLight:* The source can be used on a light background in High Contrast mode.<br /><br /> *HighContrastDark:* The source can be used on a dark background in High Contrast mode.<br /><br /> If the Background attribute is omitted, the source can be used on any background.<br /><br /> If Background is *Light*, *Dark*, *HighContrastLight*, or *HighContrastDark*, the source's colors are never inverted. If Background is omitted or set to *HighContrast*, the inversion of the source's colors is controlled by the image's **AllowColorInversion** attribute.|  
=======
|Uri|[Required] A URI that defines where the image can be loaded from. It can be one of the following:<br /><br /> -   A [Pack URI](http://msdn.microsoft.com/en-US/library/aa970069\(v=vs.100\).aspx) using the application:/// authority<br />-   An absolute component resource reference<br />-   A path to a file containing a native resource|  
|Background|[Optional] Indicates what on kind of background the source is intended to be used.<br /><br /> It can be one of the following:<br /><br /> *Light:* The source can be used on a light background.<br /><br /> *Dark:* The source can be used on a dark background.<br /><br /> *HighContrast:* The source can be used on any background in High Contrast mode.<br /><br /> *HighContrastLight:* The source can be used on a light background in High Contrast mode.<br /><br /> *HighContrastDark:* The source can be used on a dark background in High Contrast mode.<br /><br /> If the Background attribute is omitted, the source can be used on any background.<br /><br /> If Background is *Light*, *Dark*, *HighContrastLight*, or *HighContrastDark*, the source's colors are never inverted. If Background is omitted or set to *HighContrast*, the inversion of the source's colors is controlled by the image's **AllowColorInversion** attribute.|  
>>>>>>> dfe7daf6
|||  
  
 A \<Source> element can have exactly one of the following optional subelements:  
  
||||  
|-|-|-|  
|**Element**|**Attributes (all required)**|**Definition**|  
|\<Size>|Value|The source will be used for images of the given size (in device units). The image will be square.|  
|\<SizeRange>|MinSize, MaxSize|The source will be used for images from MinSize to MaxSize (in device units) inclusively. The image will be square.|  
|\<Dimensions>|Width, Height|The source will be used for images of the given width and height (in device units).|  
|\<DimensionRange>|MinWidth, MinHeight,<br /><br /> MaxWidth, MaxHeight|The source will be used for images from the minimum width/height to the maximum width/height (in device units) inclusively.|  
  
 A \<Source> element can also have an optional \<NativeResource> subelement, which defines a \<Source> that is loaded from a native assembly rather than a managed assembly.  
  
```xml  
<NativeResource Type="type" ID="int" />  
```  
  
|||  
|-|-|  
|**Attribute**|**Definition**|  
|Type|[Required] The type of the native resource, either XAML or PNG|  
|ID|[Required] The integer ID portion of the native resource|  
  
 **ImageList**  
  
 The \<ImageList> element defines a collection of images that can be returned in a single strip. The strip is built on demand, as needed.  
  
```xml  
<ImageList>  
      <ContainedImage Guid="guid" ID="int" External="true/false" />  
      <!-- optional additional ContainedImage elements -->  
 </ImageList>  
```  
  
|||  
|-|-|  
|**Attribute**|**Definition**|  
|Guid|[Required] The GUID portion of the image moniker|  
|ID|[Required] The ID portion of the image moniker|  
|External|[Optional, default false] Indicates whether the image moniker references an image in the current manifest.|  
  
 The moniker for the contained image does not have to reference an image defined in the current manifest. If the contained image cannot be found in the image library, a blank placeholder image will be used in its place.  
  
## Using the image service  
  
### First steps (managed)  
 To use the image service, you need to add references to some or all of the following assemblies to your project:  
  
-   *Microsoft.VisualStudio.ImageCatalog.dll*  
  
    -   Required if you use the built-in image catalog **KnownMonikers**.  
  
-   *Microsoft.VisualStudio.Imaging.dll*  
  
    -   Required if you use **CrispImage** and **ImageThemingUtilities** in your WPF UI.
  
-   *Microsoft.VisualStudio.Imaging.Interop.14.0.DesignTime.dll*  
  
    -   Required if you use the **ImageMoniker** and **ImageAttributes** types.  
  
    -   **EmbedInteropTypes** should be set to true.  
  
-   *Microsoft.VisualStudio.Shell.Interop.14.0.DesignTime*  
  
    -   Required if you use the **IVsImageService2** type.  
  
    -   **EmbedInteropTypes** should be set to true.  
  
-   *Microsoft.VisualStudio.Utilities.dll*  
  
    -   Required if you use the **BrushToColorConverter** for the **ImageThemingUtilities.ImageBackgroundColor** in your WPF UI.  
  
-   *Microsoft.VisualStudio.Shell.\<VSVersion>.0*  
  
    -   Required if you use the **IVsUIObject** type.  
  
-   *Microsoft.VisualStudio.Shell.Interop.10.0.dll*  
  
    -   Required if you use the WinForms-related UI helpers.  
  
    -   **EmbedInteropTypes** should be set to true  
  
### First steps (native)  
 To use the image service, you need to include some or all of the following headers to your project:  
  
-   **KnownImageIds.h**  
  
    -   Required if you use the built-in image catalog **KnownMonikers**, but cannot use the **ImageMoniker** type, such as when returning values from **IVsHierarchy GetGuidProperty** or **GetProperty** calls.  
  
-   **KnownMonikers.h**  
  
    -   Required if you use the built-in image catalog **KnownMonikers**.  
  
-   **ImageParameters140.h**  
  
    -   Required if you use the **ImageMoniker** and **ImageAttributes** types.  
  
-   **VSShell140.h**  
  
    -   Required if you use the **IVsImageService2** type.  
  
-   **ImageThemingUtilities.h**  
  
    -   Required if you are unable to let the image service handle theming for you.  
  
    -   Do not use this header if the image service can handle your image theming.  
  
-   **VSUIDPIHelper.h**  
  
    -   Required if you use the DPI helpers to get the current DPI.  
  
## How do I write new WPF UI?  
  
1.  Start by adding the assembly references required in the above first steps section to your project. You don't need to add all of them, so add just the references you need. (Note: if you are using or have access to **Colors** instead of **Brushes**, then you can skip the reference to **Utilities**, since you won't need the converter.)  
  
2.  Select the desired image and get its moniker. Use a **KnownMoniker**, or use your own if you have your own custom images and monikers.  
  
3.  Add **CrispImages** to your XAML. (See below example.)  
  
4.  Set the **ImageThemingUtilities.ImageBackgroundColor** property in your UI hierarchy. (This should be set at the location where the background color is known, not necessarily on the **CrispImage**.) (See below example.)  
  
```xaml  
<Window  
  x:Class="WpfApplication.MainWindow"  
  xmlns="http://schemas.microsoft.com/winfx/2006/xaml/presentation"  
  xmlns:x="http://schemas.microsoft.com/winfx/2006/xaml"  
  xmlns:imaging="clr-namespace:Microsoft.VisualStudio.Imaging;assembly=Microsoft.VisualStudio.Imaging"  
  xmlns:theming="clr-namespace:Microsoft.VisualStudio.PlatformUI;assembly=Microsoft.VisualStudio.Imaging"  
  xmlns:utilities="clr-namespace:Microsoft.Internal.VisualStudio.Imaging;assembly=Microsoft.VisualStudio.Imaging"  
  xmlns:catalog="clr-namespace:Microsoft.VisualStudio.Imaging;assembly=Microsoft.VisualStudio.ImageCatalog"  
  Title="MainWindow" Height="350" Width="525" UseLayoutRounding="True">  
  <Window.Resources>  
    <utilities:BrushToColorConverter x:Key="BrushToColorConverter"/>  
  </Window.Resources>  
  <StackPanel Background="White" VerticalAlignment="Center"   
    theming:ImageThemingUtilities.ImageBackgroundColor="{Binding Background, RelativeSource={RelativeSource Self}, Converter={StaticResource BrushToColorConverter}}">  
    <imaging:CrispImage Width="16" Height="16" Moniker="{x:Static catalog:KnownMonikers.MoveUp}" />  
  </StackPanel>  
</Window>  
```  
  
 **How do I update existing WPF UI?**  
  
 Updating existing WPF UI is a relatively simple process that consists of three basic steps:  
  
1.  Replace all \<Image> elements in your UI with \<CrispImage> elements.  
  
2.  Change all the Source attributes to Moniker attributes.  
  
    -   If the image never changes and you are using **KnownMonikers**, then statically bind that property to the **KnownMoniker**. (See the above example.)  
  
    -   If the image never changes and you are using your own custom image, then statically bind to your own moniker.  
  
    -   If the image can change, bind the Moniker attribute to a code property that notifies on property changes.  
  
3.  Somewhere in the UI hierarchy, set **ImageThemingUtilities.ImageBackgroundColor** to make sure color inversion works correctly.  
  
    -   This might require the use of the **BrushToColorConverter** class. (See the above example.)  
  
## How do I update Win32 UI?  
 Add the following to your code wherever appropriate to replace the raw loading of images. Switch values for returning HBITMAPs versus HICONs versus HIMAGELIST as needed.  
  
 **Get the image service**  
  
```cpp  
CComPtr<IVsImageService2> spImgSvc;  
CGlobalServiceProvider::HrQueryService(SID_SVsImageService, &spImgSvc);  
```  
  
 **Requesting the image**  
  
```cpp  
ImageAttributes attr = { 0 };  
attr.StructSize      = sizeof(attributes);  
attr.Format          = DF_Win32;  
// IT_Bitmap for HBITMAP, IT_Icon for HICON, IT_ImageList for HIMAGELIST  
attr.ImageType       = IT_Bitmap;  
attr.LogicalWidth    = 16;  
attr.LogicalHeight   = 16;  
attr.Dpi             = VsUI::DpiHelper::GetDeviceDpiX();  
attr.Background      = 0xFFFFFFFF;  
// Desired RGBA color, if you don't use this, don't set IAF_Background below  
attr.Flags           = IAF_RequiredFlags | IAF_Background;  
  
CComPtr<IVsUIObject> spImg;  
// Replace this KnownMoniker with your desired ImageMoniker  
spImgSvc->GetImage(KnownMonikers::Blank, attributes, &spImg);  
  
```  
  
## How do I update WinForms UI?  
 Add the following to your code wherever appropriate to replace the raw loading of images. Switch values for returning Bitmaps versus Icons as needed.  
  
 **Helpful using statement**  
  
```csharp  
using GelUtilities = Microsoft.Internal.VisualStudio.PlatformUI.Utilities;  
```  
  
 **Get the image service**  
  
```csharp  
// This or your preferred way of querying for Visual Studio services  
IVsImageService2 imageService = (IVsImageService2)Package.GetGlobalService(typeof(SVsImageService));  
  
```  
  
 **Request the image**  
  
```csharp  
ImageAttributes attributes = new ImageAttributes  
{  
    StructSize    = Marshal.SizeOf(typeof(ImageAttributes)),  
    // IT_Bitmap for Bitmap, IT_Icon for Icon  
    ImageType     = (uint)_UIImageType.IT_Bitmap,  
    Format        = (uint)_UIDataFormat.DF_WinForms,  
    LogicalWidth  = 16,  
    LogicalHeight = 16,  
    // Desired RGBA color, if you don't use this, don't set IAF_Background below  
    Background    = 0xFFFFFFFF,  
    Flags = (uint)_ImageAttributesFlags.IAF_RequiredFlags | _ImageAttributesFlags.IAF_Background,  
};  
  
// Replace this KnownMoniker with your desired ImageMoniker  
IVsUIObject uIObj = imageService.GetImage(KnownMonikers.Blank, attributes);  
  
Bitmap bitmap = (Bitmap)GelUtilities.GetObjectData(uiObj); // Use this if you need a bitmap  
// Icon icon = (Icon)GelUtilities.GetObjectData(uiObj); // Use this if you need an icon  
  
```  
  
## How do I use image monikers in a new tool window?  
 The VSIX package project template was updated for Visual Studio 2015. To create a new tool window, right-click on the VSIX project and select **Add** > **New Item** (**Ctrl**+**Shift**+**A**). Under the Extensibility node for the project language, select **Custom Tool Window**, give the tool window a name, and press the **Add** button.  
  
 These are the key places to use monikers in a tool window. Follow the instructions for each:  
  
1.  The tool window tab when the tabs get small enough (also used in the **Ctrl**+**Tab** window switcher).  
  
     Add this line to the constructor for the class that derives from the **ToolWindowPane** type:  
  
    ```csharp  
    // Replace this KnownMoniker with your desired ImageMoniker  
    this.BitmapImageMoniker = KnownMonikers.Blank;  
    ```  
  
2.  The command to open the tool window.  
  
     In the *.vsct* file for the package, edit the tool window's command button:  
  
    ```xml  
    <Button guid="guidPackageCmdSet" id="CommandId" priority="0x0100" type="Button">  
      <Parent guid="guidSHLMainMenu" id="IDG_VS_WNDO_OTRWNDWS1"/>  
      <!-- Replace this KnownMoniker with your desired ImageMoniker -->  
      <Icon guid="ImageCatalogGuid" id="Blank" />  
      <!-- Add this -->  
      <CommandFlag>IconIsMoniker</CommandFlag>  
      <Strings>  
        <ButtonText>MyToolWindow</ButtonText>  
      </Strings>  
    </Button>  
    ```  
  
 **How do I use image monikers in an existing tool window?**  
  
 Updating an existing tool window to use image monikers is similar to the steps for creating a new tool window.  
  
 These are the key places to use monikers in a tool window. Follow the instructions for each:  
  
1.  The tool window tab when the tabs get small enough (also used in the **Ctrl**+**Tab** window switcher).  
  
    1.  Remove these lines (if they exist) in the constructor for the class that derives from the **ToolWindowPane** type:  
  
        ```csharp  
        this.BitmapResourceID = <Value>;  
        this.BitmapIndex = <Value>;  
        ```  
  
    2.  See step #1 of the "How do I use image monikers in a new tool window?" section above.  
  
2.  The command to open the tool window.  
  
    -   See step #2 of the "How do I use image monikers in a new tool window?" section above.  
  
## How do I use image monikers in a .vsct file?  
 Update your *.vsct* file as indicated by the commented lines below:  
  
```xml  
<?xml version="1.0" encoding="utf-8"?>  
<CommandTable xmlns="http://schemas.microsoft.com/VisualStudio/2005-10-18/CommandTable" xmlns:xs="http://www.w3.org/2001/XMLSchema">  
  <!--  Include the definitions for images included in the VS image catalog -->  
  <Include href="KnownImageIds.vsct"/>  
  <Commands package="guidMyPackage">  
    <Buttons>  
      <Button guid="guidMyCommandSet" id="cmdidMyCommand" priority="0x0000" type="Button">  
        <!-- Add an Icon element, changing the attributes to match the image moniker you want to use.  
             In this case, we're using the Guid for the VS image catalog.  
             Change the id attribute to be the ID of the desired image moniker. -->  
        <Icon guid="ImageCatalogGuid" id="OpenFolder" />  
        <CommandFlag>DynamicVisibility</CommandFlag>  
        <CommandFlag>DefaultInvisible</CommandFlag>  
        <CommandFlag>DefaultDisabled</CommandFlag>  
        <CommandFlag>CommandWellOnly</CommandFlag>  
        <CommandFlag>IconAndText</CommandFlag>  
        <!-- Add the IconIsMoniker CommandFlag -->  
        <CommandFlag>IconIsMoniker</CommandFlag>  
        <Strings>  
          <ButtonText>Quick Fixes...</ButtonText>  
          <CommandName>Show Quick Fixes</CommandName>  
          <CanonicalName>ShowQuickFixes</CanonicalName>  
          <LocCanonicalName>ShowQuickFixes</LocCanonicalName>  
        </Strings>  
      </Button>  
    </Buttons>  
  </Commands>  
  <!-- It is recommended that you remove <Bitmap> elements that are no longer used in the vsct file -->  
  <Symbols>  
    <GuidSymbol name="guidMyPackage"    value="{1491e936-6ffe-474e-8371-30e5920d8fdd}" />  
    <GuidSymbol name="guidMyCommandSet" value="{10347de4-69a9-47f4-a950-d3301f6d2bc7}">  
      <IDSymbol name="cmdidMyCommand" value="0x9437" />  
    </GuidSymbol>  
  </Symbols>  
</CommandTable>  
```  
  
 **What if my .vsct file also needs to be read by older versions of Visual Studio?**  
  
 Older versions of Visual Studio do not recognize the **IconIsMoniker** command flag. You can use images from the image service on versions of Visual Studio that support it, but continue to use old-style images on older versions of Visual Studio. To do this, you'd leave the *.vsct* file unchanged (and therefore compatible with older versions of Visual Studio), and create a CSV (comma-separated values) file that maps from GUID/ID pairs defined in a *.vsct* file's \<Bitmaps> element to image moniker GUID/ID pairs.  
  
 The format of the mapping CSV file is:  
  
```  
Icon guid, Icon id, Moniker guid, Moniker id  
b714fcf7-855e-4e4c-802a-1fd87144ccad,1,fda30684-682d-421c-8be4-650a2967058e,100  
b714fcf7-855e-4e4c-802a-1fd87144ccad,2,fda30684-682d-421c-8be4-650a2967058e,200  
```  
  
 The CSV file is deployed with the package and its location is specified by the **IconMappingFilename** property of the **ProvideMenuResource** package attribute:  
  
```csharp  
[ProvideMenuResource("MyPackage.ctmenu", 1, IconMappingFilename="IconMappings.csv")]  
```  
  
 The **IconMappingFilename** is either a relative path implicitly rooted at $PackageFolder$ (as in the example above), or an absolute path explicitly rooted at a directory defined by an environment variable, such as *@"%UserProfile%\dir1\dir2\MyMappingFile.csv"*.  
  
## How do I port a project system?  
 **How to supply ImageMonikers for a project**  
  
1.  Implement **VSHPROPID_SupportsIconMonikers** on the project's **IVsHierarchy**, and return true.  
  
2.  Implement either **VSHPROPID_IconMonikerImageList** (if the original project used **VSHPROPID_IconImgList**) or **VSHPROPID_IconMonikerGuid**, **VSHPROPID_IconMonikerId**, **VSHPROPID_OpenFolderIconMonikerGuid**, **VSHPROPID_OpenFolderIconMonikerId** (if the original project used **VSHPROPID_IconHandle** and **VSHPROPID_OpenFolderIconHandle**).  
  
3.  Change the implementation of the original VSHPROPIDs for icons to create "legacy" versions of the icons if extension points request them. **IVsImageService2** provides functionality necessary to get those icons  
  
 **Extra requirements for VB/C# project flavors**  
  
 Only implement **VSHPROPID_SupportsIconMonikers** if you detect that your project is the **outermost flavor**. Otherwise, the actual outermost flavor may not support image monikers in reality, and your base flavor might effectively "hide" customized images.  
  
 **How do I use image monikers in CPS?**  
  
 Setting custom images in CPS (Common Project System) can be done manually or via an item template that comes with the Project System Extensibility SDK.  
  
 **Using the Project System Extensibility SDK**  
  
 Follow the instructions at [Provide custom icons for the Project Type/Item type](https://github.com/Microsoft/VSProjectSystem/blob/master/doc/scenario/provide_custom_icons_for_the_project_or_item_type.md) to customize your CPS images. More information about CPS can be found at [Visual Studio Project System extensibility documentation](https://github.com/Microsoft/VSProjectSystem)  
  
 **Manually use ImageMonikers**  
  
1.  Implement and export the **IProjectTreeModifier** interface in your project system.  
  
2.  Determine which **KnownMoniker** or custom image moniker you want to use.  
  
3.  In the **ApplyModifications** method, do the following somewhere in the method before returning the new tree, similar to the below example:  
  
    ```csharp  
    // Replace this KnownMoniker with your desired ImageMoniker  
    tree = tree.SetIcon(KnownMonikers.Blank.ToProjectSystemType());  
    ```  
  
4.  If you are creating a new tree, you can set the custom images by passing in the desired monikers into the NewTree method, similar to the below example:  
  
    ```csharp  
    // Replace this KnownMoniker with your desired ImageMoniker  
    ProjectImageMoniker icon         = KnownMonikers.FolderClosed.ToProjectSystemType();  
    ProjectImageMoniker expandedIcon = KnownMonikers.FolderOpened.ToProjectSystemType();  
  
    return this.ProjectTreeFactory.Value.NewTree(/*caption*/<value>,  
                                                 /*filePath*/<value>,  
                                                 /*browseObjectProperties*/<value>,  
                                                 icon,  
                                                 expandedIcon);  
    ```  
  
## How do I convert from a real image strip to a moniker-based image strip?  
 **I need to support HIMAGELISTs**  
  
 If there is an already existing image strip for your code that you want to update to use the image service, but you are constrained by APIs that require passing around image lists, you can still get the benefits of the image service. To create a moniker-based image strip, follow the steps below to create a manifest from existing monikers.  
  
1.  Run the **ManifestFromResources** tool, passing it the image strip. This will generate a manifest for the strip.  
  
    -   Recommended: provide a non default name for the manifest to suit its usage.  
  
2.  If you are using only **KnownMonikers**, then do the following:  
  
    -   Replace the \<Images> section of the manifest with \<Images/>.  
  
    -   Remove all the subimage IDs (anything with \<imagestrip name>_##).  
  
    -   Recommended: rename the AssetsGuid symbol and image strip symbol to suit its usage.  
  
    -   Replace each **ContainedImage**'s GUID with $(ImageCatalogGuid), replace each **ContainedImage**'s ID with $(\<moniker>), and add the External="true" attribute to each **ContainedImage**  
  
        -   \<moniker> should be replaced with the **KnownMoniker** that matches the image but with the "KnownMonikers." removed from the name.  
  
    -   Add <Import Manifest="$(ManifestFolder)\\<Relative install dir path to *\>\Microsoft.VisualStudio.ImageCatalog.imagemanifest" /\*> to the top of the \<Symbols> section.  
  
        -   The relative path is determined by the deployment location defined in the setup authoring for the manifest.  
  
3.  Run the **ManifestToCode** tool to generate wrappers so that the existing code has a moniker it can use to query the image service for the image strip.  
  
    -   Recommended: provide nondefault names for the wrappers and namespaces to suit their usage.  
  
4.  Do all the adds, setup authoring/deployment, and other code changes to work with the image service and the new files.  
  
 Sample manifest including both internal and external images to see what it should look like:  
  
```xml  
<?xml version="1.0"?>  
<ImageManifest  
  xmlns:xsi="http://www.w3.org/2001/XMLSchema-instance"  
  xmlns:xsd="http://www.w3.org/2001/XMLSchema"  
  xmlns="http://schemas.microsoft.com/VisualStudio/ImageManifestSchema/2014">  
  
  <Symbols>  
    <!-- This needs to be the relative path from your manifest to the ImageCatalog's manifest  
         where $(ManifestFolder) is the deployed location of this manifest. -->  
    <Import Manifest="$(ManifestFolder)\<RelPath>\Microsoft.VisualStudio.ImageCatalog.imagemanifest" />  
  
    <String Name="Resources" Value="/My.Assembly.Name;Component/Resources/ImageStrip" />  
    <Guid Name="ImageGuid" Value="{fb41b7ef-6587-480c-aa27-5b559d42cfc9}" />  
    <Guid Name="ImageStripGuid" Value="{9c84a570-d9a7-4052-a340-188fb276f973}" />  
    <ID Name="MyImage_0" Value="100" />  
    <ID Name="MyImage_1" Value="101" />  
    <ID Name="InternalList" Value="1001" />  
    <ID Name="ExternalList" Value="1002" />  
  </Symbols>  
  
  <Images>  
    <Image Guid="$(ImageGuid)" ID="$(MyImage_0)">  
      <Source Uri="$(Resources)/MyImage_0.png">  
        <Size Value="16" />  
      </Source>  
    </Image>  
    <Image Guid="$(ImageGuid)" ID="$(MyImage_1)">  
      <Source Uri="$(Resources)/MyImage_1.png">  
        <Size Value="16" />  
      </Source>  
    </Image>  
  </Images>  
  
  <ImageLists>  
    <ImageList Guid="$(ImageStripGuid)" ID="$(InternalList)">  
      <ContainedImage Guid="$(ImageGuid)" ID="$(MyImage_0)" />  
      <ContainedImage Guid="$(ImageGuid)" ID="$(MyImage_1)" />  
    </ImageList>  
    <ImageList Guid="$(ImageStripGuid)" ID="$(ExternalList)">  
      <ContainedImage Guid="$(ImageCatalogGuid)" ID="$(StatusError)" External="true" />  
      <ContainedImage Guid="$(ImageCatalogGuid)" ID="$(StatusWarning)" External="true" />  
      <ContainedImage Guid="$(ImageCatalogGuid)" ID="$(StatusInformation)" External="true" />  
    </ImageList>  
  </ImageLists>  
  
</ImageManifest>  
```  
  
 **I don't need to support HIMAGELISTs**  
  
1.  Determine the set of **KnownMonikers** that match the images in your image strip, or create your own monikers for the images in your image strip.  
  
2.  Update whatever mapping you used to get the image at the required index in the image strip to use the monikers instead.  
  
3.  Update your code to use the image service to request monikers via the updated mapping. (This might mean updating to **CrispImages** for managed code, or requesting HBITMAPs or HICONs from the image service and passing them around for native code.)  
  
## Testing your images  
 You can use the Image Library Viewer tool to test your image manifests to make sure everything is authored correctly. You can find the tool in the [Visual Studio 2015 SDK](visual-studio-sdk.md). Documentation for this tool and others can be found [here](http://aka.ms/VSImageThemeTools).  
  
## Additional resources  
  
### Samples  
 Several of the Visual Studio samples on GitHub have been updated to show how to use the image service as part of various Visual Studio extensibility points.  
  
 Check [http://github.com/Microsoft/VSSDK-Extensibility-Samples](http://github.com/Microsoft/VSSDK-Extensibility-Samples) for the latest samples.  
  
### Tooling  
 A set of support tools for the Image Service was created to aid in creating/updating UI that works with the Image Service. For more information about each tool, check the documentation that comes with the tools. The tools are included as part of the [Visual Studio 2015 SDK.](http://msdn.microsoft.com/library/bb166441.aspx)  
  
 **ManifestFromResources**  
  
 The Manifest from Resources tool takes a list of image resources (PNG or XAML) and generates an image manifest file for using those images with the image service.  
  
 **ManifestToCode**  
  
 The Manifest to Code tool takes an image manifest file and generates a wrapper file for referencing the manifest values in code (C++, C#, or VB) or *.vsct* files.  
  
 **ImageLibraryViewer**  
  
 The Image Library Viewer tool can load image manifests and allows the user to manipulate them in the same way Visual Studio would to make sure the manifest is authored correctly. The user can alter background, sizes, DPI setting, High Contrast, and other settings. It also displays loading information to find errors in the manifests and displays source information for each image in the manifest.  
  
## FAQ  
  
-   Are there any dependencies that you must include when loading \<Reference Include="Microsoft.VisualStudio.*.Interop.14.0.DesignTime" />?  
  
    -   Set EmbedInteropTypes="true" on all interop DLLs.  
  
-   How do I deploy an image manifest with my extension?  
  
    -   Add the *.imagemanifest* file to your project.  
  
    -   Set "Include in VSIX" to True.  
  
-   I am updating my CPS Project System. What happened to **ImageName** and **StockIconService**?  
  
    -   These were removed when CPS was updated to use monikers. You no longer need to call the **StockIconService**, just pass the desired **KnownMoniker** to the method or property using the **ToProjectSystemType()** extension method in the CPS utilities. You can find a mapping from **ImageName** to **KnownMonikers** below:  
  
        |||  
        |-|-|  
        |**ImageName**|**KnownMoniker**|  
        |ImageName.OfflineWebApp|KnownImageIds.Web|  
        |ImageName.WebReferencesFolder|KnownImageIds.Web|  
        |ImageName.OpenReferenceFolder|KnownImageIds.FolderOpened|  
        |ImageName.ReferenceFolder|KnownImageIds.Reference|  
        |ImageName.Reference|KnownImageIds.Reference|  
        |ImageName.SdlWebReference|KnownImageIds.WebReferenceFolder|  
        |ImageName.DiscoWebReference|KnownImageIds.DynamicDiscoveryDocument|  
        |ImageName.Folder|KnownImageIds.FolderClosed|  
        |ImageName.OpenFolder|KnownImageIds.FolderOpened|  
        |ImageName.ExcludedFolder|KnownImageIds.HiddenFolderClosed|  
        |ImageName.OpenExcludedFolder|KnownImageIds.HiddenFolderOpened|  
        |ImageName.ExcludedFile|KnownImageIds.HiddenFile|  
        |ImageName.DependentFile|KnownImageIds.GenerateFile|  
        |ImageName.MissingFile|KnownImageIds.DocumentWarning|  
        |ImageName.WindowsForm|KnownImageIds.WindowsForm|  
        |ImageName.WindowsUserControl|KnownImageIds.UserControl|  
        |ImageName.WindowsComponent|KnownImageIds.ComponentFile|  
        |ImageName.XmlSchema|KnownImageIds.XMLSchema|  
        |ImageName.XmlFile|KnownImageIds.XMLFile|  
        |ImageName.WebForm|KnownImageIds.Web|  
        |ImageName.WebService|KnownImageIds.WebService|  
        |ImageName.WebUserControl|KnownImageIds.WebUserControl|  
        |ImageName.WebCustomUserControl|KnownImageIds.WebCustomControl|  
        |ImageName.AspPage|KnownImageIds.ASPFile|  
        |ImageName.GlobalApplicationClass|KnownImageIds.SettingsFile|  
        |ImageName.WebConfig|KnownImageIds.ConfigurationFile|  
        |ImageName.HtmlPage|KnownImageIds.HTMLFile|  
        |ImageName.StyleSheet|KnownImageIds.StyleSheet|  
        |ImageName.ScriptFile|KnownImageIds.JSScript|  
        |ImageName.TextFile|KnownImageIds.Document|  
        |ImageName.SettingsFile|KnownImageIds.Settings|  
        |ImageName.Resources|KnownImageIds.DocumentGroup|  
        |ImageName.Bitmap|KnownImageIds.Image|  
        |ImageName.Icon|KnownImageIds.IconFile|  
        |ImageName.Image|KnownImageIds.Image|  
        |ImageName.ImageMap|KnownImageIds.ImageMapFile|  
        |ImageName.XWorld|KnownImageIds.XWorldFile|  
        |ImageName.Audio|KnownImageIds.Sound|  
        |ImageName.Video|KnownImageIds.Media|  
        |ImageName.Cab|KnownImageIds.CABProject|  
        |ImageName.Jar|KnownImageIds.JARFile|  
        |ImageName.DataEnvironment|KnownImageIds.DataTable|  
        |ImageName.PreviewFile|KnownImageIds.Report|  
        |ImageName.DanglingReference|KnownImageIds.ReferenceWarning|  
        |ImageName.XsltFile|KnownImageIds.XSLTransform|  
        |ImageName.Cursor|KnownImageIds.CursorFile|  
        |ImageName.AppDesignerFolder|KnownImageIds.Property|  
        |ImageName.Data|KnownImageIds.Database|  
        |ImageName.Application|KnownImageIds.Application|  
        |ImageName.DataSet|KnownImageIds.DatabaseGroup|  
        |ImageName.Pfx|KnownImageIds.Certificate|  
        |ImageName.Snk|KnownImageIds.Rule|  
        |ImageName.VisualBasicProject|KnownImageIds.VBProjectNode|  
        |ImageName.CSharpProject|KnownImageIds.CSProjectNode|  
        |ImageName.Empty|KnownImageIds.Blank|  
        |ImageName.MissingFolder|KnownImageIds.FolderOffline|  
        |ImageName.SharedImportReference|KnownImageIds.SharedProject|  
        |ImageName.SharedProjectCs|KnownImageIds.CSSharedProject|  
        |ImageName.SharedProjectVc|KnownImageIds.CPPSharedProject|  
        |ImageName.SharedProjectJs|KnownImageIds.JSSharedProject|  
        |ImageName.CSharpCodeFile|KnownImageIds.CSFileNode|  
        |ImageName.VisualBasicCodeFile|KnownImageIds.VBFileNode|  
  
    -   I am updating my completion list provider. What **KnownMonikers** match to the old **StandardGlyphGroup** and **StandardGlyph** values?  
  
        ||||  
        |-|-|-|  
        |GlyphGroupClass|GlyphItemPublic|ClassPublic|  
        |GlyphGroupClass|GlyphItemInternal|ClassInternal|  
        |GlyphGroupClass|GlyphItemFriend|ClassInternal|  
        |GlyphGroupClass|GlyphItemProtected|ClassProtected|  
        |GlyphGroupClass|GlyphItemPrivate|ClassPrivate|  
        |GlyphGroupClass|GlyphItemShortcut|ClassShortcut|  
        |GlyphGroupConstant|GlyphItemPublic|ClassPublic|  
        |GlyphGroupConstant|GlyphItemInternal|ClassInternal|  
        |GlyphGroupConstant|GlyphItemFriend|ClassInternal|  
        |GlyphGroupConstant|GlyphItemProtected|ClassProtected|  
        |GlyphGroupConstant|GlyphItemPrivate|ClassPrivate|  
        |GlyphGroupConstant|GlyphItemShortcut|ClassShortcut|  
        |GlyphGroupDelegate|GlyphItemPublic|DelegatePublic|  
        |GlyphGroupDelegate|GlyphItemInternal|DelegateInternal|  
        |GlyphGroupDelegate|GlyphItemFriend|DelegateInternal|  
        |GlyphGroupDelegate|GlyphItemProtected|DelegateProtected|  
        |GlyphGroupDelegate|GlyphItemPrivate|DelegatePrivate|  
        |GlyphGroupDelegate|GlyphItemShortcut|DelegateShortcut|  
        |GlyphGroupEnum|GlyphItemPublic|EnumerationPublic|  
        |GlyphGroupEnum|GlyphItemInternal|EnumerationInternal|  
        |GlyphGroupEnum|GlyphItemFriend|EnumerationInternal|  
        |GlyphGroupEnum|GlyphItemProtected|EnumerationProtected|  
        |GlyphGroupEnum|GlyphItemPrivate|EnumerationPrivate|  
        |GlyphGroupEnum|GlyphItemShortcut|EnumerationShortcut|  
        |GlyphGroupEnumMember|GlyphItemPublic|EnumerationMemberPublic|  
        |GlyphGroupEnumMember|GlyphItemInternal|EnumerationMemberInternal|  
        |GlyphGroupEnumMember|GlyphItemFriend|EnumerationMemberInternal|  
        |GlyphGroupEnumMember|GlyphItemProtected|EnumerationMemberProtected|  
        |GlyphGroupEnumMember|GlyphItemPrivate|EnumerationMemberPrivate|  
        |GlyphGroupEnumMember|GlyphItemShortcut|EnumerationMemberShortcut|  
        |GlyphGroupEvent|GlyphItemPublic|EventPublic|  
        |GlyphGroupEvent|GlyphItemInternal|EventInternal|  
        |GlyphGroupEvent|GlyphItemFriend|EventInternal|  
        |GlyphGroupEvent|GlyphItemProtected|EventProtected|  
        |GlyphGroupEvent|GlyphItemPrivate|EventPrivate|  
        |GlyphGroupEvent|GlyphItemShortcut|EventShortcut|  
        |GlyphGroupException|GlyphItemPublic|ExceptionPublic|  
        |GlyphGroupException|GlyphItemInternal|ExceptionInternal|  
        |GlyphGroupException|GlyphItemFriend|ExceptionInternal|  
        |GlyphGroupException|GlyphItemProtected|ExceptionProtected|  
        |GlyphGroupException|GlyphItemPrivate|ExceptionPrivate|  
        |GlyphGroupException|GlyphItemShortcut|ExceptionShortcut|  
        |GlyphGroupField|GlyphItemPublic|FieldPublic|  
        |GlyphGroupField|GlyphItemInternal|FieldInternal|  
        |GlyphGroupField|GlyphItemFriend|FieldInternal|  
        |GlyphGroupField|GlyphItemProtected|FieldProtected|  
        |GlyphGroupField|GlyphItemPrivate|FieldPrivate|  
        |GlyphGroupField|GlyphItemShortcut|FieldShortcut|  
        |GlyphGroupInterface|GlyphItemPublic|InterfacePublic|  
        |GlyphGroupInterface|GlyphItemInternal|InterfaceInternal|  
        |GlyphGroupInterface|GlyphItemFriend|InterfaceInternal|  
        |GlyphGroupInterface|GlyphItemProtected|InterfaceProtected|  
        |GlyphGroupInterface|GlyphItemPrivate|InterfacePrivate|  
        |GlyphGroupInterface|GlyphItemShortcut|InterfaceShortcut|  
        |GlyphGroupMacro|GlyphItemPublic|MacroPublic|  
        |GlyphGroupMacro|GlyphItemInternal|MacroInternal|  
        |GlyphGroupMacro|GlyphItemFriend|MacroInternal|  
        |GlyphGroupMacro|GlyphItemProtected|MacroProtected|  
        |GlyphGroupMacro|GlyphItemPrivate|MacroPrivate|  
        |GlyphGroupMacro|GlyphItemShortcut|MacroShortcut|  
        |GlyphGroupMap|GlyphItemPublic|MapPublic|  
        |GlyphGroupMap|GlyphItemInternal|MapInternal|  
        |GlyphGroupMap|GlyphItemFriend|MapInternal|  
        |GlyphGroupMap|GlyphItemProtected|MapProtected|  
        |GlyphGroupMap|GlyphItemPrivate|MapPrivate|  
        |GlyphGroupMap|GlyphItemShortcut|MapShortcut|  
        |GlyphGroupMapItem|GlyphItemPublic|MapItemPublic|  
        |GlyphGroupMapItem|GlyphItemInternal|MapItemInternal|  
        |GlyphGroupMapItem|GlyphItemFriend|MapItemInternal|  
        |GlyphGroupMapItem|GlyphItemProtected|MapItemProtected|  
        |GlyphGroupMapItem|GlyphItemPrivate|MapItemPrivate|  
        |GlyphGroupMapItem|GlyphItemShortcut|MapItemShortcut|  
        |GlyphGroupMethod|GlyphItemPublic|MethodPublic|  
        |GlyphGroupMethod|GlyphItemInternal|MethodInternal|  
        |GlyphGroupMethod|GlyphItemFriend|MethodInternal|  
        |GlyphGroupMethod|GlyphItemProtected|MethodProtected|  
        |GlyphGroupMethod|GlyphItemPrivate|MethodPrivate|  
        |GlyphGroupMethod|GlyphItemShortcut|MethodShortcut|  
        |GlyphGroupOverload|GlyphItemPublic|MethodPublic|  
        |GlyphGroupOverload|GlyphItemInternal|MethodInternal|  
        |GlyphGroupOverload|GlyphItemFriend|MethodInternal|  
        |GlyphGroupOverload|GlyphItemProtected|MethodProtected|  
        |GlyphGroupOverload|GlyphItemPrivate|MethodPrivate|  
        |GlyphGroupOverload|GlyphItemShortcut|MethodShortcut|  
        |GlyphGroupModule|GlyphItemPublic|ModulePublic|  
        |GlyphGroupModule|GlyphItemInternal|ModuleInternal|  
        |GlyphGroupModule|GlyphItemFriend|ModuleInternal|  
        |GlyphGroupModule|GlyphItemProtected|ModuleProtected|  
        |GlyphGroupModule|GlyphItemPrivate|ModulePrivate|  
        |GlyphGroupModule|GlyphItemShortcut|ModuleShortcut|  
        |GlyphGroupNamespace|GlyphItemPublic|NamespacePublic|  
        |GlyphGroupNamespace|GlyphItemInternal|NamespaceInternal|  
        |GlyphGroupNamespace|GlyphItemFriend|NamespaceInternal|  
        |GlyphGroupNamespace|GlyphItemProtected|NamespaceProtected|  
        |GlyphGroupNamespace|GlyphItemPrivate|NamespacePrivate|  
        |GlyphGroupNamespace|GlyphItemShortcut|NamespaceShortcut|  
        |GlyphGroupOperator|GlyphItemPublic|OperatorPublic|  
        |GlyphGroupOperator|GlyphItemInternal|OperatorInternal|  
        |GlyphGroupOperator|GlyphItemFriend|OperatorInternal|  
        |GlyphGroupOperator|GlyphItemProtected|OperatorProtected|  
        |GlyphGroupOperator|GlyphItemPrivate|OperatorPrivate|  
        |GlyphGroupOperator|GlyphItemShortcut|OperatorShortcut|  
        |GlyphGroupProperty|GlyphItemPublic|PropertyPublic|  
        |GlyphGroupProperty|GlyphItemInternal|PropertyInternal|  
        |GlyphGroupProperty|GlyphItemFriend|PropertyInternal|  
        |GlyphGroupProperty|GlyphItemProtected|PropertyProtected|  
        |GlyphGroupProperty|GlyphItemPrivate|PropertyPrivate|  
        |GlyphGroupProperty|GlyphItemShortcut|PropertyShortcut|  
        |GlyphGroupStruct|GlyphItemPublic|StructurePublic|  
        |GlyphGroupStruct|GlyphItemInternal|StructureInternal|  
        |GlyphGroupStruct|GlyphItemFriend|StructureInternal|  
        |GlyphGroupStruct|GlyphItemProtected|StructureProtected|  
        |GlyphGroupStruct|GlyphItemPrivate|StructurePrivate|  
        |GlyphGroupStruct|GlyphItemShortcut|StructureShortcut|  
        |GlyphGroupTemplate|GlyphItemPublic|TemplatePublic|  
        |GlyphGroupTemplate|GlyphItemInternal|TemplateInternal|  
        |GlyphGroupTemplate|GlyphItemFriend|TemplateInternal|  
        |GlyphGroupTemplate|GlyphItemProtected|TemplateProtected|  
        |GlyphGroupTemplate|GlyphItemPrivate|TemplatePrivate|  
        |GlyphGroupTemplate|GlyphItemShortcut|TemplateShortcut|  
        |GlyphGroupTypedef|GlyphItemPublic|TypeDefinitionPublic|  
        |GlyphGroupTypedef|GlyphItemInternal|TypeDefinitionInternal|  
        |GlyphGroupTypedef|GlyphItemFriend|TypeDefinitionInternal|  
        |GlyphGroupTypedef|GlyphItemProtected|TypeDefinitionProtected|  
        |GlyphGroupTypedef|GlyphItemPrivate|TypeDefinitionPrivate|  
        |GlyphGroupTypedef|GlyphItemShortcut|TypeDefinitionShortcut|  
        |GlyphGroupType|GlyphItemPublic|TypePublic|  
        |GlyphGroupType|GlyphItemInternal|TypeInternal|  
        |GlyphGroupType|GlyphItemFriend|TypeInternal|  
        |GlyphGroupType|GlyphItemProtected|TypeProtected|  
        |GlyphGroupType|GlyphItemPrivate|TypePrivate|  
        |GlyphGroupType|GlyphItemShortcut|TypeShortcut|  
        |GlyphGroupUnion|GlyphItemPublic|UnionPublic|  
        |GlyphGroupUnion|GlyphItemInternal|UnionInternal|  
        |GlyphGroupUnion|GlyphItemFriend|UnionInternal|  
        |GlyphGroupUnion|GlyphItemProtected|UnionProtected|  
        |GlyphGroupUnion|GlyphItemPrivate|UnionPrivate|  
        |GlyphGroupUnion|GlyphItemShortcut|UnionShortcut|  
        |GlyphGroupVariable|GlyphItemPublic|FieldPublic|  
        |GlyphGroupVariable|GlyphItemInternal|FieldInternal|  
        |GlyphGroupVariable|GlyphItemFriend|FieldInternal|  
        |GlyphGroupVariable|GlyphItemProtected|FieldProtected|  
        |GlyphGroupVariable|GlyphItemPrivate|FieldPrivate|  
        |GlyphGroupVariable|GlyphItemShortcut|FieldShortcut|  
        |GlyphGroupValueType|GlyphItemPublic|ValueTypePublic|  
        |GlyphGroupValueType|GlyphItemInternal|ValueTypeInternal|  
        |GlyphGroupValueType|GlyphItemFriend|ValueTypeInternal|  
        |GlyphGroupValueType|GlyphItemProtected|ValueTypeProtected|  
        |GlyphGroupValueType|GlyphItemPrivate|ValueTypePrivate|  
        |GlyphGroupValueType|GlyphItemShortcut|ValueTypeShortcut|  
        |GlyphGroupIntrinsic|GlyphItemPublic|ObjectPublic|  
        |GlyphGroupIntrinsic|GlyphItemInternal|ObjectInternal|  
        |GlyphGroupIntrinsic|GlyphItemFriend|ObjectInternal|  
        |GlyphGroupIntrinsic|GlyphItemProtected|ObjectProtected|  
        |GlyphGroupIntrinsic|GlyphItemPrivate|ObjectPrivate|  
        |GlyphGroupIntrinsic|GlyphItemShortcut|ObjectShortcut|  
        |GlyphGroupJSharpMethod|GlyphItemPublic|MethodPublic|  
        |GlyphGroupJSharpMethod|GlyphItemInternal|MethodInternal|  
        |GlyphGroupJSharpMethod|GlyphItemFriend|MethodInternal|  
        |GlyphGroupJSharpMethod|GlyphItemProtected|MethodProtected|  
        |GlyphGroupJSharpMethod|GlyphItemPrivate|MethodPrivate|  
        |GlyphGroupJSharpMethod|GlyphItemShortcut|MethodShortcut|  
        |GlyphGroupJSharpField|GlyphItemPublic|FieldPublic|  
        |GlyphGroupJSharpField|GlyphItemInternal|FieldInternal|  
        |GlyphGroupJSharpField|GlyphItemFriend|FieldInternal|  
        |GlyphGroupJSharpField|GlyphItemProtected|FieldProtected|  
        |GlyphGroupJSharpField|GlyphItemPrivate|FieldPrivate|  
        |GlyphGroupJSharpField|GlyphItemShortcut|FieldShortcut|  
        |GlyphGroupJSharpClass|GlyphItemPublic|ClassPublic|  
        |GlyphGroupJSharpClass|GlyphItemInternal|ClassInternal|  
        |GlyphGroupJSharpClass|GlyphItemFriend|ClassInternal|  
        |GlyphGroupJSharpClass|GlyphItemProtected|ClassProtected|  
        |GlyphGroupJSharpClass|GlyphItemPrivate|ClassPrivate|  
        |GlyphGroupJSharpClass|GlyphItemShortcut|ClassShortcut|  
        |GlyphGroupJSharpNamespace|GlyphItemPublic|NamespacePublic|  
        |GlyphGroupJSharpNamespace|GlyphItemInternal|NamespaceInternal|  
        |GlyphGroupJSharpNamespace|GlyphItemFriend|NamespaceInternal|  
        |GlyphGroupJSharpNamespace|GlyphItemProtected|NamespaceProtected|  
        |GlyphGroupJSharpNamespace|GlyphItemPrivate|NamespacePrivate|  
        |GlyphGroupJSharpNamespace|GlyphItemShortcut|NamespaceShortcut|  
        |GlyphGroupJSharpInterface|GlyphItemPublic|InterfacePublic|  
        |GlyphGroupJSharpInterface|GlyphItemInternal|InterfaceInternal|  
        |GlyphGroupJSharpInterface|GlyphItemFriend|InterfaceInternal|  
        |GlyphGroupJSharpInterface|GlyphItemProtected|InterfaceProtected|  
        |GlyphGroupJSharpInterface|GlyphItemPrivate|InterfacePrivate|  
        |GlyphGroupJSharpInterface|GlyphItemShortcut|InterfaceShortcut|  
        |GlyphGroupError||StatusError|  
        |GlyphBscFile||ClassFile|  
        |GlyphAssembly||Reference|  
        |GlyphLibrary||Library|  
        |GlyphVBProject||VBProjectNode|  
        |GlyphCoolProject||CSProjectNode|  
        |GlyphCppProject||CPPProjectNode|  
        |GlyphDialogId||Dialog|  
        |GlyphOpenFolder||FolderOpened|  
        |GlyphClosedFolder||FolderClosed|  
        |GlyphArrow||GoToNext|  
        |GlyphCSharpFile||CSFileNode|  
        |GlyphCSharpExpansion||Snippet|  
        |GlyphKeyword||IntellisenseKeyword|  
        |GlyphInformation||StatusInformation|  
        |GlyphReference||ClassMethodReference|  
        |GlyphRecursion||Recursion|  
        |GlyphXmlItem||Tag|  
        |GlyphJSharpProject||DocumentCollection|  
        |GlyphJSharpDocument||Document|  
        |GlyphForwardType||GoToNext|  
        |GlyphCallersGraph||CallTo|  
        |GlyphCallGraph||CallFrom|  
        |GlyphWarning||StatusWarning|  
        |GlyphMaybeReference||QuestionMark|  
        |GlyphMaybeCaller||CallTo|  
        |GlyphMaybeCall||CallFrom|  
        |GlyphExtensionMethod||ExtensionMethod|  
        |GlyphExtensionMethodInternal||ExtensionMethod|  
        |GlyphExtensionMethodFriend||ExtensionMethod|  
        |GlyphExtensionMethodProtected||ExtensionMethod|  
        |GlyphExtensionMethodPrivate||ExtensionMethod|  
        |GlyphExtensionMethodShortcut||ExtensionMethod|  
        |GlyphXmlAttribute||XmlAttribute|  
        |GlyphXmlChild||XmlElement|  
        |GlyphXmlDescendant||XmlDescendant|  
        |GlyphXmlNamespace||XmlNamespace|  
        |GlyphXmlAttributeQuestion||XmlAttributeLowConfidence|  
        |GlyphXmlAttributeCheck||XmlAttributeHighConfidence|  
        |GlyphXmlChildQuestion||XmlElementLowConfidence|  
        |GlyphXmlChildCheck||XmlElementHighConfidence|  
        |GlyphXmlDescendantQuestion||XmlDescendantLowConfidence|  
        |GlyphXmlDescendantCheck||XmlDescendantHighConfidence|  
        |GlyphCompletionWarning||IntellisenseWarning|<|MERGE_RESOLUTION|>--- conflicted
+++ resolved
@@ -159,13 +159,9 @@
 |||  
 |-|-|  
 |**Attribute**|**Definition**|  
-<<<<<<< HEAD
 |Uri|[Required] A URI that defines where the image can be loaded from. It can be one of the following:<br /><br /> -   A [Pack URI](/dotnet/framework/wpf/app-development/pack-uris-in-wpf) using the application:/// authority<br />-   An absolute component resource reference<br />-   A path to a file containing a native resource|  
-|Background|[Optional] Indicates what on kind of background the source is intended to be used.<br /><br /> It can be one of the following:<br /><br /> *Light:* The source can be used on a light background.<br /><br /> *Dark:*The source can be used on a dark background.<br /><br /> *HighContrast:* The source can be used on any background in High Contrast mode.<br /><br /> *HighContrastLight:* The source can be used on a light background in High Contrast mode.<br /><br /> *HighContrastDark:* The source can be used on a dark background in High Contrast mode.<br /><br /> If the Background attribute is omitted, the source can be used on any background.<br /><br /> If Background is *Light*, *Dark*, *HighContrastLight*, or *HighContrastDark*, the source's colors are never inverted. If Background is omitted or set to *HighContrast*, the inversion of the source's colors is controlled by the image's **AllowColorInversion** attribute.|  
-=======
-|Uri|[Required] A URI that defines where the image can be loaded from. It can be one of the following:<br /><br /> -   A [Pack URI](http://msdn.microsoft.com/en-US/library/aa970069\(v=vs.100\).aspx) using the application:/// authority<br />-   An absolute component resource reference<br />-   A path to a file containing a native resource|  
 |Background|[Optional] Indicates what on kind of background the source is intended to be used.<br /><br /> It can be one of the following:<br /><br /> *Light:* The source can be used on a light background.<br /><br /> *Dark:* The source can be used on a dark background.<br /><br /> *HighContrast:* The source can be used on any background in High Contrast mode.<br /><br /> *HighContrastLight:* The source can be used on a light background in High Contrast mode.<br /><br /> *HighContrastDark:* The source can be used on a dark background in High Contrast mode.<br /><br /> If the Background attribute is omitted, the source can be used on any background.<br /><br /> If Background is *Light*, *Dark*, *HighContrastLight*, or *HighContrastDark*, the source's colors are never inverted. If Background is omitted or set to *HighContrast*, the inversion of the source's colors is controlled by the image's **AllowColorInversion** attribute.|  
->>>>>>> dfe7daf6
+
 |||  
   
  A \<Source> element can have exactly one of the following optional subelements:  
