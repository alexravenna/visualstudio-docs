---
title: Update a Visual Studio extension
description: Update your Visual Studio extension for .NET or C++ to work with Visual Studio 2022, including running code in extensions and shared projects for multi-targeting.
ms.date: 06/08/2021
ms.topic: conceptual
author: maiak
ms.author: maiak
manager: jmartens
ms.technology: vs-ide-sdk
monikerRange: "vs-2022"
feedback_system: GitHub
---
# Update a Visual Studio extension for Visual Studio 2022

 [!INCLUDE [Visual Studio](~/includes/applies-to-version/vs-windows-only.md)]

> [!IMPORTANT]
> The advice in this article can guide developers in migrating extensions that require major changes to work in both Visual Studio 2019 and Visual Studio 2022. In those cases, we recommend that you have two VSIX projects and conditional compilation.
>
> Many extensions will work in both Visual Studio 2019 and Visual Studio 2022 with minor changes that won't require following the advice on modernizing your extension in this article. Try your extension in Visual Studio 2022 and evaluate what option is best for your extension.

Visual Studio 2022 is a 64-bit application and introduces some breaking changes in the Visual Studio SDK. This article walks you through the steps required to get your extension working with the current preview of Visual Studio 2022. Your extension can then be ready for users to install before Visual Studio 2022 reaches general availability.

## Install Visual Studio and compile extensions

Install Visual Studio 2022 from [Visual Studio 2022 downloads](https://visualstudio.microsoft.com/downloads/?cid=learn-onpage-download-cta).

### Extensions written in a .NET language

The Visual Studio SDK that targets Visual Studio 2022 for managed extensions is exclusively on NuGet:

- The [Microsoft.VisualStudio.Sdk](https://www.nuget.org/packages/Microsoft.VisualStudio.Sdk/) (17.x versions) metapackage brings in most or all of the reference assemblies that you'll need.
- The [Microsoft.VSSDK.BuildTools](https://www.nuget.org/packages/Microsoft.VSSDK.BuildTools/) (17.x versions) package should be referenced from your VSIX project so it can build a Visual Studio 2022-compliant VSIX.

Even if you don't reference any breaking changes, extensions *must* be compiled with the **Any CPU** or **x64** platform. The **x86** platform is incompatible with the 64-bit process in Visual Studio 2022.

### Extensions written in C++

The Visual Studio SDK for extensions compiled with C++ is available with the installed Visual Studio SDK, as usual.

Even if you don't reference any breaking changes, extensions *must* be compiled specifically against the Visual Studio 2022 SDK and for AMD64.

### Extensions with running code

Extensions with running code *must* be compiled specifically for Visual Studio 2022. Visual Studio 2022 will not load any extension that targets an earlier version of Visual Studio.

Learn how to migrate your extensions for earlier Visual Studio versions to Visual Studio 2022:

1. [Modernize your projects](#modernize-your-vsix-project).
1. [Refactor your source code into a shared project](#use-shared-projects-for-multi-targeting) to allow for targeting Visual Studio 2022 and older versions.
1. [Add a Visual Studio 2022-targeted VSIX project](#add-a-visual-studio-2022-target) and a [package/assembly remapping table](migrated-assemblies.md).
1. [Make necessary code adjustments](#handle-breaking-api-changes).
1. [Test your Visual Studio 2022 extension](#test-your-extension).
1. [Publish your Visual Studio 2022 extension](#publish-your-extension).

### Extensions without running code

Extensions that don't contain any running code (for example, project or item templates) are *not* required to follow the preceding steps, including the production of two distinct VSIXs.

Instead, modify the one VSIX so that its `source.extension.vsixmanifest` file declares two installation targets:

```xml
<Installation>
   <InstallationTarget Id="Microsoft.VisualStudio.Community" Version="[15.0,17.0)">
      <ProductArchitecture>x86</ProductArchitecture>
   </InstallationTarget>
   <InstallationTarget Id="Microsoft.VisualStudio.Community" Version="[17.0,18.0)">
      <ProductArchitecture>amd64</ProductArchitecture>
   </InstallationTarget>
</Installation>
```

You can skip the steps in this article about using shared projects and multiple VSIXs. You can proceed with [testing](#test-your-extension).

> [!NOTE]
> If you're authoring a *new* Visual Studio extension by using Visual Studio 2022, and you want to also target Visual Studio 2019 or an earlier version, see [this guide](target-previous-versions.md).

### MSBuild tasks

If you author MSBuild tasks, be aware that in Visual Studio 2022, it's likely that they'll be loaded in a 64-bit MSBuild.exe process. If your task requires a 32-bit process to run, see [Configure targets and tasks](../../msbuild/how-to-configure-targets-and-tasks.md#usingtask-attributes-and-task-parameters) to ensure that MSBuild loads your task in a 32-bit process.

## Modernize your VSIX project

Before you add Visual Studio 2022 support to your extension, we strongly recommend that you clean up and modernize your existing project:

1. [Migrate from packages.config to `PackageReference`](/nuget/consume-packages/migrate-packages-config-to-package-reference).

1. Replace any direct Visual Studio SDK assembly references with `PackageReference` items:

   ```diff
   -<Reference Include="Microsoft.VisualStudio.OLE.Interop" />
   +<PackageReference Include="Microsoft.VisualStudio.OLE.Interop" Version="..." />
   ```

   > [!TIP]
   > You can replace *many* assembly references with just *one* `PackageReference` instance for the metapackage:
   >
   >```diff
   >-<Reference Include="Microsoft.VisualStudio.OLE.Interop" />
   >-<Reference Include="Microsoft.VisualStudio.Interop" />
   >-<Reference Include="Microsoft.VisualStudio.Interop.8.0" />
   >+<PackageReference Include="Microsoft.VisualStudio.Sdk" Version="..." />
   >```

   Be sure to pick package versions that match the minimum version of Visual Studio you're targeting.

Some assemblies that aren't unique to the Visual Studio SDK (for example, *Newtonsoft.Json.dll*) might have been discoverable through a simple `<Reference Include="Newtonsoft.Json" />` reference before Visual Studio 2022. But in Visual Studio 2022, they require a package reference instead. The reason is that some Visual Studio runtime and SDK directories have been removed from the default assembly search path in MSBuild.

In switching from direct assembly references to NuGet package references, you might pick up additional assembly references and analyzer packages because NuGet automatically installs the transitive closure of dependencies. This is generally OK, but it might result in additional warnings during your build. Work through these warnings and resolve as many as you can. Consider using in-code `#pragma warning disable <id>` regions to suppress warnings that you can't resolve.

## Use shared projects for multi-targeting

[Shared projects](/xamarin/cross-platform/app-fundamentals/shared-projects?tabs=windows) are a project type that was introduced in Visual Studio 2015. Shared projects in Visual Studio enable source code files to be shared between multiple projects and build differently by using conditional compilation symbols and unique sets of references.

Visual Studio 2022 requires a distinct set of reference assemblies from all earlier Visual Studio versions. So we recommend that you use shared projects to conveniently multi-target your extension to Visual Studio 2022, earlier versions, and later versions. This technique will give you code sharing but distinct references.

In the context of Visual Studio extensions, you could have one VSIX project for Visual Studio 2022 and later, and one VSIX project for Visual Studio 2019 and earlier. Each of these projects would contain just a `source.extension.vsixmanifest` instance and the package references to either the 16.x SDK or the 17.x SDK. These VSIX projects would also have a shared project reference to a new shared project that will host all your source code that can be shared across the two Visual Studio versions.

This section assumes that you already have a VSIX project that targets Visual Studio 2019 and that you want your extension to work on Visual Studio 2022.

You can complete all these steps by using Visual Studio 2019:

1. If you haven't already done so, [modernize your projects](#modernize-your-vsix-project) to ease steps later in this update process.

1. Add a new shared project to your solution for each existing project that references the Visual Studio SDK. Right-click the solution, and then select **Add** > **New Project**.

   ![Screenshot that shows the selections for adding a new project.](media/update-visual-studio-extension/add-new-project.png)

1. In the **Add a new project** dialog, search for **shared project**, and then select the **Shared Project** template.

   ![Screenshot that shows searching for and selecting the Shared Project template.](media/update-visual-studio-extension/new-shared-project-template.png)

1. Add a reference from each Visual Studio SDK-referencing project to its shared project counterpart.

   :::image type="content" source="media/update-visual-studio-extension/add-shared-project-reference.png" alt-text="Screenshot that shows selections for adding a shared project reference." lightbox="media/update-visual-studio-extension/add-shared-project-reference.png":::

1. Move all the source code (including *.cs* and *.resx* files) from each Visual Studio SDK-referencing project to its shared project counterpart.
Leave the *source.extension.vsixmanifest* file in the VSIX project.

   ![Screenshot that shows a shared project containing all source files.](media/update-visual-studio-extension/source-files-in-shared-project.png)

1. Move metadata files (for example, release notes, license, and icons) and VSCT files to a shared directory. Then add them as linked files to the VSIX project. Note that the shared directory is separate from the shared project.

   ![Screenshot that shows selections for adding metadata and V S C T files as linked files.](media/update-visual-studio-extension/add-linked-items-to-vsix.png)
   
   - For metadata files, set **Build Action** to **Content**. Set **Include in VSIX** to **True**.

     ![Screenshot that shows including metadata files in V S I X.](./media/update-visual-studio-extension/include-metadata-files-in-vsix.png)

   - For VSCT files, set **Build Action** to **VSCTCompile**. Set **Include in VSIX** to **False**. 
   
     ![Screenshot that shows selected properties for a V S C T file.](media/update-visual-studio-extension/build-linked-vsct-files.png)
   
     If Visual Studio complains that this setting is not supported, you can manually change the build action by unloading the project and changing `Content` to `VSCTCompile`:

     ```diff
     -<Content Include="..\SharedFiles\VSIXProject1Package.vsct">
     -  <Link>VSIXProject1Package.vsct</Link>
     -</Content>
     +<VSCTCompile Include="..\SharedFiles\VSIXProject1Package.vsct">
     +  <Link>VSIXProject1Package.vsct</Link>
     +  <ResourceName>Menus.ctmenu</ResourceName>
     +</VSCTCompile>
     ```

1. Build your project to confirm that you haven't introduced any errors.

Your project is now ready to add Visual Studio 2022 support.

## Add a Visual Studio 2022 target

This section assumes that you've completed the steps to [factor your Visual Studio extension with shared projects](#use-shared-projects-for-multi-targeting).

Add Visual Studio 2022 support to your extension by using the following steps. You can complete them by using Visual Studio 2019.

1. Add a new VSIX project to your solution. This project will target Visual Studio 2022. Remove any source code that came with the template, but keep the *source.extension.vsixmanifest* file.

1. On your new VSIX project, add a reference to the same shared project that your Visual Studio 2019-targeting VSIX references.

   ![Screenshot that shows a solution with one shared project and two V S I X projects.](media/update-visual-studio-extension/shared-project-with-two-heads.png)

1. Verify that the new VSIX project builds properly. You might need to add references to match your original VSIX project to resolve any compiler errors.

1. For managed Visual Studio extensions, update your package references from 16.x (or earlier) to the 17.x package versions in your Visual Studio 2022-targeted project file. Use the NuGet Package Manager or directly edit the project file:

    ```diff
    -<PackageReference Include="Microsoft.VisualStudio.SDK" Version="16.0.206" />
    +<PackageReference Include="Microsoft.VisualStudio.SDK" Version="17.0" />
    -<PackageReference Include="Microsoft.VSSDK.BuildTools" Version="16.10.32" />
    +<PackageReference Include="Microsoft.VSSDK.BuildTools" Version="17.0" />
    ```

   The versions shown in the preceding code are just for demonstration. In your code, use versions that are available from the [NuGet website](https://www.nuget.org/). 

   In many cases, package IDs have changed. For a list of changes in Visual Studio 2022, refer to the [package/assembly mapping table](migrated-assemblies.md).

   Extensions written in C++ don't yet have an available SDK to compile with.

1. For C++ projects, extensions must be compiled for AMD64. For managed extensions, consider changing your project from building for **Any CPU** to targeting **x64**. That change ensures that in Visual Studio 2022, your extension always loads in a 64-bit process. **Any CPU** is fine too, but it might produce warnings if you reference any x64-only native binaries.

   Any dependency that your extension might have on a native module will have to be updated from an x86 image to an AMD64 image.

1. Edit your *source.extension.vsixmanifest* file to reflect targeting Visual Studio 2022. Set the `<InstallationTarget>` tag to indicate Visual Studio 2022. Set the `ProductArchitecture` element to indicate an AMD64 payload.

   ```xml
   <InstallationTarget Id="Microsoft.VisualStudio.Community" Version="[17.0,18.0)">
      <ProductArchitecture>amd64</ProductArchitecture>
   </InstallationTarget>
   ```

   > [!IMPORTANT]
   > In Visual Studio 2019, the designer for this file does not expose the new `ProductArchitecture` element. You need to use an XML editor to make this change. To access the XML editor, go to Solution Explorer and select the **Open With** command.
   >
   > The `ProductArchitecture` element is critical. Visual Studio 2022 won't install your extension without it.

   | Element | Value | Description |
   | - | - | - |
   | `ProductArchitecture` | `x86`, `amd64` | The platforms that this VSIX supports. Not case sensitive. Use one platform per element, and one element per `InstallationTarget` instance. For product versions less than 17.0, the default value is `x86` and can be omitted. For product versions 17.0 and later, this element is required, and there is no default value. For Visual Studio 2022, the only valid content for this element is `amd64`. |

1. Make any other adjustments necessary in *source.extension.vsixmanifest* to match the one that targets Visual Studio 2019 (if any). 

   If you're publishing two versions of your extension that each target a different version of Visual Studio, make sure that the ID of the VSIX in the `Identity` element of the manifest is different for each extension.

At this point, you have a Visual Studio 2022-targeted extension VSIX. You should build your Visual Studio 2022-targeted VSIX project and [work through any build breaks that appear](#handle-breaking-api-changes). If you don't have build breaks in your Visual Studio 2022-targeted VSIX project, congratulations! You're ready for testing.

## Handle breaking API changes

Breaking API changes might require updates to code that ran on earlier versions of Visual Studio. For tips on how to update your code, see [Breaking API changes in Visual Studio 2022](breaking-api-list.md).

When you're adapting your code, we recommend that you use [conditional compilation](#use-conditional-compilation-symbols). Your code can then continue to support earlier Visual Studio versions while adding support for Visual Studio 2022.

When you get your Visual Studio 2022-targeted extension building, proceed to [testing](#test-your-extension).

## Use conditional compilation symbols

If you want to use the same source code, even the same file, for Visual Studio 2022 and earlier versions, you might need to use conditional compilation. You can then fork your code to adapt to breaking changes. Conditional compilation is a feature of the C#, Visual Basic, and C++ languages. It can be used to share most code while accommodating divergent APIs in specific places.

For more information on usage of preprocessor directives and conditional compilation symbols, see [C# preprocessor directives](/dotnet/csharp/language-reference/preprocessor-directives#conditional-compilation).

Your projects that target earlier Visual Studio versions will need a conditional compilation symbol. This symbol can then be used to fork the code to use the different APIs. You can set the conditional compilation symbol on the project properties page:

![Screenshot that shows the box for entering a conditional compilation symbol.](media/update-visual-studio-extension/conditional-compilation-symbols.png)

Be sure to set the compilation symbol for **All Configurations**. By default, the symbol that you enter might apply to only one configuration.

### C\# techniques

You can use your compilation symbol as a preprocessor directive (`#if`), as shown in the following code. You can then fork your code to deal with a breaking change between Visual Studio versions.

```cs
    Guid myGuid = new Guid("{633FBA02-719B-40E7-96BF-0899767CD104}");
    uint myFlags = 0;
    IVsShell shell = await AsyncServiceProvider.GlobalProvider.GetServiceAsync<SVsShell, IVsShell>();
#if Dev16
    shell.LoadUILibrary(myGuid, myFlags, out uint ptrLib);
#else
    shell.LoadUILibrary(myGuid, myFlags, out IntPtr ptrLib);
#endif
```

In some cases, you can use `var` to avoid naming the type and avoid the need for `#if` regions. The preceding snippet can also be written as:

```cs
    Guid myGuid = new Guid("{633FBA02-719B-40E7-96BF-0899767CD104}");
    uint myFlags = 0;
    IVsShell shell = await AsyncServiceProvider.GlobalProvider.GetServiceAsync<SVsShell, IVsShell>();
    shell.LoadUILibrary(myGuid, myFlags, out var ptrLib);
```

When you're using the `#if` syntax, notice how you can use the dropdown list for language service context to change syntax highlighting. The other dropdown list helps the language service to focus attention on one target Visual Studio version for this extension versus another.

![Screenshot that shows conditional compilation in a shared project.](media/update-visual-studio-extension/conditional-compilation-if-region.png)

### XAML sharing techniques

XAML has no preprocessor to allow customizing content based on preprocessor symbols. You might need to copy and maintain two XAML pages whose content differs between Visual Studio 2022 and earlier versions.

In some cases, a reference to a type that exists in distinct assemblies across Visual Studio 2022 and earlier versions might still be representable in one XAML file. Remove the namespace that references the assembly:

```diff
-xmlns:vsui="clr-namespace:Microsoft.VisualStudio.PlatformUI;assembly=Microsoft.VisualStudio.Shell.14.0"
-Value="{DynamicResource {x:Static vsui:TreeViewColors.SelectedItemActiveBrushKey}}"
+Value="{DynamicResource TreeViewColors.SelectedItemActiveBrushKey}"
```

## Test your extension

To test an extension that targets Visual Studio 2022, you need to have Visual Studio 2022 installed. You won't be able to run 64-bit extensions on earlier versions of Visual Studio.

You can use Visual Studio 2022 to build and test your extensions whether they target Visual Studio 2022 or an earlier version. When you open a VSIX project from Visual Studio 2022, an experimental instance of Visual Studio opens.

We strongly recommend that you test with each version of Visual Studio that you want the extension to support.

## Publish your extension

You've added a Visual Studio 2022 target to your extension and tested it. Now you're ready to publish the extension for the world to admire.

### Visual Studio Marketplace

Publishing your extension to [Visual Studio Marketplace](https://marketplace.visualstudio.com/) is a great way to get new users to find and install your extension. Whether your extension targets Visual Studio 2022 exclusively or targets older Visual Studio versions too, the Marketplace is there to support you.

In the future, the Marketplace will allow you to upload multiple VSIXs to just one Marketplace listing. You can then upload your Visual Studio 2022-targeted VSIX and a VSIX for an earlier version of Visual Studio. Your users will automatically get the right VSIX for the Visual Studio version they've installed, when they're using the Visual Studio extension manager.

### Custom installer

If you build an MSI or EXE file to install your extension and spawn `vsixinstaller.exe` to install (part of) your extension, know that the VSIX installer in Visual Studio 2022 has been updated. Developers need to use the version of the VSIX installer that comes with Visual Studio 2022 to install extensions to that version of Visual Studio. 

The VSIX installer in Visual Studio 2022 also installs applicable extensions that target previous versions of Visual Studio that exist with Visual Studio 2022 on the same machine.

### Network share

You can share your extension over a LAN or any other way. If you target Visual Studio 2022 and earlier versions, you need to share your multiple VSIXs individually. Give them filenames (or place them in unique folders) that help your users know which VSIX to install based on the version of Visual Studio they've installed.

### Dependencies

If your VSIX specifies other VSIXs as dependencies via the
`<dependency>` element, each referenced VSIX needs to be installed in the same targets and product architectures as your VSIX. If a dependent VSIX does not support the targeted installation of Visual Studio, your VSIX will fail. 

It's OK for the dependent VSIX to support more targets and architectures than yours, just not less. This restriction means that the deployment and distribution approach of a VSIX with dependencies should
mirror that of its dependents.

## Q & A

**Q**: My extension doesn't require any interoperability changes because it just provides data (for example, templates). Can I create a single extension that also includes Visual Studio 2022?

**A**: Yes! See [Extensions without running code](#extensions-without-running-code) for info about this.

**Q**: A NuGet dependency is bringing in old interoperability assemblies and causing clashing classes. What should I do?

**A**: Add the following line to your *.csproj* file to avoid duplicate assemblies:

```xml
    <PackageReference Include="<Name of offending assembly>" ExcludeAssets="compile" PrivateAssets="all" />
```

This code will prevent package references from importing the old version of the assembly from other dependencies.

**Q**: My commands and hotkeys stopped working in Visual Studio after I switched my source files to a shared project. What should I do?

**A**: [Step 2.4](samples.md#step-2---refactor-source-code-into-a-shared-project) of the Image Optimizer sample shows how to add VSCT files as linked items so that they're compiled into your VSCT file.

<<<<<<< HEAD
## See also
=======
## Related content
>>>>>>> 0bdf5287

Follow a step-by-step example, [ImageOptimizer](samples.md), with links to the project and code changes for each step.<|MERGE_RESOLUTION|>--- conflicted
+++ resolved
@@ -339,10 +339,6 @@
 
 **A**: [Step 2.4](samples.md#step-2---refactor-source-code-into-a-shared-project) of the Image Optimizer sample shows how to add VSCT files as linked items so that they're compiled into your VSCT file.
 
-<<<<<<< HEAD
-## See also
-=======
 ## Related content
->>>>>>> 0bdf5287
 
 Follow a step-by-step example, [ImageOptimizer](samples.md), with links to the project and code changes for each step.