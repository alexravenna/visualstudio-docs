---
title: "Breaking Changes in Visual Studio 2017 extensibility| Microsoft Docs"
ms.custom: ""
ms.date: "11/09/2016"
ms.technology: 
  - "vs-ide-sdk"
ms.topic: "conceptual"
ms.assetid: 54d5af60-0b44-4ae1-aa57-45aa03f89f3d
author: "gregvanl"
ms.author: "gregvanl"
manager: douge
ms.workload: 
  - "vssdk"
---
# Changes in Visual Studio 2017 extensibility

With Visual Studio 2017, we're offering a [faster, lighter-weight Visual Studio installation experience](https://blogs.msdn.microsoft.com/visualstudio/2016/04/01/faster-leaner-visual-studio-installer) that reduces the impact of Visual Studio on user systems, while giving users greater choice over the workloads and features that are installed. To support these improvements, we've made changes to the extensibility model, and have made some breaking changes to Visual Studio extensibility. This document will describe the technical details of these changes, and what can be done to address them. Please note that some information is point-in-time implementation details and may be changed later.

## Changes affecting VSIX format and installation

We're introducing the VSIX v3 (version 3) format to support the light-weight installation experience.

Changes to the VSIX format include:

* Declaration of setup prerequisites. To deliver on the promise of a lightweight, fast-installing Visual Studio, the installer now offers more configuration options to users. As a result, to ensure that the features and components required by an extension are installed, extensions will need to declare their dependencies.
  * The Visual Studio 2017 installer will automatically offer to acquire and install the necessary components for the user as part of installing your extension.
  * Users will also be warned when trying to install an extension that was not built using the new VSIX v3 format, even if they have been marked in their manifest as targeting version 15.0.
* Enhanced capabilities for the VSIX format. To deliver on a [low-impact install](https://blogs.msdn.microsoft.com/visualstudio/2016/04/25/anatomy-of-a-low-impact-visual-studio-install) of Visual Studio that also supports side-by-side installs, we no longer save most configuration data to the system registry and have moved Visual Studio-specific assemblies out of the GAC. We also increased the capabilities of the VSIX format and VSIX installation engine, allowing you to use it rather than an MSI or EXE to install your extensions for some installation types.

  The new capabilities include:

  * Registration into the specified Visual Studio instance.
  * Installation outside the [extensions folder](set-install-root.md).
  * Detection of processor architecture.
  * Dependence on language-separated language packs.
  * Installation with [NGEN support](ngen-support.md).

## Building an extension for Visual Studio 2017

Designer tooling for authoring of the new VSIX v3 manifest format is now available in Visual Studio 2017. See the accompanying document [How to: Migrate extensibility projects to Visual Studio 2017](how-to-migrate-extensibility-projects-to-visual-studio-2017.md) for details on using the designer tools or making manual updates to the project and manifest to develop VSIX v3 extensions.

## Change: Visual Studio user data path

Previously, only one installation of each major release of Visual Studio could exist on each machine. To support side-by-side installations of Visual Studio 2017, multiple user data paths for Visual Studio may exist on the user's machine.

Code running inside the Visual Studio process should be updated to use the Visual Studio Settings Manager. Code running outside of the Visual Studio process can find the user path of a specific Visual Studio installation [by following the guidance here](locating-visual-studio.md).

## Change: Global Assembly Cache (GAC)

Most Visual Studio core assemblies are no longer installed into the GAC. The following changes were made so that code running in Visual Studio process can still find required assemblies at runtime.

> [!NOTE]
> [INSTALLDIR] below refers to the installation root directory of Visual Studio. *VSIXInstaller.exe* will automatically populate this, but to write custom deployment code, please read [locating Visual Studio](locating-visual-studio.md).

* Assemblies that were only installed into the GAC:
  * These assemblies are now installed under *[INSTALLDIR]\Common7\IDE\*, *[INSTALLDIR]\Common7\IDE\PublicAssemblies* or *[INSTALLDIR]\Common7\IDE\PrivateAssemblies*. These folders are part of the Visual Studio process's probing paths.
* Assemblies that were installed into a non-probing path and into the GAC:
  * The copy in the GAC was removed from setup.
  * A *.pkgdef* file was added to specify a code base entry for the assembly.

    For example:
    
    ```xml
    [$RootKey$\RuntimeConfiguration\dependentAssembly\codeBase\{UniqueGUID}]
    "name"="AssemblyName" "codeBase"="$PackageFolder$\AssemblyName.dll"
    "publicKeyToken"="Public Key Token"
    "culture"="neutral"
    "version"=15.0.0.0
    ```
    At runtime, the Visual Studio pkgdef subsystem will merge these entries into the Visual Studio process's runtime configuration file (under *[VSAPPDATA]\devenv.exe.config*) as [`<codeBase>`](https://msdn.microsoft.com/en-us/library/efs781xb(v=vs.110).aspx) elements. This is the recommended way to let the Visual Studio process find your assembly, because it avoids searching through probing paths.

### Reacting to this breaking change

* If your extension is running within the Visual Studio process:
  * Your code will be able to find Visual Studio core assemblies.
  * Consider using a *.pkgdef* file to specify a path to your assemblies if necessary.
* If your extension is running outside the Visual Studio process:
  * Consider looking for Visual Studio core assemblies under *[INSTALLDIR]\Common7\IDE\*, *[INSTALLDIR]\Common7\IDE\PublicAssemblies* or *[INSTALLDIR]\Common7\IDE\PrivateAssemblies* using configuration file or assembly resolver.

## Change: Reduce registry impact

### Global COM registration

* Previously, Visual Studio installed many registry keys into the HKEY_CLASSES_ROOT and HKEY_LOCAL_MACHINE hives to support native COM registration. To eliminate this impact, Visual Studio now uses [Registration-Free Activation for COM components](https://msdn.microsoft.com/en-us/library/ms973913.aspx).
* As a result, most TLB / OLB / DLL files under %ProgramFiles(x86)%\Common Files\Microsoft Shared\MSEnv are no longer installed by default by Visual Studio. These files are now installed under [INSTALLDIR] with corresponding Registration-Free COM manifests used by the Visual Studio host process.
* As a result, external code that relies on global COM registration for Visual Studio COM interfaces will no longer find these registrations. Code running inside Visual Studio process will not see a difference.

### Visual Studio registry

<<<<<<< HEAD
* Previously, Visual Studio installed many registry keys into the system's HKEY_LOCAL_MACHINE and HKEY_CURRENT_USER hives under a Visual Studio-specific key:
  * HKLM\Software\Microsoft\VisualStudio\\**Version**: Registry keys created by MSI installers and per-machine extensions.
  * HKCU\Software\Microsoft\VisualStudio\\**Version**: Registry keys created by Visual Studio to store user-specific settings.
  * HKCU\Software\Microsoft\VisualStudio\\**Version**_Config: A copy of Visual Studio HKLM key above, plus the registry keys merged from .pkgdef files by extensions.
* To reduce the impact on the registry, Visual Studio now uses the [RegLoadAppKey](/windows/desktop/api/winreg/nf-winreg-regloadappkeya) function to store registry keys in a private binary file under [VSAPPDATA]\privateregistry.bin. Only a very small number of Visual Studio-specific keys remain in the system registry.
=======
* Previously, Visual Studio installed many registry keys into the system's **HKEY_LOCAL_MACHINE** and **HKEY_CURRENT_USER** hives under a Visual Studio-specific key:
  * **HKLM\Software\Microsoft\VisualStudio\{Version}**: Registry keys created by MSI installers and per-machine extensions.
  * **HKCU\Software\Microsoft\VisualStudio\{Version}**: Registry keys created by Visual Studio to store user-specific settings.
  * **HKCU\Software\Microsoft\VisualStudio\{Version}_Config**: A copy of Visual Studio HKLM key above, plus the registry keys merged from *.pkgdef* files by extensions.
* To reduce the impact on the registry, Visual Studio now uses the [RegLoadAppKey](https://msdn.microsoft.com/en-us/library/windows/desktop/ms724886(v=vs.85).aspx) function to store registry keys in a private binary file under *[VSAPPDATA]\privateregistry.bin*. Only a very small number of Visual Studio-specific keys remain in the system registry.
>>>>>>> dfe7daf6
* Existing code running inside the Visual Studio process is not impacted. Visual Studio will redirect all registry operations under the HKCU Visual Studio-specific key to the private registry. Reading and writing to other registry locations will continue to use the system registry.
* External code will need to load and read from this file for Visual Studio registry entries.

### Reacting to this breaking change

* External code should be converted to use Registration-Free activation for COM components as well.
* External components can find the Visual Studio location [by following the guidance here](https://blogs.msdn.microsoft.com/heaths/2016/09/15/changes-to-visual-studio-15-setup).
* We recommend that external components use the [External Settings Manager](https://msdn.microsoft.com/en-us/library/microsoft.visualstudio.settings.externalsettingsmanager.aspx) instead of reading/writing directly to Visual Studio registry keys.
* Check whether the components your extension is using may have implemented another technique for registration. For example, debugger extensions may be able to take advantage of the new [msvsmon JSON-file COM registration](migrate-debugger-COM-registration.md).<|MERGE_RESOLUTION|>--- conflicted
+++ resolved
@@ -87,19 +87,12 @@
 
 ### Visual Studio registry
 
-<<<<<<< HEAD
-* Previously, Visual Studio installed many registry keys into the system's HKEY_LOCAL_MACHINE and HKEY_CURRENT_USER hives under a Visual Studio-specific key:
-  * HKLM\Software\Microsoft\VisualStudio\\**Version**: Registry keys created by MSI installers and per-machine extensions.
-  * HKCU\Software\Microsoft\VisualStudio\\**Version**: Registry keys created by Visual Studio to store user-specific settings.
-  * HKCU\Software\Microsoft\VisualStudio\\**Version**_Config: A copy of Visual Studio HKLM key above, plus the registry keys merged from .pkgdef files by extensions.
-* To reduce the impact on the registry, Visual Studio now uses the [RegLoadAppKey](/windows/desktop/api/winreg/nf-winreg-regloadappkeya) function to store registry keys in a private binary file under [VSAPPDATA]\privateregistry.bin. Only a very small number of Visual Studio-specific keys remain in the system registry.
-=======
 * Previously, Visual Studio installed many registry keys into the system's **HKEY_LOCAL_MACHINE** and **HKEY_CURRENT_USER** hives under a Visual Studio-specific key:
   * **HKLM\Software\Microsoft\VisualStudio\{Version}**: Registry keys created by MSI installers and per-machine extensions.
   * **HKCU\Software\Microsoft\VisualStudio\{Version}**: Registry keys created by Visual Studio to store user-specific settings.
   * **HKCU\Software\Microsoft\VisualStudio\{Version}_Config**: A copy of Visual Studio HKLM key above, plus the registry keys merged from *.pkgdef* files by extensions.
-* To reduce the impact on the registry, Visual Studio now uses the [RegLoadAppKey](https://msdn.microsoft.com/en-us/library/windows/desktop/ms724886(v=vs.85).aspx) function to store registry keys in a private binary file under *[VSAPPDATA]\privateregistry.bin*. Only a very small number of Visual Studio-specific keys remain in the system registry.
->>>>>>> dfe7daf6
+* To reduce the impact on the registry, Visual Studio now uses the [RegLoadAppKey](/windows/desktop/api/winreg/nf-winreg-regloadappkeya) function to store registry keys in a private binary file under *[VSAPPDATA]\privateregistry.bin*. Only a very small number of Visual Studio-specific keys remain in the system registry.
+
 * Existing code running inside the Visual Studio process is not impacted. Visual Studio will redirect all registry operations under the HKCU Visual Studio-specific key to the private registry. Reading and writing to other registry locations will continue to use the system registry.
 * External code will need to load and read from this file for Visual Studio registry entries.
 
