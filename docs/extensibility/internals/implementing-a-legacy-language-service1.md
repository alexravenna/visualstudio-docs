---
title: "Implementing a Legacy Language Service1 | Microsoft Docs"
ms.date: "11/04/2016"
ms.topic: "conceptual"
helpviewer_keywords:
  - "language services, managed"
ms.assetid: df638f24-166d-4b80-be82-c9c39ca7a556
author: "gregvanl"
ms.author: "gregvanl"
manager: jillfra
ms.workload:
  - "vssdk"
---
# Implementing a Legacy Language Service
You can use classes in the managed package framework (MPF) to implement a legacy language service that supports a wide variety of features, such as syntax highlighting, brace matching, and IntelliSense completion.

 Legacy language services are implemented as part of a VSPackage, but the newer way to implement language service features is to use MEF extensions. To find out more about the new way to implement a language service, see [Editor and Language Service Extensions](../../extensibility/editor-and-language-service-extensions.md).

> [!NOTE]
>  We recommend that you begin to use the new editor API as soon as possible. This will improve the performance of your language service and let you take advantage of new editor features.

## In This Section
- [Legacy Language Service Overview](../../extensibility/internals/legacy-language-service-overview.md)
<<<<<<< HEAD
 An overview of the language service features that are supported in MPF.

- [Implementing a Legacy Language Service](../../extensibility/internals/implementing-a-legacy-language-service2.md)
 Describes what is required to implement a language service by using MPF.

- [Registering a Legacy Language Service](../../extensibility/internals/registering-a-legacy-language-service1.md)
 Describes the steps that are required to register an MPF-based language service with [!INCLUDE[vsprvs](../../code-quality/includes/vsprvs_md.md)].

- [Legacy Language Service Parser and Scanner](../../extensibility/internals/legacy-language-service-parser-and-scanner.md)
 Describes the two parsers that are required to implement all the features of a language service by using the MPF.

- [Walkthrough: Creating a Legacy Language Service](../../extensibility/internals/walkthrough-creating-a-legacy-language-service.md)
 Provides the basic steps that are required to implement an MPF language service in a VSPackage.

- [Walkthrough: Getting a List of Installed Code Snippets (Legacy Implementation)](../../extensibility/internals/walkthrough-getting-a-list-of-installed-code-snippets-legacy-implementation.md)
 Demonstrates the techniques of retrieving a list of installed code snippets.

- [Legacy Language Service Features](../../extensibility/internals/legacy-language-service-features1.md)
=======

 An overview of the language service features that are supported in MPF.

- [Implementing a Legacy Language Service](../../extensibility/internals/implementing-a-legacy-language-service2.md)

 Describes what is required to implement a language service by using MPF.

- [Registering a Legacy Language Service](../../extensibility/internals/registering-a-legacy-language-service1.md)

 Describes the steps that are required to register an MPF-based language service with [!INCLUDE[vsprvs](../../code-quality/includes/vsprvs_md.md)].

- [Legacy Language Service Parser and Scanner](../../extensibility/internals/legacy-language-service-parser-and-scanner.md)

 Describes the two parsers that are required to implement all the features of a language service by using the MPF.

- [Walkthrough: Creating a Legacy Language Service](../../extensibility/internals/walkthrough-creating-a-legacy-language-service.md)

 Provides the basic steps that are required to implement an MPF language service in a VSPackage.

- [Walkthrough: Getting a List of Installed Code Snippets (Legacy Implementation)](../../extensibility/internals/walkthrough-getting-a-list-of-installed-code-snippets-legacy-implementation.md)

 Demonstrates the techniques of retrieving a list of installed code snippets.

- [Legacy Language Service Features](../../extensibility/internals/legacy-language-service-features1.md)

>>>>>>> 3deb57d9
 Provides links to topics that detail what must be done to implement all the features of a language service by using MPF.<|MERGE_RESOLUTION|>--- conflicted
+++ resolved
@@ -21,26 +21,6 @@
 
 ## In This Section
 - [Legacy Language Service Overview](../../extensibility/internals/legacy-language-service-overview.md)
-<<<<<<< HEAD
- An overview of the language service features that are supported in MPF.
-
-- [Implementing a Legacy Language Service](../../extensibility/internals/implementing-a-legacy-language-service2.md)
- Describes what is required to implement a language service by using MPF.
-
-- [Registering a Legacy Language Service](../../extensibility/internals/registering-a-legacy-language-service1.md)
- Describes the steps that are required to register an MPF-based language service with [!INCLUDE[vsprvs](../../code-quality/includes/vsprvs_md.md)].
-
-- [Legacy Language Service Parser and Scanner](../../extensibility/internals/legacy-language-service-parser-and-scanner.md)
- Describes the two parsers that are required to implement all the features of a language service by using the MPF.
-
-- [Walkthrough: Creating a Legacy Language Service](../../extensibility/internals/walkthrough-creating-a-legacy-language-service.md)
- Provides the basic steps that are required to implement an MPF language service in a VSPackage.
-
-- [Walkthrough: Getting a List of Installed Code Snippets (Legacy Implementation)](../../extensibility/internals/walkthrough-getting-a-list-of-installed-code-snippets-legacy-implementation.md)
- Demonstrates the techniques of retrieving a list of installed code snippets.
-
-- [Legacy Language Service Features](../../extensibility/internals/legacy-language-service-features1.md)
-=======
 
  An overview of the language service features that are supported in MPF.
 
@@ -66,5 +46,4 @@
 
 - [Legacy Language Service Features](../../extensibility/internals/legacy-language-service-features1.md)
 
->>>>>>> 3deb57d9
  Provides links to topics that detail what must be done to implement all the features of a language service by using MPF.