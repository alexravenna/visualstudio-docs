---
title: "Project Types Architecture | Microsoft Docs"
ms.date: "11/04/2016"
ms.topic: "conceptual"
helpviewer_keywords:
  - "projects [Visual Studio SDK], architecture"
ms.assetid: 9c1d940f-8a54-41f7-a8aa-c870e324371c
author: "gregvanl"
ms.author: "gregvanl"
manager: jillfra
ms.workload:
  - "vssdk"
---
# Project Types Architecture
This section contains detailed information about the architecture of project types in [!INCLUDE[vsprvs](../../code-quality/includes/vsprvs_md.md)].

## In This Section
- [Elements of a Project Model](../../extensibility/internals/elements-of-a-project-model.md)
<<<<<<< HEAD
 Lists the services a project type can consume and the interfaces it must implement.

- [Project Model Core Components](../../extensibility/internals/project-model-core-components.md)
 Describes the interfaces project types both must implement and optionally can implement to provide additional functionality.

- [When to Create Project Types](../../extensibility/internals/when-to-create-project-types.md)
 Helps you decide when you must create a project type and when you can use another [!INCLUDE[vsprvs](../../code-quality/includes/vsprvs_md.md)] extensibility feature such as VSPackages and editors to achieve the same goal.

- [Hierarchies and Selection](../../extensibility/internals/hierarchies-and-selection.md)
=======

 Lists the services a project type can consume and the interfaces it must implement.

- [Project Model Core Components](../../extensibility/internals/project-model-core-components.md)

 Describes the interfaces project types both must implement and optionally can implement to provide additional functionality.

- [When to Create Project Types](../../extensibility/internals/when-to-create-project-types.md)

 Helps you decide when you must create a project type and when you can use another [!INCLUDE[vsprvs](../../code-quality/includes/vsprvs_md.md)] extensibility feature such as VSPackages and editors to achieve the same goal.

- [Hierarchies and Selection](../../extensibility/internals/hierarchies-and-selection.md)

>>>>>>> 3deb57d9
 Describes how [!INCLUDE[vsprvs](../../code-quality/includes/vsprvs_md.md)] uses hierarchies and selection context to provide a consistent and simplified user experience.

## Related Sections
- [Project Subtypes](../../extensibility/internals/project-subtypes.md)
<<<<<<< HEAD
 Explains how project subtypes let you customize the behavior of the project systems of [!INCLUDE[vbprvb](../../code-quality/includes/vbprvb_md.md)] and [!INCLUDE[vcprvc](../../code-quality/includes/vcprvc_md.md)].

- [Project Types](../../extensibility/internals/project-types.md)
=======

 Explains how project subtypes let you customize the behavior of the project systems of [!INCLUDE[vbprvb](../../code-quality/includes/vbprvb_md.md)] and [!INCLUDE[vcprvc](../../code-quality/includes/vcprvc_md.md)].

- [Project Types](../../extensibility/internals/project-types.md)

>>>>>>> 3deb57d9
 Provides an overview of projects as the basic building blocks of the [!INCLUDE[vsprvs](../../code-quality/includes/vsprvs_md.md)] integrated development environment (IDE). Links are provided to additional topics that explain how projects control building and compiling code.<|MERGE_RESOLUTION|>--- conflicted
+++ resolved
@@ -16,17 +16,6 @@
 
 ## In This Section
 - [Elements of a Project Model](../../extensibility/internals/elements-of-a-project-model.md)
-<<<<<<< HEAD
- Lists the services a project type can consume and the interfaces it must implement.
-
-- [Project Model Core Components](../../extensibility/internals/project-model-core-components.md)
- Describes the interfaces project types both must implement and optionally can implement to provide additional functionality.
-
-- [When to Create Project Types](../../extensibility/internals/when-to-create-project-types.md)
- Helps you decide when you must create a project type and when you can use another [!INCLUDE[vsprvs](../../code-quality/includes/vsprvs_md.md)] extensibility feature such as VSPackages and editors to achieve the same goal.
-
-- [Hierarchies and Selection](../../extensibility/internals/hierarchies-and-selection.md)
-=======
 
  Lists the services a project type can consume and the interfaces it must implement.
 
@@ -40,20 +29,13 @@
 
 - [Hierarchies and Selection](../../extensibility/internals/hierarchies-and-selection.md)
 
->>>>>>> 3deb57d9
  Describes how [!INCLUDE[vsprvs](../../code-quality/includes/vsprvs_md.md)] uses hierarchies and selection context to provide a consistent and simplified user experience.
 
 ## Related Sections
 - [Project Subtypes](../../extensibility/internals/project-subtypes.md)
-<<<<<<< HEAD
- Explains how project subtypes let you customize the behavior of the project systems of [!INCLUDE[vbprvb](../../code-quality/includes/vbprvb_md.md)] and [!INCLUDE[vcprvc](../../code-quality/includes/vcprvc_md.md)].
-
-- [Project Types](../../extensibility/internals/project-types.md)
-=======
 
  Explains how project subtypes let you customize the behavior of the project systems of [!INCLUDE[vbprvb](../../code-quality/includes/vbprvb_md.md)] and [!INCLUDE[vcprvc](../../code-quality/includes/vcprvc_md.md)].
 
 - [Project Types](../../extensibility/internals/project-types.md)
 
->>>>>>> 3deb57d9
  Provides an overview of projects as the basic building blocks of the [!INCLUDE[vsprvs](../../code-quality/includes/vsprvs_md.md)] integrated development environment (IDE). Links are provided to additional topics that explain how projects control building and compiling code.