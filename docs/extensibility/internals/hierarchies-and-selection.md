--- conflicted
+++ resolved
@@ -18,17 +18,6 @@
 
 ## In this section
 - [Hierarchies in Visual Studio](../../extensibility/internals/hierarchies-in-visual-studio.md)
-<<<<<<< HEAD
- Describes project hierarchies and the general concept of hierarchies.
-
-- [Selection and currency in the IDE](../../extensibility/internals/selection-and-currency-in-the-ide.md)
- Describes how the [!INCLUDE[vsprvs](../../code-quality/includes/vsprvs_md.md)] integrated development environment (IDE) maintains information about the user's currently active objects and lets VSPackages track currency.
-
-- [Selection context objects](../../extensibility/internals/selection-context-objects.md)
- Discusses the model for how you can determine the user's selection context focus on a window.
-
-- [Feedback to the user](../../extensibility/internals/feedback-to-the-user.md)
-=======
 
  Describes project hierarchies and the general concept of hierarchies.
 
@@ -42,13 +31,9 @@
 
 - [Feedback to the user](../../extensibility/internals/feedback-to-the-user.md)
 
->>>>>>> 3deb57d9
  Discusses how the available functionality in [!INCLUDE[vsprvs](../../code-quality/includes/vsprvs_md.md)] is based on the user's current selection context and overall IDE context.
 
 ## Related sections
 - [Project types architecture](../../extensibility/internals/project-types-architecture.md)
-<<<<<<< HEAD
-=======
 
->>>>>>> 3deb57d9
  Provides detailed technical information about project types.