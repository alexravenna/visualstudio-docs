--- conflicted
+++ resolved
@@ -17,23 +17,6 @@
 
 ## In this section
 - [Project type design decisions](../../extensibility/internals/project-type-design-decisions.md)
-<<<<<<< HEAD
- Discusses the item, project file persistence, and commitment mechanic design decisions that you have to make before creating a new project type.
-
-- [Checklist: Create new project types](../../extensibility/internals/checklist-creating-new-project-types.md)
- Provides an overview of the steps that you must follow to create a new project type that supports such programming tasks as editing code and compiling, building, debugging, and deploying applications in your project.
-
-- [Create project instances by using project factories](../../extensibility/internals/creating-project-instances-by-using-project-factories.md)
- Provides information about how to provide and use a project factory to create instances of a new project.
-
-- [Register a project type](../../extensibility/internals/registering-a-project-type.md)
- Provides code samples of statements from the registry that provide default paths and data, and a table that contain entries from the registry script for each statement.
-
-- [Project persistence](../../extensibility/internals/project-persistence.md)
- Discusses the use of `IPersistFileFormat` to persist both file and non-file-based project objects.
-
-- [Use MSBuild](../../extensibility/internals/using-msbuild.md)
-=======
 
  Discusses the item, project file persistence, and commitment mechanic design decisions that you have to make before creating a new project type.
 
@@ -55,28 +38,10 @@
 
 - [Use MSBuild](../../extensibility/internals/using-msbuild.md)
 
->>>>>>> 3deb57d9
  Describes how your project type can use the [!INCLUDE[vstecmsbuild](../../extensibility/internals/includes/vstecmsbuild_md.md)] build engine to let users build from [!INCLUDE[vsprvs](../../code-quality/includes/vsprvs_md.md)] and at the command line.
 
 ## Related sections
 - [Support symbol-browsing tools](../../extensibility/internals/supporting-symbol-browsing-tools.md)
-<<<<<<< HEAD
- Explains the architecture of code viewing tools such as the **Object Browser** and **Class View** window. Describes the interfaces and methods that are used to implement object browsing in a VSPackage.
-
-- [Add project and project item templates](../../extensibility/internals/adding-project-and-project-item-templates.md)
- Discusses the significance that projects play in determining which editor is used when a project item is opened and how project resources can be manipulated.
-
-- [Install VSPackages with Windows Installer](../../extensibility/internals/installing-vspackages-with-windows-installer.md)
- Shows how to give your VSPackage its own unique identity and how to wrap your VSPackage DLLs and other information in a Windows Installer package (*.MSI* file) for deployment to your customers.
-
-- [Hierarchies in Visual Studio](../../extensibility/internals/hierarchies-in-visual-studio.md)
- Describes how [!INCLUDE[vsprvs](../../code-quality/includes/vsprvs_md.md)] views and addresses hierarchies.
-
-- [VSPackages](../../extensibility/internals/vspackages.md)
- Provides an overview of a VSPackage, an installable COM object that extends the [!INCLUDE[vsprvs](../../code-quality/includes/vsprvs_md.md)] environment and discusses how to implement your own VSPackage.
-
-- [Project types](../../extensibility/internals/project-types.md)
-=======
 
  Explains the architecture of code viewing tools such as the **Object Browser** and **Class View** window. Describes the interfaces and methods that are used to implement object browsing in a VSPackage.
 
@@ -98,5 +63,4 @@
 
 - [Project types](../../extensibility/internals/project-types.md)
 
->>>>>>> 3deb57d9
  Discusses how to use projects to modify code, compile and build code, and run and debug code, and provides links to detailed topics about how to create project types.