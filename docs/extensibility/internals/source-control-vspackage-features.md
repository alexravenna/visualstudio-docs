--- conflicted
+++ resolved
@@ -16,17 +16,6 @@
 
 ## In This Section
 - [Registration and Selection](../../extensibility/internals/registration-and-selection-source-control-vspackage.md)
-<<<<<<< HEAD
- Describes the package registration and selection mechanisms.
-
-- [Query Edit Query Save](../../extensibility/internals/query-edit-query-save-source-control-vspackage.md)
- Explains the role of Query-Edit Query-Save events and how they are handled by the source control VSPackage.
-
-- [Glyph Control](../../extensibility/internals/glyph-control-source-control-vspackage.md)
- Describes the levels of glyph control and how to implement them.
-
-- [Custom User Interface](../../extensibility/internals/custom-user-interface-source-control-vspackage.md)
-=======
 
  Describes the package registration and selection mechanisms.
 
@@ -40,13 +29,9 @@
 
 - [Custom User Interface](../../extensibility/internals/custom-user-interface-source-control-vspackage.md)
 
->>>>>>> 3deb57d9
  Outlines the UI elements that a source control VSPackage can specify.
 
 ## Related Sections
 - [Creating a Source Control VSPackage](../../extensibility/internals/creating-a-source-control-vspackage.md)
-<<<<<<< HEAD
-=======
 
->>>>>>> 3deb57d9
  Discusses how to create a source control VSPackage that not only supplies source control functionality but can be used to customize the [!INCLUDE[vsprvs](../../code-quality/includes/vsprvs_md.md)] source control UI.