--- conflicted
+++ resolved
@@ -27,17 +27,6 @@
 
 ## In this section
 - [Determine command status by using Interop assemblies](../../extensibility/internals/determining-command-status-by-using-interop-assemblies.md)
-<<<<<<< HEAD
- Describes how a VSPackage notifies the IDE about which commands it supports and whether they are currently enabled.
-
-- [Command contracts in Interop assemblies](../../extensibility/internals/command-contracts-in-interop-assemblies.md)
- Provides a definition of the basic command contract used by all VSPackages implementing commands using Interop assemblies.
-
-- [Command implementation](../../extensibility/internals/command-implementation.md)
- Provides an overview of how a VSPackage implements a command.
-
-- [Register Interop assembly command handlers](../../extensibility/internals/registering-interop-assembly-command-handlers.md)
-=======
 
  Describes how a VSPackage notifies the IDE about which commands it supports and whether they are currently enabled.
 
@@ -51,19 +40,10 @@
 
 - [Register Interop assembly command handlers](../../extensibility/internals/registering-interop-assembly-command-handlers.md)
 
->>>>>>> 3deb57d9
  Describes the registry entries required to notify the IDE that a VSPackage provides a command handler.
 
 ## Related sections
 - [Command availability](../../extensibility/internals/command-availability.md)
-<<<<<<< HEAD
- Describes criteria that are used by the IDE to determine which VSPackage commands are available and what object handles them.
-
-- [How VSPackages add user interface elements](../../extensibility/internals/how-vspackages-add-user-interface-elements.md)
- Provides details about how to create a UI that uses [!INCLUDE[vsprvs](../../code-quality/includes/vsprvs_md.md)] command support.
-
-- [Command routing in VSPackages](../../extensibility/internals/command-routing-in-vspackages.md)
-=======
 
  Describes criteria that are used by the IDE to determine which VSPackage commands are available and what object handles them.
 
@@ -73,5 +53,4 @@
 
 - [Command routing in VSPackages](../../extensibility/internals/command-routing-in-vspackages.md)
 
->>>>>>> 3deb57d9
  An overview of the process used to relate an object with the correct command request.