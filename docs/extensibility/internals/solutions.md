--- conflicted
+++ resolved
@@ -17,23 +17,14 @@
 
 ## In This Section
 - [Overview](../../extensibility/internals/solutions-overview.md)
-<<<<<<< HEAD
-=======
 
->>>>>>> 3deb57d9
  Discusses the types of solution files included in a solution, and the process that occurs when a solution is opened.
 
 ## Related Sections
 - [Solution (.Sln) File](../../extensibility/internals/solution-dot-sln-file.md)
-<<<<<<< HEAD
- Explains the structure of a .sln file.
-
-- [Solution User Options (.Suo) File](../../extensibility/internals/solution-user-options-dot-suo-file.md)
-=======
 
  Explains the structure of a .sln file.
 
 - [Solution User Options (.Suo) File](../../extensibility/internals/solution-user-options-dot-suo-file.md)
 
->>>>>>> 3deb57d9
  Explains the .suo file.