--- conflicted
+++ resolved
@@ -16,26 +16,6 @@
 
 ## In This Section
 - [Overview](../../extensibility/internals/configuration-options-overview.md)
-<<<<<<< HEAD
- Describes how projects in [!INCLUDE[vsprvs](../../code-quality/includes/vsprvs_md.md)] can support multiple configurations.
-
-- [Property Pages](../../extensibility/internals/property-pages.md)
- Explains that users can view and change project configuration dependent properties and independent properties by using property pages.
-
-- [Solution Configuration](../../extensibility/internals/solution-configuration.md)
- Provides information about what is stored in solution configurations and how solution configurations direct the behavior of the **Start** and **Build** commands.
-
-- [Project Configuration Object](../../extensibility/internals/project-configuration-object.md)
- Explains how the project configuration object manages the display of configuration information to the UI.
-
-- [Project Configuration for Building](../../extensibility/internals/project-configuration-for-building.md)
- Explains how a list of solution configurations for a particular solution is managed by the **Solution Configurations** dialog box.
-
-- [Project Configuration for Managing Deployment](../../extensibility/internals/project-configuration-for-managing-deployment.md)
- Defines the act of deployment and the two ways [!INCLUDE[vsprvs](../../code-quality/includes/vsprvs_md.md)] supports projects that support deployment.
-
-- [Project Configuration for Output](../../extensibility/internals/project-configuration-for-output.md)
-=======
 
  Describes how projects in [!INCLUDE[vsprvs](../../code-quality/includes/vsprvs_md.md)] can support multiple configurations.
 
@@ -61,13 +41,9 @@
 
 - [Project Configuration for Output](../../extensibility/internals/project-configuration-for-output.md)
 
->>>>>>> 3deb57d9
  Explains the build processes that every configuration can support and the interfaces and methods by which output items can be made available.
 
 ## Related Sections
 - [Project Types](../../extensibility/internals/project-types.md)
-<<<<<<< HEAD
-=======
 
->>>>>>> 3deb57d9
  Provides an overview of projects as the basic building blocks of the [!INCLUDE[vsprvs](../../code-quality/includes/vsprvs_md.md)] integrated development environment (IDE). Links are provided to additional topics that explain how projects control building and compiling code.