--- conflicted
+++ resolved
@@ -20,17 +20,6 @@
 
 ## In This Section
 - [Project Types](../../extensibility/internals/project-types.md)
-<<<<<<< HEAD
- *Project types* add support for new kinds of projects, such as programming languages. For example, each language that Visual Studio supports has its own project type, and the IronPython integration sample includes a project type for the IronPython language. You must create a project type for languages other than C# or Visual Basic to customize how items are built, debugged, deployed, and displayed in **Solution Explorer**. For more information, see [Project Types](../../extensibility/internals/project-types.md).
-
-- [Project Subtypes](../../extensibility/internals/project-subtypes.md)
- *Project subtypes* are based on project types and can be used to customize the way projects are built, debugged, and deployed. Visual Studio uses project subtypes with Smart Device projects; they customize deployment by copying a newly-built program from a development computer to the target device. The C# and Visual Basic project types can be used as the basis for project subtypes; C++ project types cannot. Your own project types can also be used as the basis for project subtypes. For more information, see [Project Subtypes](../../extensibility/internals/project-subtypes.md).
-
-- [Web Projects](../../extensibility/internals/web-projects.md)
- Explains Web project, which in turn create Web applications.
-
-- [New Project Generation: Under the Hood, Part One](../../extensibility/internals/new-project-generation-under-the-hood-part-one.md) and [New Project Generation: Under the Hood, Part Two](../../extensibility/internals/new-project-generation-under-the-hood-part-two.md)
-=======
 
  *Project types* add support for new kinds of projects, such as programming languages. For example, each language that Visual Studio supports has its own project type, and the IronPython integration sample includes a project type for the IronPython language. You must create a project type for languages other than C# or Visual Basic to customize how items are built, debugged, deployed, and displayed in **Solution Explorer**. For more information, see [Project Types](../../extensibility/internals/project-types.md).
 
@@ -44,7 +33,6 @@
 
 - [New Project Generation: Under the Hood, Part One](../../extensibility/internals/new-project-generation-under-the-hood-part-one.md) and [New Project Generation: Under the Hood, Part Two](../../extensibility/internals/new-project-generation-under-the-hood-part-two.md)
 
->>>>>>> 3deb57d9
  Explains what actually occurs when you create a new project.
 
 - [VSSDK Samples](http://aka.ms/vs2015sdksamples)
@@ -52,8 +40,5 @@
 
 ## Related Sections
 - [Inside the Visual Studio SDK](../../extensibility/internals/inside-the-visual-studio-sdk.md)
-<<<<<<< HEAD
-=======
 
->>>>>>> 3deb57d9
  Explain different aspects of Visual Studio extensibility.