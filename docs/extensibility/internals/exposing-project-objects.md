--- conflicted
+++ resolved
@@ -16,15 +16,11 @@
   - "vssdk"
 ---
 # Expose project objects
-Custom project types can provide automation objects in order to allow access to the project using automation interfaces. Every project type is expected to provide the standard <xref:EnvDTE.Project> automation object that is accessed from <xref:EnvDTE.Solution>, which contains a collection of all projects that are open in the IDE. Each item in the project is expected to be exposed by a <xref:EnvDTE.ProjectItem> object accessed with `Project.ProjectItems`. In addition to these standard automation objects, projects can choose to offer project-specific automation objects.  
-  
-<<<<<<< HEAD
- You can create custom root-level automation objects that you can access late-bound from the root DTE object using `DTE.<customObjectName>` or `DTE.GetObject("<customObjectName>")`. For example, Visual C++ creates C++ project-specific project collection called "VCProjects" that you can access using DTE.VCProjects or DTE.GetObject("VCProjects"). You can also create a Project.Object, which is unique for the project type, a Project.CodeModel, which can be queried for its most-derived object, a ProjectItem, which exposes ProjectItem.Object and a ProjectItem.FileCodeModel.  
-=======
- You can create custom root-level automation objects that you can access late-bound from the root DTE object using `DTE.<customeObjectName>` or `DTE.GetObject("<customObjectName>")`. For example, Visual C++ creates C++ project-specific project collections called *VCProjects* that you can access using `DTE.VCProjects` or `DTE.GetObject("VCProjects")`. You can also create a `Project.Object`, which is unique for the project type, a `Project.CodeModel`, which can be queried for its most-derived object, and a `ProjectItem`, which exposes `ProjectItem.Object` and a `ProjectItem.FileCodeModel`.  
->>>>>>> e3edc0ef
-  
- It is a common convention for projects to expose a custom, project-specific project collection. For example, [!INCLUDE[vcprvc](../../code-quality/includes/vcprvc_md.md)] creates a C++ specific project collection that you can then access using `DTE.VCProjects` or `DTE.GetObject("VCProjects")`. You can also create a `Project.Object`, which is unique for the project type, a `Project.CodeModel`, which can be queried for its most-derived object, a `ProjectItem`, which exposes `ProjectItem.Object`, and a `ProjectItem.FileCodeModel`.  
+
+Custom project types can provide automation objects in order to allow access to the project using automation interfaces. Every project type is expected to provide the standard <xref:EnvDTE.Project> automation object that is accessed from <xref:EnvDTE.Solution>, which contains a collection of all projects that are open in the IDE. Each item in the project is expected to be exposed by a <xref:EnvDTE.ProjectItem> object accessed with `Project.ProjectItems`. In addition to these standard automation objects, projects can choose to offer project-specific automation objects.
+You can create custom root-level automation objects that you can access late-bound from the root DTE object using `DTE.<customObjectName>` or `DTE.GetObject("<customObjectName>")`. For example, Visual C++ creates a C++ project-specific project collection called *VCProjects* that you can access using `DTE.VCProjects` or `DTE.GetObject("VCProjects")`. You can also create a `Project.Object`, which is unique for the project type, a `Project.CodeModel`, which can be queried for its most-derived object, and a `ProjectItem`, which exposes `ProjectItem.Object` and a `ProjectItem.FileCodeModel`.
+
+It is a common convention for projects to expose a custom, project-specific project collection. For example, [!INCLUDE[vcprvc](../../code-quality/includes/vcprvc_md.md)] creates a C++ specific project collection that you can then access using `DTE.VCProjects` or `DTE.GetObject("VCProjects")`. You can also create a `Project.Object`, which is unique for the project type, a `Project.CodeModel`, which can be queried for its most-derived object, a `ProjectItem`, which exposes `ProjectItem.Object`, and a `ProjectItem.FileCodeModel`.  
   
 ## To contribute a VSPackage-specific object for a project  
   
@@ -91,5 +87,6 @@
   
      The custom `Projects` collection object is a convenience entry point for the remaining part of your project automation model. Your project object is also accessible from the <xref:EnvDTE.Solution> project collection. After you have created the appropriate code and registry entries that provide consumers with `Projects` collection objects, your implementation must provide remaining standard objects for the project model. For more information, see [Project modeling](../../extensibility/internals/project-modeling.md).  
   
-## See also  
- <xref:Microsoft.VisualStudio.Shell.Interop.IVsPackage.GetAutomationObject%2A>+## See also
+
+- <xref:Microsoft.VisualStudio.Shell.Interop.IVsPackage.GetAutomationObject%2A>