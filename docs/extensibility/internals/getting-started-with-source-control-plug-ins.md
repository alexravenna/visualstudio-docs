---
title: "Getting Started with Source Control Plug-ins | Microsoft Docs"
ms.date: "11/04/2016"
ms.topic: "conceptual"
helpviewer_keywords:
  - "source control plug-ins, getting started"
  - "getting started, source control plug-ins"
ms.assetid: 46ac1f9f-4ecc-4a72-88d3-4c7e1647e1cb
author: "gregvanl"
ms.author: "gregvanl"
manager: jillfra
ms.workload:
  - "vssdk"
---
# Get started with source control plug-ins
To create a source control plug-in, you must create a DLL that implements the functions defined in the Source Control Plug-in API, and then to register the DLL with [!INCLUDE[vsprvs](../../code-quality/includes/vsprvs_md.md)] to make it available for use in source code version control.

 Three versions of the Source Control Plug-in API (versions 1.1, 1.2, and 1.3) are available for source control plug-ins. The Source Control Plug-in API documented here is version 1.3. It was designed to be fully compatible with source control plug-ins supporting versions 1.1 and 1.2. The [What's new in the Source Control Plug-in API Version 1.3](../../extensibility/internals/what-s-new-in-the-source-control-plug-in-api-version-1-3.md) section details the new features supported in the latest version of the Source Control Plug-in API.

## In this section
- [How to: Install a source control plug-in](../../extensibility/internals/how-to-install-a-source-control-plug-in.md)
<<<<<<< HEAD
 Describes how to make the registry entries that are required to plug in a source control DLL.

- [What's new in the Source Control Plug-in API Version 1.3](../../extensibility/internals/what-s-new-in-the-source-control-plug-in-api-version-1-3.md)
 Provides a brief overview of the changes that were made to the Source Control Plug-in API in version 1.3.

- [What's new in the Source Control Plug-in API Version 1.2](../../extensibility/internals/what-s-new-in-the-source-control-plug-in-api-version-1-2.md)
=======

 Describes how to make the registry entries that are required to plug in a source control DLL.

- [What's new in the Source Control Plug-in API Version 1.3](../../extensibility/internals/what-s-new-in-the-source-control-plug-in-api-version-1-3.md)

 Provides a brief overview of the changes that were made to the Source Control Plug-in API in version 1.3.

- [What's new in the Source Control Plug-in API Version 1.2](../../extensibility/internals/what-s-new-in-the-source-control-plug-in-api-version-1-2.md)

>>>>>>> 3deb57d9
 Provides a brief overview of the changes that were made to the Source Control Plug-in API in version 1.2.

## Related sections
- [Source control plug-ins](../../extensibility/source-control-plug-ins.md)
<<<<<<< HEAD
 Provides a complete listing of all the elements in the Source Control Plug-in API.

- [Create a source control plug-in](../../extensibility/internals/creating-a-source-control-plug-in.md)
=======

 Provides a complete listing of all the elements in the Source Control Plug-in API.

- [Create a source control plug-in](../../extensibility/internals/creating-a-source-control-plug-in.md)

>>>>>>> 3deb57d9
 Defines the Source Control Plug-in SDK and describes the included resources.<|MERGE_RESOLUTION|>--- conflicted
+++ resolved
@@ -19,14 +19,6 @@
 
 ## In this section
 - [How to: Install a source control plug-in](../../extensibility/internals/how-to-install-a-source-control-plug-in.md)
-<<<<<<< HEAD
- Describes how to make the registry entries that are required to plug in a source control DLL.
-
-- [What's new in the Source Control Plug-in API Version 1.3](../../extensibility/internals/what-s-new-in-the-source-control-plug-in-api-version-1-3.md)
- Provides a brief overview of the changes that were made to the Source Control Plug-in API in version 1.3.
-
-- [What's new in the Source Control Plug-in API Version 1.2](../../extensibility/internals/what-s-new-in-the-source-control-plug-in-api-version-1-2.md)
-=======
 
  Describes how to make the registry entries that are required to plug in a source control DLL.
 
@@ -36,20 +28,13 @@
 
 - [What's new in the Source Control Plug-in API Version 1.2](../../extensibility/internals/what-s-new-in-the-source-control-plug-in-api-version-1-2.md)
 
->>>>>>> 3deb57d9
  Provides a brief overview of the changes that were made to the Source Control Plug-in API in version 1.2.
 
 ## Related sections
 - [Source control plug-ins](../../extensibility/source-control-plug-ins.md)
-<<<<<<< HEAD
- Provides a complete listing of all the elements in the Source Control Plug-in API.
-
-- [Create a source control plug-in](../../extensibility/internals/creating-a-source-control-plug-in.md)
-=======
 
  Provides a complete listing of all the elements in the Source Control Plug-in API.
 
 - [Create a source control plug-in](../../extensibility/internals/creating-a-source-control-plug-in.md)
 
->>>>>>> 3deb57d9
  Defines the Source Control Plug-in SDK and describes the included resources.