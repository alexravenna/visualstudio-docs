---
title: Editor overview
description: An overview of the editor-based extensions for the Visual Studio IDE
ms.date: 3/31/2023
ms.topic: conceptual
ms.author: maiak
monikerRange: ">=vs-2022"
author: maiak
manager: mijacobs
ms.subservice: extensibility-integration
---

# Extending the Visual Studio editor

<<<<<<< HEAD
The Visual Studio editor supports extensions that add to its capabilities. Examples include extensions that insert and modify code in an existing language.

For the initial release of the new Visual Studio extensibility model, only the following capabilities are supported:

- Listening for text views being opened and closed.
- Listening for text view (editor) state changes.
- Reading the text of the document and the selections/carets locations.
- Performing text edits and selection/caret changes.
- Defining new document types.
- Extending text views with new text view margins.
- Extending text views with new Code Lenses.
- Extending text views with new taggers.
=======
The Visual Studio editor supports extensions that add to its capabilities. Examples include extensions that insert and modify code in an existing language, or customizing the behavior of certain editor features like CodeLens.
>>>>>>> 7a335e23

The Visual Studio editor generally refers to the functionality of editing text files, known as documents, of any type. Individual files may be opened for editing, and the open editor window is referred to as a `TextView`.

The editor object model is described at [Editor concepts](editor-concepts.md).

The following sections summarize the high level editor extensibility scenarios that VisualStudio.Extensibility supports. However, because each of these scenarios are rich in concepts and APIs, a separate, more detailed section will be linked to provide a more in-depth explanation of the APIs and how to use them.

## Reading text and observing changes in the editor
The most fundamental extensibility point for the Visual Studio editor is to manipulate text, either reading the text in the editor, or editing the text. These scenarios are core to any editor based extensions. For example, in order to provide diagnostics information such as warnings or errors, the extension has to read the code that's in the editor, and then interpret it. An extension also needs a way to detect when the text in the editor is being changed, or if there's a new file being opened, or an open file is being closed. 

For detailed walkthrough of how to do read text and track text changes using VisualStudio.Extensibility, refer to [Working with text in the editor](./walkthroughs/working-with-text.md)

## Making edits to text in the editor
Any extension that aims to boost editing productivity by auto inserting text (like auto-generating a GUID and inserting it) needs APIs to define where and what to insert. However, the VisualStudio.Extensibility extension model executes code out of process and asynchronously, requiring adherence to specific principles when developing text-editing extensions.

For detailed walkthrough of how to edit text using VisualStudio.Extensibility, refer to [Changing text in the editor](./walkthroughs/editing-text.md)

## Extending editor features
Besides manipulating text, extensions can also plugin into many features in the editor that provide contextual information. The following sections summarize the different features in the editor that can be extended. 

### Text view margin
Extensions can contribute new text view margins to the Visual Studio editor. A text view margin is a rectangular UI control attached to a text view on one of its four sides. These UI controls offer additional information at a glance, which allows developers to stay productive working in the editor. Many of the most popular features in the Visual Studio editor utilize text view margins, like the zoom control, breakpoint indicator, line number indicator, and many more.

For detailed walkthough of how to customize text view margin with your extension, refer to [Extending Visual Studio editor with a new margin](./walkthroughs/textview-margin.md)

### CodeLens
Extensions can contribute new CodeLenses to the Visual Studio editor. A CodeLens is a visual indicator displayed above lines of text providing actionable contextual information such as number of references to a code element, results of the last unit test run or actions to run/debug a unit test. Some common CodeLenses include code reference CodeLens, which provide information on all the different parts of the code that reference a particular block of code, or the code history CodeLens, which provide information on how the particular block of code has been changed in source control.

<<<<<<< HEAD
If a Code Lens provider has to reference code elements that are not already being tagged by an existing Visual Studio feature, you can create a new [tagger](#extending-text-views-with-new-taggers) implementing `ITextViewTaggerProvider<CodeLensTag>`.

*Contributing Code Lenses to new documents types (or existing document types not supporting Code Lens) is not yet supported.*
=======
For detailed walkthrough of how to provide your own CodeLens with your extension, refer to [Extending Visual Studio editor with a new CodeLens](./walkthroughs/codelens.md)
>>>>>>> 7a335e23

## Extending text views with new taggers

Extensions can contribute new tagger to Visual Studio. Taggers are used to associate data with spans of text, such data is consumed by other Visual Studio features (E.g., CodeLens).

VisualStudio.Extensibility only supports tag types that are provided by the [Microsoft.VisualStudio.Extensibility](https://www.nuget.org/packages/Microsoft.VisualStudio.Extensibility) package and implement the `Microsoft.VisualStudio.Extensibility.Editor.ITag` interface:

- `CodeLensTag` can be used together with an [ICodeLensProvider](#extending-visual-studio-editor-with-a-new-code-lens) to add Code Lenses to documents
- `TextMarkerTag` can be used to highlight portions of documents. VisualStudio.Extensibility doesn't support defining new Text Marker styles yet, so only styles that are built into Visual Studio or provided by a VSSDK extension can be used for now (a [VisualStudio.Extensibility in-proc extension](../get-started/in-proc-extensions.md) can create Text Marker styles with an `[Export(typeof(EditorFormatDefinition))]`).

To generate tags, the extension must contribute an extension part that implements `ITextViewTaggerProvider<>` for the type (or types) of tags provided. The extension part generally also need to implement `ITextViewChangedListener` to react to document changes:

```csharp
[VisualStudioContribution]
internal class MarkdownCodeLensTaggerProvider : ExtensionPart, ITextViewTaggerProvider<CodeLensTag>, ITextViewChangedListener
{
    public TextViewExtensionConfiguration TextViewExtensionConfiguration => new()
    {
        AppliesTo = [DocumentFilter.FromDocumentType("vs-markdown")],
    };

    public async Task TextViewChangedAsync(TextViewChangedArgs args, CancellationToken cancellationToken)
    {
        ...
    }

    public Task<TextViewTagger<CodeLensTag>> CreateTaggerAsync(ITextViewSnapshot textView, CancellationToken cancellationToken)
    {
        ...
    }
}
```

The tagger provider has to keep track of the active taggers in order to dispatch the `TextViewChangedAsync` notifications to them. This is a full implementation:

```csharp
[VisualStudioContribution]
internal class MarkdownCodeLensTaggerProvider : ExtensionPart, ITextViewTaggerProvider<CodeLensTag>, ITextViewChangedListener
{
    private readonly object lockObject = new();
    private readonly Dictionary<Uri, List<MarkdownCodeLensTagger>> taggers = new();

    public TextViewExtensionConfiguration TextViewExtensionConfiguration => new()
    {
        AppliesTo = [DocumentFilter.FromDocumentType("vs-markdown")],
    };

    public async Task TextViewChangedAsync(TextViewChangedArgs args, CancellationToken cancellationToken)
    {
        List<Task> tasks = new();
        lock (this.lockObject)
        {
            if (this.taggers.TryGetValue(args.AfterTextView.Uri, out var textMarkerTaggers))
            {
                foreach (var textMarkerTagger in textMarkerTaggers)
                {
                    tasks.Add(textMarkerTagger.TextViewChangedAsync(args.AfterTextView, args.Edits, cancellationToken));
                }
            }
        }

        await Task.WhenAll(tasks);
    }

    public Task<TextViewTagger<CodeLensTag>> CreateTaggerAsync(ITextViewSnapshot textView, CancellationToken cancellationToken)
    {
        var tagger = new MarkdownCodeLensTagger(this, textView.Document.Uri);
        lock (this.lockObject)
        {
            if (!this.taggers.TryGetValue(textView.Document.Uri, out var taggers))
            {
                taggers = new();
                this.taggers[textView.Document.Uri] = taggers;
            }

            taggers.Add(tagger);
        }

        return Task.FromResult<TextViewTagger<CodeLensTag>>(tagger);
    }

    internal void RemoveTagger(Uri documentUri, MarkdownCodeLensTagger toBeRemoved)
    {
        lock (this.lockObject)
        {
            if (this.taggers.TryGetValue(documentUri, out var taggers))
            {
                taggers.Remove(toBeRemoved);
                if (taggers.Count == 0)
                {
                    this.taggers.Remove(documentUri);
                }
            }
        }
    }
}
```

The tagger itself, is a class implementing `TextViewTagger<>`:

```csharp
internal class MarkdownCodeLensTagger : TextViewTagger<CodeLensTag>
{
    private readonly MarkdownCodeLensTaggerProvider provider;
    private readonly Uri documentUri;

    public MarkdownCodeLensTagger(MarkdownCodeLensTaggerProvider provider, Uri documentUri)
    {
        this.provider = provider;
        this.documentUri = documentUri;
    }

    public override void Dispose()
    {
        this.provider.RemoveTagger(this.documentUri, this);
        base.Dispose();
    }

    public async Task TextViewChangedAsync(ITextViewSnapshot textView, IReadOnlyList<TextEdit> edits, CancellationToken cancellationToken)
    {
        ...
        await this.UpdateTagsAsync(ranges, tags, cancellationToken);
    }

    protected override async Task RequestTagsAsync(NormalizedTextRangeCollection requestedRanges, bool recalculateAll, CancellationToken cancellationToken)
    {
        ...
        await this.UpdateTagsAsync(ranges, tags, cancellationToken);
    }
}
```

Both the `TextViewChangedAsync` and `RequestTagsAsync` methods, should call `UpdateTagsAsync` providing the ranges that tags are being updated for and the new tags themselves. The `TextViewTagger<>` base class holds a cache of previously generated tags, calling `UpdateTagsAsync` invalidates all existing tags for the provided ranges and replaces them with the newly provided ones.

While generating tags for the entire document is a possible strategy, it is preferrable to only generate tags for the requested ranges (in `RequestTagsAsync`) and the edited ranges (in `TextViewChangedAsync`). It is also common to have to extend such ranges to cover meaningful spans of the document syntax (E.g., entire statements, entire lines of code, etc.).

Handling text view changes in particular requires some additional code. This is an example:

```csharp
public async Task TextViewChangedAsync(ITextViewSnapshot textView, IReadOnlyList<TextEdit> edits, CancellationToken cancellationToken)
{
    // GetAllRequestedRangesAsync returns all ranges that Visual Studio has requested
    // tags for so far.
    var allRequestedRanges = await this.GetAllRequestedRangesAsync(textView.Document, cancellationToken);

    // Translate edited ranges to the current document snapshot
    var editedRanges = edits.Select(e => e.Range.TranslateTo(textView.Document, TextRangeTrackingMode.EdgeInclusive));

    // Extend 0-length ranges to be at least 1 character so that they are not ignored
    // when passed to `Intersect`
    var fixedEditedRanges = editedRanges.Select(e => EnsureNotEmpty(editedRanges));

    // Intersect the edited ranges with the requested ranges to avoid generating tags
    // for ranges that Visual Studio is not interested in (E.g., non-visible portions
    // of the document)
    var rangesOfInterest = allRequestedRanges.Intersect(fixedEditedRanges);

    // Extend ranges to match meaningful portions of the document's syntax
    var rangesToCalculateTagsFor = ExtendToMatchSyntax(rangesOfInterest);

    // Calculate tags
    await this.CreateTagsAsync(textView.Document, rangesToCalculateTagsFor);
}

private static TextRange EnsureNotEmpty(TextRange range)
{
    ...
}

private static IEnumerable<TextRange> ExtendToMatchSyntax(IEnumerable<TextRange> range)
{
    ...
}

private async Task CreateTagsAsync(ITextDocumentSnapshot document, IEnumerable<TextRange> requestedRanges)
{
    ...
    await this.UpdateTagsAsync(ranges, tags, cancellationToken);
}
```

If generating tags requires significant computation (E.g., it's necessary to parse the entire document, or large portions of it, in order to generate tags), the tagger should have additional synchronization logic to avoid calculating tags for every text view change or call to `RequestTagsAsync`. Instead, `RequestTagsAsync` and `TextViewChangedAsync` should quickly return a completed task, multiple requests should be batched together, and `UpdateTagsAsync` should be called when the batched tag generation is completed. The [tagger sample extension](https://github.com/Microsoft/VSExtensibility/tree/main/New_Extensibility_Model/Samples/TaggersSample/README.md) contains a complete example of this approach.

## Related content

Learn about the editor interfaces and types at [Editor concepts](editor-concepts.md).

Review sample code for a simple editor-based extension:

- [DocumentSelectorSample](https://github.com/Microsoft/VSExtensibility/tree/main/New_Extensibility_Model/Samples/DocumentSelectorSample/)

Advanced users might wish to learn about the [Editor RPC support](editor-rpc.md).<|MERGE_RESOLUTION|>--- conflicted
+++ resolved
@@ -12,22 +12,7 @@
 
 # Extending the Visual Studio editor
 
-<<<<<<< HEAD
-The Visual Studio editor supports extensions that add to its capabilities. Examples include extensions that insert and modify code in an existing language.
-
-For the initial release of the new Visual Studio extensibility model, only the following capabilities are supported:
-
-- Listening for text views being opened and closed.
-- Listening for text view (editor) state changes.
-- Reading the text of the document and the selections/carets locations.
-- Performing text edits and selection/caret changes.
-- Defining new document types.
-- Extending text views with new text view margins.
-- Extending text views with new Code Lenses.
-- Extending text views with new taggers.
-=======
 The Visual Studio editor supports extensions that add to its capabilities. Examples include extensions that insert and modify code in an existing language, or customizing the behavior of certain editor features like CodeLens.
->>>>>>> 7a335e23
 
 The Visual Studio editor generally refers to the functionality of editing text files, known as documents, of any type. Individual files may be opened for editing, and the open editor window is referred to as a `TextView`.
 
@@ -56,195 +41,12 @@
 ### CodeLens
 Extensions can contribute new CodeLenses to the Visual Studio editor. A CodeLens is a visual indicator displayed above lines of text providing actionable contextual information such as number of references to a code element, results of the last unit test run or actions to run/debug a unit test. Some common CodeLenses include code reference CodeLens, which provide information on all the different parts of the code that reference a particular block of code, or the code history CodeLens, which provide information on how the particular block of code has been changed in source control.
 
-<<<<<<< HEAD
-If a Code Lens provider has to reference code elements that are not already being tagged by an existing Visual Studio feature, you can create a new [tagger](#extending-text-views-with-new-taggers) implementing `ITextViewTaggerProvider<CodeLensTag>`.
+For detailed walkthrough of how to provide your own CodeLens with your extension, refer to [Extending Visual Studio editor with a new CodeLens](./walkthroughs/codelens.md)
 
-*Contributing Code Lenses to new documents types (or existing document types not supporting Code Lens) is not yet supported.*
-=======
-For detailed walkthrough of how to provide your own CodeLens with your extension, refer to [Extending Visual Studio editor with a new CodeLens](./walkthroughs/codelens.md)
->>>>>>> 7a335e23
+### Taggers
+Extensions can contribute new taggers to the Visual Studio editor. Taggers are used to associate data with spans of text, such data is consumed by other Visual Studio features (E.g., CodeLens).
 
-## Extending text views with new taggers
-
-Extensions can contribute new tagger to Visual Studio. Taggers are used to associate data with spans of text, such data is consumed by other Visual Studio features (E.g., CodeLens).
-
-VisualStudio.Extensibility only supports tag types that are provided by the [Microsoft.VisualStudio.Extensibility](https://www.nuget.org/packages/Microsoft.VisualStudio.Extensibility) package and implement the `Microsoft.VisualStudio.Extensibility.Editor.ITag` interface:
-
-- `CodeLensTag` can be used together with an [ICodeLensProvider](#extending-visual-studio-editor-with-a-new-code-lens) to add Code Lenses to documents
-- `TextMarkerTag` can be used to highlight portions of documents. VisualStudio.Extensibility doesn't support defining new Text Marker styles yet, so only styles that are built into Visual Studio or provided by a VSSDK extension can be used for now (a [VisualStudio.Extensibility in-proc extension](../get-started/in-proc-extensions.md) can create Text Marker styles with an `[Export(typeof(EditorFormatDefinition))]`).
-
-To generate tags, the extension must contribute an extension part that implements `ITextViewTaggerProvider<>` for the type (or types) of tags provided. The extension part generally also need to implement `ITextViewChangedListener` to react to document changes:
-
-```csharp
-[VisualStudioContribution]
-internal class MarkdownCodeLensTaggerProvider : ExtensionPart, ITextViewTaggerProvider<CodeLensTag>, ITextViewChangedListener
-{
-    public TextViewExtensionConfiguration TextViewExtensionConfiguration => new()
-    {
-        AppliesTo = [DocumentFilter.FromDocumentType("vs-markdown")],
-    };
-
-    public async Task TextViewChangedAsync(TextViewChangedArgs args, CancellationToken cancellationToken)
-    {
-        ...
-    }
-
-    public Task<TextViewTagger<CodeLensTag>> CreateTaggerAsync(ITextViewSnapshot textView, CancellationToken cancellationToken)
-    {
-        ...
-    }
-}
-```
-
-The tagger provider has to keep track of the active taggers in order to dispatch the `TextViewChangedAsync` notifications to them. This is a full implementation:
-
-```csharp
-[VisualStudioContribution]
-internal class MarkdownCodeLensTaggerProvider : ExtensionPart, ITextViewTaggerProvider<CodeLensTag>, ITextViewChangedListener
-{
-    private readonly object lockObject = new();
-    private readonly Dictionary<Uri, List<MarkdownCodeLensTagger>> taggers = new();
-
-    public TextViewExtensionConfiguration TextViewExtensionConfiguration => new()
-    {
-        AppliesTo = [DocumentFilter.FromDocumentType("vs-markdown")],
-    };
-
-    public async Task TextViewChangedAsync(TextViewChangedArgs args, CancellationToken cancellationToken)
-    {
-        List<Task> tasks = new();
-        lock (this.lockObject)
-        {
-            if (this.taggers.TryGetValue(args.AfterTextView.Uri, out var textMarkerTaggers))
-            {
-                foreach (var textMarkerTagger in textMarkerTaggers)
-                {
-                    tasks.Add(textMarkerTagger.TextViewChangedAsync(args.AfterTextView, args.Edits, cancellationToken));
-                }
-            }
-        }
-
-        await Task.WhenAll(tasks);
-    }
-
-    public Task<TextViewTagger<CodeLensTag>> CreateTaggerAsync(ITextViewSnapshot textView, CancellationToken cancellationToken)
-    {
-        var tagger = new MarkdownCodeLensTagger(this, textView.Document.Uri);
-        lock (this.lockObject)
-        {
-            if (!this.taggers.TryGetValue(textView.Document.Uri, out var taggers))
-            {
-                taggers = new();
-                this.taggers[textView.Document.Uri] = taggers;
-            }
-
-            taggers.Add(tagger);
-        }
-
-        return Task.FromResult<TextViewTagger<CodeLensTag>>(tagger);
-    }
-
-    internal void RemoveTagger(Uri documentUri, MarkdownCodeLensTagger toBeRemoved)
-    {
-        lock (this.lockObject)
-        {
-            if (this.taggers.TryGetValue(documentUri, out var taggers))
-            {
-                taggers.Remove(toBeRemoved);
-                if (taggers.Count == 0)
-                {
-                    this.taggers.Remove(documentUri);
-                }
-            }
-        }
-    }
-}
-```
-
-The tagger itself, is a class implementing `TextViewTagger<>`:
-
-```csharp
-internal class MarkdownCodeLensTagger : TextViewTagger<CodeLensTag>
-{
-    private readonly MarkdownCodeLensTaggerProvider provider;
-    private readonly Uri documentUri;
-
-    public MarkdownCodeLensTagger(MarkdownCodeLensTaggerProvider provider, Uri documentUri)
-    {
-        this.provider = provider;
-        this.documentUri = documentUri;
-    }
-
-    public override void Dispose()
-    {
-        this.provider.RemoveTagger(this.documentUri, this);
-        base.Dispose();
-    }
-
-    public async Task TextViewChangedAsync(ITextViewSnapshot textView, IReadOnlyList<TextEdit> edits, CancellationToken cancellationToken)
-    {
-        ...
-        await this.UpdateTagsAsync(ranges, tags, cancellationToken);
-    }
-
-    protected override async Task RequestTagsAsync(NormalizedTextRangeCollection requestedRanges, bool recalculateAll, CancellationToken cancellationToken)
-    {
-        ...
-        await this.UpdateTagsAsync(ranges, tags, cancellationToken);
-    }
-}
-```
-
-Both the `TextViewChangedAsync` and `RequestTagsAsync` methods, should call `UpdateTagsAsync` providing the ranges that tags are being updated for and the new tags themselves. The `TextViewTagger<>` base class holds a cache of previously generated tags, calling `UpdateTagsAsync` invalidates all existing tags for the provided ranges and replaces them with the newly provided ones.
-
-While generating tags for the entire document is a possible strategy, it is preferrable to only generate tags for the requested ranges (in `RequestTagsAsync`) and the edited ranges (in `TextViewChangedAsync`). It is also common to have to extend such ranges to cover meaningful spans of the document syntax (E.g., entire statements, entire lines of code, etc.).
-
-Handling text view changes in particular requires some additional code. This is an example:
-
-```csharp
-public async Task TextViewChangedAsync(ITextViewSnapshot textView, IReadOnlyList<TextEdit> edits, CancellationToken cancellationToken)
-{
-    // GetAllRequestedRangesAsync returns all ranges that Visual Studio has requested
-    // tags for so far.
-    var allRequestedRanges = await this.GetAllRequestedRangesAsync(textView.Document, cancellationToken);
-
-    // Translate edited ranges to the current document snapshot
-    var editedRanges = edits.Select(e => e.Range.TranslateTo(textView.Document, TextRangeTrackingMode.EdgeInclusive));
-
-    // Extend 0-length ranges to be at least 1 character so that they are not ignored
-    // when passed to `Intersect`
-    var fixedEditedRanges = editedRanges.Select(e => EnsureNotEmpty(editedRanges));
-
-    // Intersect the edited ranges with the requested ranges to avoid generating tags
-    // for ranges that Visual Studio is not interested in (E.g., non-visible portions
-    // of the document)
-    var rangesOfInterest = allRequestedRanges.Intersect(fixedEditedRanges);
-
-    // Extend ranges to match meaningful portions of the document's syntax
-    var rangesToCalculateTagsFor = ExtendToMatchSyntax(rangesOfInterest);
-
-    // Calculate tags
-    await this.CreateTagsAsync(textView.Document, rangesToCalculateTagsFor);
-}
-
-private static TextRange EnsureNotEmpty(TextRange range)
-{
-    ...
-}
-
-private static IEnumerable<TextRange> ExtendToMatchSyntax(IEnumerable<TextRange> range)
-{
-    ...
-}
-
-private async Task CreateTagsAsync(ITextDocumentSnapshot document, IEnumerable<TextRange> requestedRanges)
-{
-    ...
-    await this.UpdateTagsAsync(ranges, tags, cancellationToken);
-}
-```
-
-If generating tags requires significant computation (E.g., it's necessary to parse the entire document, or large portions of it, in order to generate tags), the tagger should have additional synchronization logic to avoid calculating tags for every text view change or call to `RequestTagsAsync`. Instead, `RequestTagsAsync` and `TextViewChangedAsync` should quickly return a completed task, multiple requests should be batched together, and `UpdateTagsAsync` should be called when the batched tag generation is completed. The [tagger sample extension](https://github.com/Microsoft/VSExtensibility/tree/main/New_Extensibility_Model/Samples/TaggersSample/README.md) contains a complete example of this approach.
+For detailed walkthrough of how to provide your own CodeLens with your extension, refer to [Extending Visual Studio editor with a new tagger](./walkthroughs/taggers.md)
 
 ## Related content
 
