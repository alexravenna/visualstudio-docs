--- conflicted
+++ resolved
@@ -6,11 +6,7 @@
 monikerRange: ">=vs-2022"
 ms.subservice: extensibility-integration
 ms.topic: overview
-<<<<<<< HEAD
 ms.date: 05/01/2024
-=======
-ms.date: 04/08/2024
->>>>>>> e02e2d8d
 ---
 
 # Query the project API
