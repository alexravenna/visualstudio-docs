--- conflicted
+++ resolved
@@ -26,7 +26,6 @@
 
 The latest information on VisualStudio.Extensibility may be found in the VSExtensibility GitHub repo at [announcements](https://github.com/microsoft/VSExtensibility/blob/main/docs/announcements.md).
 
-<<<<<<< HEAD
 ## Navigate the documentation
 
 | Article | Description|
@@ -39,8 +38,6 @@
 | [API reference](#api-docs) | Browse the VisualStudio.Extensibility API documentation. |
 | [Advanced topics](#advanced-topics) | Learn implementation details of the VisualStudio.Extensibility SDK. |
 
-=======
->>>>>>> f712b1c1
 ## Install VisualStudio.Extensibility
 
 The current VisualStudio.Extensibility preview works with Visual Studio 2022 version 17.9 Preview 1 or higher with the `Visual Studio extension development` workload to be installed.
@@ -71,13 +68,8 @@
 Read an overview of the areas of the SDK that you might need for your extension development projects.
 
 * Create commands and expose them to users in the IDE, see [Commands](./command/command.md).
-<<<<<<< HEAD
 * Work with the contents of files and documents, see [Editor extensions](./editor/editor.md).
 * Work with the in-memory representation of those documents themselves, see [Documents](./document/documents.md).
-=======
-* Work with contents of files and documents, see [Editor](./editor/editor.md).
-* Work with the in-memory representation of those documents themselves, see [Documents](./document/documents.md)
->>>>>>> f712b1c1
 * Use the output window in an extension, see [Output window](./output-window/output-window.md).
 * Work with tool windows, dockable windows within the Visual Studio IDE, see [Tool windows](./tool-window/tool-window.md).
 * Use prompts with customizable buttons to interact with the user, see [User prompts](./user-prompt/user-prompts.md).
@@ -91,13 +83,8 @@
 
 | Sample | Description|
 |-|-|
-<<<<<<< HEAD
 | [Simple command handler](https://github.com/microsoft/VSExtensibility/tree/main/New_Extensibility_Model/Samples/SimpleRemoteCommandSample) | Demonstrates the basics of working with commands. See also the [Create your first Visual Studio extension](./get-started/create-your-first-extension.md) tutorial. |
 | [Insert guid extension](https://github.com/microsoft/VSExtensibility/tree/main/New_Extensibility_Model/Samples/InsertGuid) | Shows how to insert text or code in the code editor, how to configure a command with a specific activation condition, and how to use a resource file for localization. See also the [Create your simple extension](./get-started/tutorial-create-simple-extension.md) tutorial. |
-=======
-| [Simple command handler](https://github.com/microsoft/VSExtensibility/tree/main/New_Extensibility_Model/Samples/SimpleRemoteCommandSample) | Demonstrates the basics of working with commands. See also the [Create your first extension](./get-started/create-your-first-extension.md) tutorial.|
-| [Insert guid](https://github.com/microsoft/VSExtensibility/tree/main/New_Extensibility_Model/Samples/InsertGuid) | Shows how to insert text or code in the code editor, how to configure a command with a specific activation condition, and how to use a resource file for localization. See also the [tutorial](./get-started/tutorial-create-simple-extension.md). |
->>>>>>> f712b1c1
 | [Command parenting](https://github.com/microsoft/VSExtensibility/tree/main/New_Extensibility_Model/Samples/CommandParentingSample) | Shows how to author a command that can be parented to different aspects of the IDE. |
 | [Document selector](https://github.com/microsoft/VSExtensibility/tree/main/New_Extensibility_Model/Samples/DocumentSelectorSample) | Shows how to create an editor extension that is only applicable to files matching a file path pattern. |
 | [Output window](https://github.com/microsoft/VSExtensibility/tree/main/New_Extensibility_Model/Samples/OutputWindowSample) | Shows the most basic use of the [Output Window API](./output-window/output-window.md)|
