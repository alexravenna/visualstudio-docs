---
title: "Cross-Platform Mobile Development in Visual Studio | Microsoft Docs"
description: In this article, learn how you can build apps for Android, iOS, and Windows devices by using Visual Studio.
titleSuffix: ""
ms.custom: SEO-VS-2020, devdivchpfy22
ms.date: 08/26/2022
ms.technology: vs-ide-mobile
ms.topic: "conceptual"
ms.assetid: 8202717a-e990-45cf-b092-438651ccb38a
author: therealjohn
ms.author: johmil
<<<<<<< HEAD
manager: jmartens
=======
manager: crdun
>>>>>>> ab8c862d
ms.workload:
  - "multiple"
---

# Cross-platform mobile development in Visual Studio

 [!INCLUDE [Visual Studio](~/includes/applies-to-version/vs-windows-only.md)]

You can build apps for Android, iOS, and Windows devices by using Visual Studio.  As you design your app, use tools in Visual Studio to easily add connected services such as Microsoft 365, Azure App Service, and Application Insights.

Build your apps by using C# and the .NET Framework, HTML and JavaScript, or C++. Share code, strings, images, and in some cases even the user interface.

If you want to build a game or immersive graphical app, install Visual Studio tools for Unity and enjoy all of the powerful productivity features of Visual Studio with Unity, the popular cross-platform game/graphics engine and development environment for apps that run on iOS, Android, Windows, and other platforms.

## Build an app for Android, iOS, and Windows (.NET Framework)

:::image type="content" source="../cross-platform/media/homedevices.png" alt-text="Icons showing different types of home devices.":::

With Visual Studio Tools for Xamarin, you can target Android, iOS, and Windows in the same solution, sharing code and even UI.

|**Learn more**|
|--------------------|
|[Install Visual Studio](https://visualstudio.microsoft.com/vs/community/) (VisualStudio.com)|
|[Learn about Xamarin in Visual Studio](https://visualstudio.microsoft.com/xamarin/) (VisualStudio.com)|
|[Xamarin mobile app development documentation](/xamarin/) |
|[DevOps with Xamarin apps](/xamarin/tools/ci/devops/) |
|[Learn about Universal Windows apps in Visual Studio](https://visualstudio.microsoft.com/vs/universal-windows-platform/) (VisualStudio.com)|
|[Learn about the similarities between Swift and C#](https://aka.ms/scposter) (download.microsoft.com)|

### <a name="AndroidHTML"></a> Target Android, iOS, and Windows from a single code base

 You can build native apps for Android, iOS, and Windows by using C# or F# (Visual Basic isn't supported at this time). To get started, install Visual Studio, select the **Mobile Development with .NET** option in the installer.

 If you already have Visual Studio installed, rerun the **Visual Studio Installer** and select the same **Mobile Development with .NET** option for Xamarin (as shown earlier).

 When you're done, project templates appear in the **New Project** dialog box. The easiest way to find Xamarin templates is to just search on "Xamarin."

 Xamarin exposes the native functionality of Android, iOS, and Windows as .NET classes and methods. Your apps have full access to native APIs and native controls, and they're as responsive as apps written in the native platform languages.

 After you create a project, you'll use all of the productivity features of Visual Studio. For example, you'll use a designer to create your pages, and use IntelliSense to explore the native APIs of the mobile platforms. When you're ready to run your app and see how it looks, you can use the Android SDK emulator and run Windows apps natively. You can also use tethered Android and Windows devices directly. For iOS projects, connect to a networked Mac and start the iOS emulator from Visual Studio, or connect to a tethered device.

#### Design one set of pages that render across all devices by using Xamarin.Forms

 Depending on the complexity of your apps design, you might consider building it by using *Xamarin.Forms* templates in the **Mobile Apps** group of project templates. Xamarin.Forms is a UI toolkit that lets you create a single interface that you can share across Android, iOS, and Windows.  When you compile a Xamarin.Forms solution, you'll get an Android app, an iOS app, and a Windows app. For more information, see [Learn about mobile development with Xamarin](/xamarin/cross-platform/get-started/introduction-to-mobile-development/) and the [Xamarin.Forms documentation](/xamarin/xamarin-forms/).

#### <a name="ShareHTML"></a> Share code between Android, iOS, and Windows apps

 If you're not using Xamarin.Forms and choose to design for each platform individually, you can share most of your non-UI code between platform projects (Android, iOS, and Windows). This includes any business logic, cloud integration, database access, or any other code that targets the .NET Framework. The only code that you can't share is code that targets a specific platform.

 :::image type="content" source="../cross-platform/media/sharecode.png" alt-text="Logical diagram showing share code between Windows, iOS, and Android UIs.":::

 You can share your code by using a shared project, a Portable Class Library project, or both. You might find that some code fits best in a shared project, and some code makes more sense inside a Portable Class Library project.

|**Learn more**|
|--------------------|
|[Sharing Code Options](/xamarin/cross-platform/app-fundamentals/code-sharing/) (Xamarin) |
|[Code sharing options with .NET](/dotnet/standard/cross-platform/) |

### <a name="WindowsHTML"></a> Target Windows 10 devices

 :::image type="content" source="../cross-platform/media/windowsdevices.png" alt-text="Different types of Windows devices.":::

 If you want to create a single app that targets the full breadth of Windows 10 devices, create a universal Windows app. You'll design the app by using a single project and your pages will render properly no matter what device is used to view them.

 Start with a Universal Windows Platform (UWP) app project template. Design your pages visually, and then open them in a preview window to see how they appear for various types of devices. If you don't like how a page appears on a device, you can optimize the page to better fit the screen size, resolution, or various orientations such as landscape or portrait mode. You can do all of that by using intuitive tool windows and easily accessible menu options in Visual Studio. When you're ready to run your app, and step through your code, you'll find all of the device emulators and simulators for different types of devices together in one drop-down list that is located on the **Standard** toolbar.

|**Learn more**|
|--------------------|
|[Intro to the Universal Windows Platform](/windows/uwp/get-started/universal-application-platform-guide)|
|[Create your first app](/windows/uwp/get-started/your-first-app)|
|[Develop apps for the Universal Windows Platform (UWP)](../cross-platform/develop-apps-for-the-universal-windows-platform-uwp.md)|

<a name="CPP"></a>

## Build an app for Android, iOS, and Windows (C++)

:::image type="content" source="../cross-platform/media/cross_plat_cpp_intro_image.png" alt-text="Use C&#43;&#43; to build for Android, iOS, and Windows":::

 First, install Visual Studio and the **Mobile Development with C++** workload. Then, you can build a native activity application for Android, or an app that targets Windows or iOS. You can target Android, iOS, and Windows in the same solution if you want, and then share code between them by using a cross-platform static or dynamic shared library.

 If you need to build an app for Android that requires any sort of advanced graphics manipulation, such as a game, you can use C++ to do it. Start with the **Native Activity Application (Android)** project. This project has full support for the Clang toolchain.

 :::image type="content" source="../cross-platform/media/cross-plat_cpp_native.png" alt-text="Screenshot showing native activity project template.":::

 When you're ready to run your app and see how it looks, use the Android Emulator. It's fast, reliable, and easy to install and configure.

 You can also build an app that targets the full breadth of Windows 10 devices by using C++ and a Universal Windows Platform (UWP) app project template. Read more about this in the [Target Windows 10 devices](#WindowsHTML) section that appears earlier in this article.

 You can share C++ code between Android, iOS, and Windows by creating a static or dynamic shared library.

 :::image type="content" source="../cross-platform/media/cross_plat_cpp_libraries.png" alt-text="Screenshot showing static and dynamic shared libraries.":::

 You can consume that library in a Windows, iOS, or Android project, like the ones described earlier in this article. You can also consume it in an app that you build by using Xamarin, Java, or any language that lets you invoke functions in an unmanaged DLL.

 As you write code in these libraries, you can use IntelliSense to explore the native APIs of the Android and Windows platforms. These library projects are fully integrated with the Visual Studio debugger so you can set breakpoints. Step through code, and find and fix issues by using all of the advanced features of the debugger.

|**Learn more**|
|--------------------|
|[Download Visual Studio](https://visualstudio.microsoft.com/downloads/) (VisualStudio.com)|
|[Install cross-platform mobile development with C++](/cpp/cross-platform/install-visual-cpp-for-cross-platform-mobile-development)|
|[Learn more about using C++ to target multiple platforms](https://visualstudio.microsoft.com/vs/cplusplus-mdd/) (VisualStudio.com)|
|[Install what you need, and then create a C++ native activity application for Android](/cpp/cross-platform/create-an-android-native-activity-app)|
|[Learn more about sharing C++ code with Android and Windows apps](https://visualstudio.microsoft.com/vs/cplusplus-mdd/) (VisualStudio.com)|
|[Cross-platform mobile development examples for C++](/cpp/cross-platform/cross-platform-mobile-development-examples)|

<a name="Unity"></a>

## Build a cross-platform game for Android, iOS, and Windows by using Visual Studio tools for Unity

 Visual Studio Tools for Unity is a free extension for Visual Studio that integrates Visual Studio's powerful code editing, productivity, and debugging tools with *Unity*, the popular cross-platform gaming/graphics engine and development environment for immersive apps that target Windows, iOS, Android, and other platforms including the web.

 :::image type="content" source="../cross-platform/media/vstu_overview.png" alt-text="Screenshot showing the overview of Visual Studio Tools for Unity and development environment.":::

 With Visual Studio Tools for Unity (VSTU), you can use Visual Studio to write game and editor scripts in C# and then use its powerful debugger to find and fix errors. The latest release of VSTU brings support for Unity 2019.4 and includes syntax coloring for Unity's ShaderLab shader language, better synchronization with Unity, richer debugging, and improved code generation for the MonoBehavior wizard. VSTU also brings your Unity project files, console messages, and the ability to start your game into Visual Studio so you can spend less time switching to and from the Unity Editor while writing code.

|**Learn more**|
|--------------------|
|[Learn more about building Unity games with Visual Studio](https://visualstudio.microsoft.com/vs/features/game-development/#tab-4b0d0be8de5f65564ad)|
|[Read more about Visual Studio Tools for Unity](/visualstudio/gamedev/unity/get-started/visual-studio-tools-for-unity) |
|[Start using Visual Studio Tools for Unity](/visualstudio/gamedev/unity/get-started/getting-started-with-visual-studio-tools-for-unity) |
|[Read about the latest enhancements to the Visual Studio Tools for Unity 2.0 Preview](https://devblogs.microsoft.com/visualstudio/visual-studio-tools-for-unity-2-0-preview/) (Visual Studio blog)|
|[Watch a video introduction to the Visual Studio Tools for Unity 2.0 Preview](https://www.bing.com/videos/search?q=visual+studio+tools+for+unity&qs=n&form=QBVLPG&pq=visual+studio+tools+for+unity&sc=6-29&sp=-1&sk=#view=detail&mid=0A13177F0BC7463A24080A13177F0BC7463A2408&preserve-view=true) (Video)|
|[Learn about Unity](https://unity.com/) (Unity website)|

## See also

- [Add Microsoft 365 APIs to a Visual Studio project](/office/developer-program/office-365-developer-program)
- [Azure App Services - Mobile Apps](https://azure.microsoft.com/services/app-service/mobile/)
- [Visual Studio App Center](/appcenter)<|MERGE_RESOLUTION|>--- conflicted
+++ resolved
@@ -9,11 +9,6 @@
 ms.assetid: 8202717a-e990-45cf-b092-438651ccb38a
 author: therealjohn
 ms.author: johmil
-<<<<<<< HEAD
-manager: jmartens
-=======
-manager: crdun
->>>>>>> ab8c862d
 ms.workload:
   - "multiple"
 ---
