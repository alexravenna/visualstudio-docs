<<<<<<< HEAD
---
title: "Cross-Platform Mobile Development in Visual Studio | Microsoft Docs"
ms.custom: ""
ms.date: "11/04/2016"
ms.prod: "visual-studio-dev14"
ms.reviewer: ""
ms.suite: ""
ms.technology: 
  - "tgt-pltfrm-cross-plat"
ms.tgt_pltfrm: ""
ms.topic: "article"
ms.assetid: 8202717a-e990-45cf-b092-438651ccb38a
caps.latest.revision: 64
author: "kraigb"
ms.author: "kraigb"
manager: "ghogen"
translation.priority.ht: 
  - "de-de"
  - "es-es"
  - "fr-fr"
  - "it-it"
  - "ja-jp"
  - "ko-kr"
  - "ru-ru"
  - "zh-cn"
  - "zh-tw"
translation.priority.mt: 
  - "cs-cz"
  - "pl-pl"
  - "pt-br"
  - "tr-tr"
---
# Cross-Platform Mobile Development in Visual Studio
You can build apps for Android, iOS, and Windows devices by using Visual Studio.  As you design your app, use tools in Visual Studio to easily add connected services such as Office 365, Azure App Service, and Application Insights.  
  
 Build your apps by using C# and the .NET Framework, HTML and JavaScript, or C++. Share code, strings, images, and in some cases even the user interface.  
  
 If you want to build a game or immersive graphical app, install Visual Studio tools for Unity and enjoy all of the powerful productivity features of Visual Studio with Unity, the popular cross-platform game/graphics engine and development environment for apps that run on iOS, Android, Windows, and other platforms.  
  
 **In this article:**  
  
-   [Build an app for Android, iOS, and Windows (.NET Framework)](#NET)  
  
    -   [Target Android, iOS, and Windows from a single code base](../cross-platform/cross-platform-mobile-development-in-visual-studio.md#AndroidHTML)  
  
    -   [Target Windows 10 devices](../cross-platform/cross-platform-mobile-development-in-visual-studio.md#WindowsHTML)  
  
-   [Build an app for Android, iOS, and Windows (HTML/JavaScript)](#HTML)  
  
-   [Build an app for Android and Windows (C++)](#CPP)  
  
-   [Build a cross-platform game for Android, iOS, and Windows by using Visual Studio tools for Unity](#Unity)  
  
##  <a name="NET"></a> Build an app for Android, iOS, and Windows (.NET Framework)  
 ![Devices](../cross-platform/media/homedevices.png "HomeDevices")  
  
 With Xamarin, you can target Android, iOS, and Windows in the same solution, sharing code and even UI.  
  
|**Learn more**|  
|--------------------|  
|[Install Visual Studio](http://www.visualstudio.com/products/visual-studio-community-vs) (VisualStudio.com)|  
|[Learn about Xamarin in Visual Studio](http://www.visualstudio.com/explore/xamarin-vs) (VisualStudio.com)|  
|[Visual Studio and Xamarin](../cross-platform/visual-studio-and-xamarin.md) (MSDN Library)|  
|[Application Lifecycle Management (ALM) with Xamarin apps](../cross-platform/application-lifecycle-management-alm-with-xamarin-apps.md) (MSDN Library)|  
|[Learn about universal Windows apps in Visual Studio](https://www.visualstudio.com/vs/universal-windows-platform/) (VisualStudio.com)|  
|[Learn about the similarities between Swift and C#](http://aka.ms/scposter) (download.microsoft.com)|  
|[Learn about the Visual Studio Emulator for Android](http://www.visualstudio.com/explore/msft-android-emulator-vs) (VisualStudio.com)|  
  
###  <a name="AndroidHTML"></a> Target Android, iOS, and Windows from a single code base  
 You can build native apps for Android,  iOS, and Windows by using C# or F# (Visual Basic is not supported at this time).  To get started, install Visual Studio 2015, select the **Custom** option in the installer, and check the box under **Cross Platform Mobile Development > C#/.NET (Xamarin)**. You can also start with the [Xamarin Installer](https://www.xamarin.com/download), which is required to install Xamarin for Visual Studio 2013.  
  
 If you already have Visual Studio 2015 installed, run the installer from **Control Panel > Programs and Features** and select the same **Custom** option for Xamarin as above.  
  
 When you’re done, project templates appear in the **New Project** dialog box. The easiest way to find Xamarin templates is to just search on "Xamarin."  
  
 Xamarin exposes the native functionality of Android, iOS, and Windows as .NET objects. Thus your apps have full access to native APIs and native user controls, and they’re just as responsive as apps written in the native platform languages.  
  
 After you create a project, you’ll leverage all of the productivity features of Visual Studio. For example, you’ll use a designer to create your pages, and use IntelliSense to explore the native API’s of the mobile platforms. When you’re ready to run your app and see how it looks, you can use the Visual Studio Emulator for Android or the Android SDK emulator, run Windows apps natively, or run Windows apps on the Windows Phone emulator. You can also use tethered Android and Windows devices directly. For iOS projects, connect to a networked Mac and start the Mac emulator from Visual Studio, or connect to a tethered device.  
  
#### Design one set of pages that render across all devices by using Xamarin.Forms  
 Depending on the complexity of your apps design, you might consider building it by using *Xamarin.Forms* templates in the **Mobile Apps** group of project templates. Xamarin.Forms is a UI toolkit that lets you create a single interface that you can share across Android, iOS, and Windows.  When you compile a Xamarin.Forms solution, you’ll get an Android app, an iOS app, and a Windows app. For more details, see [Learn about mobile development with Xamarin](../cross-platform/learn-about-mobile-development-with-xamarin.md).  
  
####  <a name="ShareHTML"></a> Share code between Android, iOS, and Windows apps  
 If you’re not using Xamarin.Forms and choose to design for each platform individually, you can share most of your non-UI code between platform projects (Android, iOS, and Windows). This includes any business logic, cloud integration, database access, or any other code that targets the .NET Framework. The only code that you can’t share is code that targets a specific platform.  
  
 ![Share code between Windows, iOs, and Android UI's](../cross-platform/media/sharecode.png "ShareCode")  
  
 You can share your code by using a shared project, a Portable Class Library project, or both. You might find that some code fits best in a shared project, and some code makes more sense inside a Portable Class Library project.  
  
|**Learn more**|  
|--------------------|  
|Choose whether to share your code by using shared projects, Portable Class Library projects, or both.<br /><br /> [Sharing code across platforms](http://blogs.msdn.com/b/dotnet/archive/2014/04/21/sharing-code-across-platforms.aspx) (.NET Framework blog)<br /><br /> [Sharing Code Options](http://developer.xamarin.com/guides/cross-platform/application_fundamentals/building_cross_platform_applications/sharing_code_options/) (Xamarin)<br /><br /> [Code sharing options with the .NET Framework](http://msdn.microsoft.com/library/dn720832.aspx) (MSDN Library)|  
  
###  <a name="WindowsHTML"></a> Target Windows 10 devices  
 ![Windows Devices](../cross-platform/media/windowsdevices.png "WindowsDevices")  
  
 If you want to create a single app that targets the full breadth of Windows 10 devices, create a universal Windows app. You’ll design the app by using a single project and your pages will render properly no matter what device is used to view them.  
  
 Start with a universal Windows app project template. Design your pages visually, and then open them in a preview window to see how they appear for various types of devices. If you don’t like how a page appears on a device, you can optimize the page to better fit the screen size, resolution, or various orientations such as landscape or portrait mode. You can do all of that by using intuitive tool windows and easily accessible menu options in Visual Studio. When you’re ready to run your app and step through your code, you’ll find all of the device emulators and simulators for different types of devices together in one drop-down list that is located on the **Standard** toolbar.  
  
 Windows 10 is fairly new, so you’ll also find project templates that target Windows 8.1. You can use those project templates if you want and your app will run on Windows 10 phones, tablets, and PCs. However, all devices that run Windows 8.1 will receive an automatic upgrade to Windows 10, so unless you have specific reasons why you’d rather target Windows 8.1, we recommend that you use the project templates that target Windows 10.  
  
|**Learn more**|  
|--------------------|  
|[Learn about universal Windows apps](https://msdn.microsoft.com/library/windows/apps/dn894631.aspx) (Windows Dev Center)|  
|[Build your first one](http://msdn.microsoft.com/library/windows/apps/dn609832.aspx) (Windows Dev Center)|  
|[Develop apps for the Universal Windows Platform (UWP)](../cross-platform/develop-apps-for-the-universal-windows-platform-uwp.md)|  
|[Migrate apps to the Universal Windows Platform (UWP)](../misc/migrate-apps-to-the-universal-windows-platform-uwp.md)|  
  
##  <a name="HTML"></a> Build an app for Android, iOS, and Windows (HTML/JavaScript)  
 ![Devices](../cross-platform/media/homedevices.png "HomeDevices")  
  
 If you’re a web developer, and you’re familiar with HTML and JavaScript, you can target Windows, Android, and iOS by using Visual Studio Tools for Apache Cordova. These apps can target all three platforms and you can build them by using the skills and processes that you’re most familiar with.  
  
 Apache Cordova is a framework that includes a plug-in model. This plug-in model provides a single JavaScript API that you can use to access the native device capabilities of all three platforms (Android, iOS, and Windows).  
  
 Because these APIs are cross-platform, you can share most of what you write between all three platforms. This reduces your development and maintenance costs. Also, there’s no need to start from scratch. If you’ve created other types of web applications, you can share those files with your Cordova app without having to modify or redesign them in any way.  
  
 ![Multi&#45;Device Hybrid Apps](../cross-platform/media/multidevicehybridapps.png "MultiDeviceHybridApps")  
  
 To get started, install Visual Studio 2015 and choose the **HTML/JavaScript (Apache Cordova)** feature during setup. If you’re using Visual Studio 2013, install the Visual Studio Tools for Apache Cordova extension. Either way, the Cordova tools automatically install all third-party software that’s required to build your multi-platform app.  
  
 After you’ve installed the extension, open Visual Studio and create a **Blank App (Apache Cordova)** project. Then, you can develop your app by using JavaScript or Typescript. You can also add plug-ins to extend the functionality of your app, and APIs from plug-ins appear in IntelliSense as you write code.  
  
 When you’re ready to run your app and step through your code, choose an emulator, such as the Apache Ripple emulator or Visual Studio Emulator (Android or Windows Phone), a browser, or a device that you’ve connected directly to your computer. Then, start your app. If you’re developing your app on a Windows PC, you can even run it on that. All of these options are built into Visual Studio as part of the Visual Studio Tools for Apache Cordova.  
  
 Project templates for creating universal Windows apps are still available in Visual Studio so feel free to use them if you plan to target only Windows devices. If you decide to target Android and iOS later, you can always port your code to a Cordova project. There are open-source versions of the WinJS APIs, so you can reuse any code that consumes those APIs. That said, if you plan to target other platforms in the future, we recommend that you start with the Visual Studio Tools for Apache Cordova.  
  
|**Learn more**|  
|--------------------|  
|[Install Visual Studio](http://www.visualstudio.com/products/visual-studio-community-vs) (VisualStudio.com)|  
|[Get started with Visual Studio Tools for Apache Cordova](http://taco.visualstudio.com/en-us/docs/get-started-vs-tools-apache-cordova/) (taco.visualstudio.com)|  
|[Learn about the Visual Studio Emulator for Android](http://www.visualstudio.com/explore/msft-android-emulator-vs) (VisualStudio.com)|  
  
##  <a name="CPP"></a> Build an app for Android and Windows (C++)  
 ![Use C&#43;&#43; to build for Android, iOS, and Windows](../cross-platform/media/cross_plat_cpp_intro_image.png "Cross_Plat_CPP_Intro_Image")  
  
 First, install Visual Studio 2015 and the Visual C++ for Cross Platform Mobile Development tools. Then, you can build a native activity application for Android or an app that targets Windows. C++ templates that target iOS are not yet available. You can target Android and Windows in the same solution if you want, and then share code between them by using a cross-platform static or dynamic shared library.  
  
 If you need to build an app for Android that requires any sort of advanced graphics manipulation, such as a game, you can use C++ to do it. Start with the **Native-Activity Application (Android)** project. This project has full support for the Clang toolchain.  
  
 ![Native activity project template](../cross-platform/media/cross-plat_cpp_native.png "Cross-Plat_CPP_Native")  
  
 When you’re ready to run your app and see how it looks, use the Visual Studio Emulator for Android. It’s fast, reliable, and easy to install and configure.  
  
 You can also build an app that targets the full breadth of Windows 10 devices by using C++ and a universal Windows app project template. Read more about this in the [Target Windows 10 devices](#WindowsHTML) section that appears earlier in this topic.  
  
 You can share C++ code between Android and Windows by creating a static or dynamic shared library.  
  
 ![Static and dynamic shared libraries](../cross-platform/media/cross_plat_cpp_libraries.png "Cross_Plat_CPP_Libraries")  
  
 You can consume that library in a Windows or Android project, like the ones described earlier in this section. You can also consume it in an app that you build by using Xamarin, Java, or any language that lets you invoke functions in an unmanaged DLL.  
  
 As you write code in these libraries, you can use IntelliSense to explore the native APIs of the Android and Windows platforms. These library projects are fully integrated with the Visual Studio debugger so you can set breakpoints, step through code, and find and fix issues by using all of the advanced features of the debugger.  
  
|**Learn more**|  
|--------------------|  
|[Download Visual Studio.](http://www.visualstudio.com/products/visual-studio-community-vs) (VisualStudio.com)|  
|[Install the Visual C++ for Cross-Platform Mobile Development tools.](https://msdn.microsoft.com/library/dn872463\(v=vs.140\).aspx) (MSDN Library)|  
|[Learn more about using C++ to target multiple platforms.](https://www.visualstudio.com/vs/cplusplus-mdd/) (VisualStudio.com)|  
|[Install what you need, and then create a native activity application for Android](https://msdn.microsoft.com/library/dn872463\(v=vs.140\).aspx) (MSDN Library)|  
|[Learn about the Visual Studio Emulator for Android](http://www.visualstudio.com/explore/msft-android-emulator-vs) (VisualStudio.com)|  
|[Learn more about sharing C++ code with Android and Windows apps](https://www.visualstudio.com/vs/cplusplus-mdd/) (VisualStudio.com)|  
|[Cross-platform mobile development examples for C++](https://msdn.microsoft.com/library/dn707596.aspx) (MSDN Library)|  
|[Additional cross-platform mobile development examples for C++](https://code.msdn.microsoft.com/site/search?f%5B0%5D.Type=SearchText&f%5B0%5D.Value=android&f%5B1%5D.Type=ProgrammingLanguage&f%5B1%5D.Value=C%2B%2B&f%5B1%5D.Text=C%2B%2B) (code.msdn)|  
  
##  <a name="Unity"></a> Build a cross-platform game for Android, iOS, and Windows by using Visual Studio tools for Unity  
 Visual Studio Tools for Unity is a free extension for Visual Studio that integrates Visual Studio’s powerful code editing, productivity, and debugging tools with *Unity*, the popular cross-platform gaming/graphics engine and development environment for immersive apps that target Windows, iOS, Android, and other platforms including the web.  
  
 ![VSTU development environment](../cross-platform/media/vstu_overview.png "VSTU_Overview")  
  
 With Visual Studio Tools for Unity (VSTU), you can use Visual Studio to write game and editor scripts in C# and then use its powerful debugger to find and fix errors. The latest release of VSTU brings support for Unity 5 and includes syntax coloring for Unity's ShaderLab shader language, better synchronization with Unity, richer debugging, and improved code generation for the MonoBehavior wizard. VSTU also brings your Unity project files, console messages, and the ability to start your game into Visual Studio so you can spend less time switching to and from the Unity Editor while writing code.  
  
 Start building your game with Unity and Visual Studio Tools for Unity today.  
  
|**Learn more**|  
|--------------------|  
|[Learn more about building Unity games with Visual Studio](https://www.visualstudio.com/en-us/features/unitytools-vs.aspx)|  
|[Read more about Visual Studio Tools for Unity](../cross-platform/visual-studio-tools-for-unity.md) (MSDN Library)|  
|[Start using Visual Studio Tools for Unity](../cross-platform/getting-started-with-visual-studio-tools-for-unity.md) (MSDN Library)|  
|[Read about the latest enhancements to the Visual Studio Tools for Unity 2.0 Preview](http://blogs.msdn.com/b/visualstudio/archive/2014/12/03/visual-studio-tools-for-unity-2-0-preview.aspx) (Visual Studio blog)|  
|[Watch a video introduction to the Visual Studio Tools for Unity 2.0 Preview](http://www.bing.com/videos/search?q=visual+studio+tools+for+unity&qs=n&form=QBVLPG&pq=visual+studio+tools+for+unity&sc=6-29&sp=-1&sk=#view=detail&mid=0A13177F0BC7463A24080A13177F0BC7463A2408) (Video)|  
|[Learn about Unity](http://unity3d.com/) (Unity website)|  
  
## See Also  
 [Add Office 365 API’s to a Visual Studio project](http://msdn.microsoft.com/library/office/dn605899\(v=office.15\).aspx)   
 [Azure Mobile Services](http://msdn.microsoft.com/library/dn720832\(v=vs.110\).aspx)   
=======
---
title: "Cross-Platform Mobile Development in Visual Studio | Microsoft Docs"
ms.custom: ""
ms.date: "11/04/2016"
ms.reviewer: ""
ms.suite: ""
ms.technology: 
  - "tgt-pltfrm-cross-plat"
ms.tgt_pltfrm: ""
ms.topic: "article"
ms.assetid: 8202717a-e990-45cf-b092-438651ccb38a
caps.latest.revision: 64
author: "kraigb"
ms.author: "kraigb"
manager: "ghogen"
translation.priority.ht: 
  - "de-de"
  - "es-es"
  - "fr-fr"
  - "it-it"
  - "ja-jp"
  - "ko-kr"
  - "ru-ru"
  - "zh-cn"
  - "zh-tw"
translation.priority.mt: 
  - "cs-cz"
  - "pl-pl"
  - "pt-br"
  - "tr-tr"
---
# Cross-Platform Mobile Development in Visual Studio
You can build apps for Android, iOS, and Windows devices by using Visual Studio.  As you design your app, use tools in Visual Studio to easily add connected services such as Office 365, Azure App Service, and Application Insights.  
  
 Build your apps by using C# and the .NET Framework, HTML and JavaScript, or C++. Share code, strings, images, and in some cases even the user interface.  
  
 If you want to build a game or immersive graphical app, install Visual Studio tools for Unity and enjoy all of the powerful productivity features of Visual Studio with Unity, the popular cross-platform game/graphics engine and development environment for apps that run on iOS, Android, Windows, and other platforms.  
  
 **In this article:**  
  
-   [Build an app for Android, iOS, and Windows (.NET Framework)](#NET)  
  
    -   [Target Android, iOS, and Windows from a single code base](../cross-platform/cross-platform-mobile-development-in-visual-studio.md#AndroidHTML)  
  
    -   [Target Windows 10 devices](../cross-platform/cross-platform-mobile-development-in-visual-studio.md#WindowsHTML)  
  
-   [Build an app for Android, iOS, and Windows (HTML/JavaScript)](#HTML)  
  
-   [Build an app for Android and Windows (C++)](#CPP)  
  
-   [Build a cross-platform game for Android, iOS, and Windows by using Visual Studio tools for Unity](#Unity)  
  
##  <a name="NET"></a> Build an app for Android, iOS, and Windows (.NET Framework)  
 ![Devices](../cross-platform/media/homedevices.png "HomeDevices")  
  
 With Xamarin, you can target Android, iOS, and Windows in the same solution, sharing code and even UI.  
  
|**Learn more**|  
|--------------------|  
|[Install Visual Studio](http://www.visualstudio.com/products/visual-studio-community-vs) (VisualStudio.com)|  
|[Learn about Xamarin in Visual Studio](http://www.visualstudio.com/explore/xamarin-vs) (VisualStudio.com)|  
|[Visual Studio and Xamarin](../cross-platform/visual-studio-and-xamarin.md) (MSDN Library)|  
|[Application Lifecycle Management (ALM) with Xamarin apps](../cross-platform/application-lifecycle-management-alm-with-xamarin-apps.md) (MSDN Library)|  
|[Learn about universal Windows apps in Visual Studio](https://www.visualstudio.com/vs/universal-windows-platform/) (VisualStudio.com)|  
|[Learn about the similarities between Swift and C#](http://aka.ms/scposter) (download.microsoft.com)|  
|[Learn about the Visual Studio Emulator for Android](http://www.visualstudio.com/explore/msft-android-emulator-vs) (VisualStudio.com)|  
  
###  <a name="AndroidHTML"></a> Target Android, iOS, and Windows from a single code base  
 You can build native apps for Android,  iOS, and Windows by using C# or F# (Visual Basic is not supported at this time).  To get started, install Visual Studio 2015, select the **Custom** option in the installer, and check the box under **Cross Platform Mobile Development > C#/.NET (Xamarin)**. You can also start with the [Xamarin Installer](https://www.xamarin.com/download), which is required to install Xamarin for Visual Studio 2013.  
  
 If you already have Visual Studio 2015 installed, run the installer from **Control Panel > Programs and Features** and select the same **Custom** option for Xamarin as above.  
  
 When you’re done, project templates appear in the **New Project** dialog box. The easiest way to find Xamarin templates is to just search on "Xamarin."  
  
 Xamarin exposes the native functionality of Android, iOS, and Windows as .NET objects. Thus your apps have full access to native APIs and native user controls, and they’re just as responsive as apps written in the native platform languages.  
  
 After you create a project, you’ll leverage all of the productivity features of Visual Studio. For example, you’ll use a designer to create your pages, and use IntelliSense to explore the native API’s of the mobile platforms. When you’re ready to run your app and see how it looks, you can use the Visual Studio Emulator for Android or the Android SDK emulator, run Windows apps natively, or run Windows apps on the Windows Phone emulator. You can also use tethered Android and Windows devices directly. For iOS projects, connect to a networked Mac and start the Mac emulator from Visual Studio, or connect to a tethered device.  
  
#### Design one set of pages that render across all devices by using Xamarin.Forms  
 Depending on the complexity of your apps design, you might consider building it by using *Xamarin.Forms* templates in the **Mobile Apps** group of project templates. Xamarin.Forms is a UI toolkit that lets you create a single interface that you can share across Android, iOS, and Windows.  When you compile a Xamarin.Forms solution, you’ll get an Android app, an iOS app, and a Windows app. For more details, see [Learn about mobile development with Xamarin](../cross-platform/learn-about-mobile-development-with-xamarin.md).  
  
####  <a name="ShareHTML"></a> Share code between Android, iOS, and Windows apps  
 If you’re not using Xamarin.Forms and choose to design for each platform individually, you can share most of your non-UI code between platform projects (Android, iOS, and Windows). This includes any business logic, cloud integration, database access, or any other code that targets the .NET Framework. The only code that you can’t share is code that targets a specific platform.  
  
 ![Share code between Windows, iOs, and Android UI's](../cross-platform/media/sharecode.png "ShareCode")  
  
 You can share your code by using a shared project, a Portable Class Library project, or both. You might find that some code fits best in a shared project, and some code makes more sense inside a Portable Class Library project.  
  
|**Learn more**|  
|--------------------|  
|Choose whether to share your code by using shared projects, Portable Class Library projects, or both.<br /><br /> [Sharing code across platforms](http://blogs.msdn.com/b/dotnet/archive/2014/04/21/sharing-code-across-platforms.aspx) (.NET Framework blog)<br /><br /> [Sharing Code Options](http://developer.xamarin.com/guides/cross-platform/application_fundamentals/building_cross_platform_applications/sharing_code_options/) (Xamarin)<br /><br /> [Code sharing options with the .NET Framework](http://msdn.microsoft.com/library/dn720832.aspx) (MSDN Library)|  
  
###  <a name="WindowsHTML"></a> Target Windows 10 devices  
 ![Windows Devices](../cross-platform/media/windowsdevices.png "WindowsDevices")  
  
 If you want to create a single app that targets the full breadth of Windows 10 devices, create a universal Windows app. You’ll design the app by using a single project and your pages will render properly no matter what device is used to view them.  
  
 Start with a universal Windows app project template. Design your pages visually, and then open them in a preview window to see how they appear for various types of devices. If you don’t like how a page appears on a device, you can optimize the page to better fit the screen size, resolution, or various orientations such as landscape or portrait mode. You can do all of that by using intuitive tool windows and easily accessible menu options in Visual Studio. When you’re ready to run your app and step through your code, you’ll find all of the device emulators and simulators for different types of devices together in one drop-down list that is located on the **Standard** toolbar.  
  
 Windows 10 is fairly new, so you’ll also find project templates that target Windows 8.1. You can use those project templates if you want and your app will run on Windows 10 phones, tablets, and PCs. However, all devices that run Windows 8.1 will receive an automatic upgrade to Windows 10, so unless you have specific reasons why you’d rather target Windows 8.1, we recommend that you use the project templates that target Windows 10.  
  
|**Learn more**|  
|--------------------|  
|[Learn about universal Windows apps](https://msdn.microsoft.com/library/windows/apps/dn894631.aspx) (Windows Dev Center)|  
|[Build your first one](http://msdn.microsoft.com/library/windows/apps/dn609832.aspx) (Windows Dev Center)|  
|[Develop apps for the Universal Windows Platform (UWP)](../cross-platform/develop-apps-for-the-universal-windows-platform-uwp.md)|  
|[Migrate apps to the Universal Windows Platform (UWP)](../misc/migrate-apps-to-the-universal-windows-platform-uwp.md)|  
  
##  <a name="HTML"></a> Build an app for Android, iOS, and Windows (HTML/JavaScript)  
 ![Devices](../cross-platform/media/homedevices.png "HomeDevices")  
  
 If you’re a web developer, and you’re familiar with HTML and JavaScript, you can target Windows, Android, and iOS by using Visual Studio Tools for Apache Cordova. These apps can target all three platforms and you can build them by using the skills and processes that you’re most familiar with.  
  
 Apache Cordova is a framework that includes a plug-in model. This plug-in model provides a single JavaScript API that you can use to access the native device capabilities of all three platforms (Android, iOS, and Windows).  
  
 Because these APIs are cross-platform, you can share most of what you write between all three platforms. This reduces your development and maintenance costs. Also, there’s no need to start from scratch. If you’ve created other types of web applications, you can share those files with your Cordova app without having to modify or redesign them in any way.  
  
 ![Multi&#45;Device Hybrid Apps](../cross-platform/media/multidevicehybridapps.png "MultiDeviceHybridApps")  
  
 To get started, install Visual Studio 2015 and choose the **HTML/JavaScript (Apache Cordova)** feature during setup. If you’re using Visual Studio 2013, install the Visual Studio Tools for Apache Cordova extension. Either way, the Cordova tools automatically install all third-party software that’s required to build your multi-platform app.  
  
 After you’ve installed the extension, open Visual Studio and create a **Blank App (Apache Cordova)** project. Then, you can develop your app by using JavaScript or Typescript. You can also add plug-ins to extend the functionality of your app, and APIs from plug-ins appear in IntelliSense as you write code.  
  
 When you’re ready to run your app and step through your code, choose an emulator, such as the Apache Ripple emulator or Visual Studio Emulator (Android or Windows Phone), a browser, or a device that you’ve connected directly to your computer. Then, start your app. If you’re developing your app on a Windows PC, you can even run it on that. All of these options are built into Visual Studio as part of the Visual Studio Tools for Apache Cordova.  
  
 Project templates for creating universal Windows apps are still available in Visual Studio so feel free to use them if you plan to target only Windows devices. If you decide to target Android and iOS later, you can always port your code to a Cordova project. There are open-source versions of the WinJS APIs, so you can reuse any code that consumes those APIs. That said, if you plan to target other platforms in the future, we recommend that you start with the Visual Studio Tools for Apache Cordova.  
  
|**Learn more**|  
|--------------------|  
|[Install Visual Studio](http://www.visualstudio.com/products/visual-studio-community-vs) (VisualStudio.com)|  
|[Get started with Visual Studio Tools for Apache Cordova](http://taco.visualstudio.com/en-us/docs/get-started-vs-tools-apache-cordova/) (taco.visualstudio.com)|  
|[Learn about the Visual Studio Emulator for Android](http://www.visualstudio.com/explore/msft-android-emulator-vs) (VisualStudio.com)|  
  
##  <a name="CPP"></a> Build an app for Android and Windows (C++)  
 ![Use C&#43;&#43; to build for Android, iOS, and Windows](../cross-platform/media/cross_plat_cpp_intro_image.png "Cross_Plat_CPP_Intro_Image")  
  
 First, install Visual Studio 2015 and the Visual C++ for Cross Platform Mobile Development tools. Then, you can build a native activity application for Android or an app that targets Windows. C++ templates that target iOS are not yet available. You can target Android and Windows in the same solution if you want, and then share code between them by using a cross-platform static or dynamic shared library.  
  
 If you need to build an app for Android that requires any sort of advanced graphics manipulation, such as a game, you can use C++ to do it. Start with the **Native-Activity Application (Android)** project. This project has full support for the Clang toolchain.  
  
 ![Native activity project template](../cross-platform/media/cross-plat_cpp_native.png "Cross-Plat_CPP_Native")  
  
 When you’re ready to run your app and see how it looks, use the Visual Studio Emulator for Android. It’s fast, reliable, and easy to install and configure.  
  
 You can also build an app that targets the full breadth of Windows 10 devices by using C++ and a universal Windows app project template. Read more about this in the [Target Windows 10 devices](#WindowsHTML) section that appears earlier in this topic.  
  
 You can share C++ code between Android and Windows by creating a static or dynamic shared library.  
  
 ![Static and dynamic shared libraries](../cross-platform/media/cross_plat_cpp_libraries.png "Cross_Plat_CPP_Libraries")  
  
 You can consume that library in a Windows or Android project, like the ones described earlier in this section. You can also consume it in an app that you build by using Xamarin, Java, or any language that lets you invoke functions in an unmanaged DLL.  
  
 As you write code in these libraries, you can use IntelliSense to explore the native APIs of the Android and Windows platforms. These library projects are fully integrated with the Visual Studio debugger so you can set breakpoints, step through code, and find and fix issues by using all of the advanced features of the debugger.  
  
|**Learn more**|  
|--------------------|  
|[Download Visual Studio.](http://www.visualstudio.com/products/visual-studio-community-vs) (VisualStudio.com)|  
|[Install the Visual C++ for Cross-Platform Mobile Development tools.](https://msdn.microsoft.com/library/dn872463\(v=vs.140\).aspx) (MSDN Library)|  
|[Learn more about using C++ to target multiple platforms.](https://www.visualstudio.com/vs/cplusplus-mdd/) (VisualStudio.com)|  
|[Install what you need, and then create a native activity application for Android](https://msdn.microsoft.com/library/dn872463\(v=vs.140\).aspx) (MSDN Library)|  
|[Learn about the Visual Studio Emulator for Android](http://www.visualstudio.com/explore/msft-android-emulator-vs) (VisualStudio.com)|  
|[Learn more about sharing C++ code with Android and Windows apps](http://www.visualstudio.com/explore/cplusplus-mdd-vs.aspx) (VisualStudio.com)|  
|[Cross-platform mobile development examples for C++](https://msdn.microsoft.com/library/dn707596.aspx) (MSDN Library)|  
|[Additional cross-platform mobile development examples for C++](https://code.msdn.microsoft.com/site/search?f%5B0%5D.Type=SearchText&f%5B0%5D.Value=android&f%5B1%5D.Type=ProgrammingLanguage&f%5B1%5D.Value=C%2B%2B&f%5B1%5D.Text=C%2B%2B) (code.msdn)|  
  
##  <a name="Unity"></a> Build a cross-platform game for Android, iOS, and Windows by using Visual Studio tools for Unity  
 Visual Studio Tools for Unity is a free extension for Visual Studio that integrates Visual Studio’s powerful code editing, productivity, and debugging tools with *Unity*, the popular cross-platform gaming/graphics engine and development environment for immersive apps that target Windows, iOS, Android, and other platforms including the web.  
  
 ![VSTU development environment](../cross-platform/media/vstu_overview.png "VSTU_Overview")  
  
 With Visual Studio Tools for Unity (VSTU), you can use Visual Studio to write game and editor scripts in C# and then use its powerful debugger to find and fix errors. The latest release of VSTU brings support for Unity 5 and includes syntax coloring for Unity's ShaderLab shader language, better synchronization with Unity, richer debugging, and improved code generation for the MonoBehavior wizard. VSTU also brings your Unity project files, console messages, and the ability to start your game into Visual Studio so you can spend less time switching to and from the Unity Editor while writing code.  
  
 Start building your game with Unity and Visual Studio Tools for Unity today.  
  
|**Learn more**|  
|--------------------|  
|[Learn more about building Unity games with Visual Studio](https://www.visualstudio.com/en-us/features/unitytools-vs.aspx)|  
|[Read more about Visual Studio Tools for Unity](../cross-platform/visual-studio-tools-for-unity.md) (MSDN Library)|  
|[Start using Visual Studio Tools for Unity](../cross-platform/getting-started-with-visual-studio-tools-for-unity.md) (MSDN Library)|  
|[Read about the latest enhancements to the Visual Studio Tools for Unity 2.0 Preview](http://blogs.msdn.com/b/visualstudio/archive/2014/12/03/visual-studio-tools-for-unity-2-0-preview.aspx) (Visual Studio blog)|  
|[Watch a video introduction to the Visual Studio Tools for Unity 2.0 Preview](http://www.bing.com/videos/search?q=visual+studio+tools+for+unity&qs=n&form=QBVLPG&pq=visual+studio+tools+for+unity&sc=6-29&sp=-1&sk=#view=detail&mid=0A13177F0BC7463A24080A13177F0BC7463A2408) (Video)|  
|[Learn about Unity](http://unity3d.com/) (Unity website)|  
  
## See Also  
 [Add Office 365 API’s to a Visual Studio project](http://msdn.microsoft.com/library/office/dn605899\(v=office.15\).aspx)   
 [Azure Mobile Services](http://msdn.microsoft.com/library/dn720832\(v=vs.110\).aspx)   
>>>>>>> 3ba23de0
 [Application Insights](../misc/application-insights-for-visual-studio-online.md)<|MERGE_RESOLUTION|>--- conflicted
+++ resolved
@@ -1,4 +1,3 @@
-<<<<<<< HEAD
 ---
 title: "Cross-Platform Mobile Development in Visual Studio | Microsoft Docs"
 ms.custom: ""
@@ -186,192 +185,4 @@
 ## See Also  
  [Add Office 365 API’s to a Visual Studio project](http://msdn.microsoft.com/library/office/dn605899\(v=office.15\).aspx)   
  [Azure Mobile Services](http://msdn.microsoft.com/library/dn720832\(v=vs.110\).aspx)   
-=======
----
-title: "Cross-Platform Mobile Development in Visual Studio | Microsoft Docs"
-ms.custom: ""
-ms.date: "11/04/2016"
-ms.reviewer: ""
-ms.suite: ""
-ms.technology: 
-  - "tgt-pltfrm-cross-plat"
-ms.tgt_pltfrm: ""
-ms.topic: "article"
-ms.assetid: 8202717a-e990-45cf-b092-438651ccb38a
-caps.latest.revision: 64
-author: "kraigb"
-ms.author: "kraigb"
-manager: "ghogen"
-translation.priority.ht: 
-  - "de-de"
-  - "es-es"
-  - "fr-fr"
-  - "it-it"
-  - "ja-jp"
-  - "ko-kr"
-  - "ru-ru"
-  - "zh-cn"
-  - "zh-tw"
-translation.priority.mt: 
-  - "cs-cz"
-  - "pl-pl"
-  - "pt-br"
-  - "tr-tr"
----
-# Cross-Platform Mobile Development in Visual Studio
-You can build apps for Android, iOS, and Windows devices by using Visual Studio.  As you design your app, use tools in Visual Studio to easily add connected services such as Office 365, Azure App Service, and Application Insights.  
-  
- Build your apps by using C# and the .NET Framework, HTML and JavaScript, or C++. Share code, strings, images, and in some cases even the user interface.  
-  
- If you want to build a game or immersive graphical app, install Visual Studio tools for Unity and enjoy all of the powerful productivity features of Visual Studio with Unity, the popular cross-platform game/graphics engine and development environment for apps that run on iOS, Android, Windows, and other platforms.  
-  
- **In this article:**  
-  
--   [Build an app for Android, iOS, and Windows (.NET Framework)](#NET)  
-  
-    -   [Target Android, iOS, and Windows from a single code base](../cross-platform/cross-platform-mobile-development-in-visual-studio.md#AndroidHTML)  
-  
-    -   [Target Windows 10 devices](../cross-platform/cross-platform-mobile-development-in-visual-studio.md#WindowsHTML)  
-  
--   [Build an app for Android, iOS, and Windows (HTML/JavaScript)](#HTML)  
-  
--   [Build an app for Android and Windows (C++)](#CPP)  
-  
--   [Build a cross-platform game for Android, iOS, and Windows by using Visual Studio tools for Unity](#Unity)  
-  
-##  <a name="NET"></a> Build an app for Android, iOS, and Windows (.NET Framework)  
- ![Devices](../cross-platform/media/homedevices.png "HomeDevices")  
-  
- With Xamarin, you can target Android, iOS, and Windows in the same solution, sharing code and even UI.  
-  
-|**Learn more**|  
-|--------------------|  
-|[Install Visual Studio](http://www.visualstudio.com/products/visual-studio-community-vs) (VisualStudio.com)|  
-|[Learn about Xamarin in Visual Studio](http://www.visualstudio.com/explore/xamarin-vs) (VisualStudio.com)|  
-|[Visual Studio and Xamarin](../cross-platform/visual-studio-and-xamarin.md) (MSDN Library)|  
-|[Application Lifecycle Management (ALM) with Xamarin apps](../cross-platform/application-lifecycle-management-alm-with-xamarin-apps.md) (MSDN Library)|  
-|[Learn about universal Windows apps in Visual Studio](https://www.visualstudio.com/vs/universal-windows-platform/) (VisualStudio.com)|  
-|[Learn about the similarities between Swift and C#](http://aka.ms/scposter) (download.microsoft.com)|  
-|[Learn about the Visual Studio Emulator for Android](http://www.visualstudio.com/explore/msft-android-emulator-vs) (VisualStudio.com)|  
-  
-###  <a name="AndroidHTML"></a> Target Android, iOS, and Windows from a single code base  
- You can build native apps for Android,  iOS, and Windows by using C# or F# (Visual Basic is not supported at this time).  To get started, install Visual Studio 2015, select the **Custom** option in the installer, and check the box under **Cross Platform Mobile Development > C#/.NET (Xamarin)**. You can also start with the [Xamarin Installer](https://www.xamarin.com/download), which is required to install Xamarin for Visual Studio 2013.  
-  
- If you already have Visual Studio 2015 installed, run the installer from **Control Panel > Programs and Features** and select the same **Custom** option for Xamarin as above.  
-  
- When you’re done, project templates appear in the **New Project** dialog box. The easiest way to find Xamarin templates is to just search on "Xamarin."  
-  
- Xamarin exposes the native functionality of Android, iOS, and Windows as .NET objects. Thus your apps have full access to native APIs and native user controls, and they’re just as responsive as apps written in the native platform languages.  
-  
- After you create a project, you’ll leverage all of the productivity features of Visual Studio. For example, you’ll use a designer to create your pages, and use IntelliSense to explore the native API’s of the mobile platforms. When you’re ready to run your app and see how it looks, you can use the Visual Studio Emulator for Android or the Android SDK emulator, run Windows apps natively, or run Windows apps on the Windows Phone emulator. You can also use tethered Android and Windows devices directly. For iOS projects, connect to a networked Mac and start the Mac emulator from Visual Studio, or connect to a tethered device.  
-  
-#### Design one set of pages that render across all devices by using Xamarin.Forms  
- Depending on the complexity of your apps design, you might consider building it by using *Xamarin.Forms* templates in the **Mobile Apps** group of project templates. Xamarin.Forms is a UI toolkit that lets you create a single interface that you can share across Android, iOS, and Windows.  When you compile a Xamarin.Forms solution, you’ll get an Android app, an iOS app, and a Windows app. For more details, see [Learn about mobile development with Xamarin](../cross-platform/learn-about-mobile-development-with-xamarin.md).  
-  
-####  <a name="ShareHTML"></a> Share code between Android, iOS, and Windows apps  
- If you’re not using Xamarin.Forms and choose to design for each platform individually, you can share most of your non-UI code between platform projects (Android, iOS, and Windows). This includes any business logic, cloud integration, database access, or any other code that targets the .NET Framework. The only code that you can’t share is code that targets a specific platform.  
-  
- ![Share code between Windows, iOs, and Android UI's](../cross-platform/media/sharecode.png "ShareCode")  
-  
- You can share your code by using a shared project, a Portable Class Library project, or both. You might find that some code fits best in a shared project, and some code makes more sense inside a Portable Class Library project.  
-  
-|**Learn more**|  
-|--------------------|  
-|Choose whether to share your code by using shared projects, Portable Class Library projects, or both.<br /><br /> [Sharing code across platforms](http://blogs.msdn.com/b/dotnet/archive/2014/04/21/sharing-code-across-platforms.aspx) (.NET Framework blog)<br /><br /> [Sharing Code Options](http://developer.xamarin.com/guides/cross-platform/application_fundamentals/building_cross_platform_applications/sharing_code_options/) (Xamarin)<br /><br /> [Code sharing options with the .NET Framework](http://msdn.microsoft.com/library/dn720832.aspx) (MSDN Library)|  
-  
-###  <a name="WindowsHTML"></a> Target Windows 10 devices  
- ![Windows Devices](../cross-platform/media/windowsdevices.png "WindowsDevices")  
-  
- If you want to create a single app that targets the full breadth of Windows 10 devices, create a universal Windows app. You’ll design the app by using a single project and your pages will render properly no matter what device is used to view them.  
-  
- Start with a universal Windows app project template. Design your pages visually, and then open them in a preview window to see how they appear for various types of devices. If you don’t like how a page appears on a device, you can optimize the page to better fit the screen size, resolution, or various orientations such as landscape or portrait mode. You can do all of that by using intuitive tool windows and easily accessible menu options in Visual Studio. When you’re ready to run your app and step through your code, you’ll find all of the device emulators and simulators for different types of devices together in one drop-down list that is located on the **Standard** toolbar.  
-  
- Windows 10 is fairly new, so you’ll also find project templates that target Windows 8.1. You can use those project templates if you want and your app will run on Windows 10 phones, tablets, and PCs. However, all devices that run Windows 8.1 will receive an automatic upgrade to Windows 10, so unless you have specific reasons why you’d rather target Windows 8.1, we recommend that you use the project templates that target Windows 10.  
-  
-|**Learn more**|  
-|--------------------|  
-|[Learn about universal Windows apps](https://msdn.microsoft.com/library/windows/apps/dn894631.aspx) (Windows Dev Center)|  
-|[Build your first one](http://msdn.microsoft.com/library/windows/apps/dn609832.aspx) (Windows Dev Center)|  
-|[Develop apps for the Universal Windows Platform (UWP)](../cross-platform/develop-apps-for-the-universal-windows-platform-uwp.md)|  
-|[Migrate apps to the Universal Windows Platform (UWP)](../misc/migrate-apps-to-the-universal-windows-platform-uwp.md)|  
-  
-##  <a name="HTML"></a> Build an app for Android, iOS, and Windows (HTML/JavaScript)  
- ![Devices](../cross-platform/media/homedevices.png "HomeDevices")  
-  
- If you’re a web developer, and you’re familiar with HTML and JavaScript, you can target Windows, Android, and iOS by using Visual Studio Tools for Apache Cordova. These apps can target all three platforms and you can build them by using the skills and processes that you’re most familiar with.  
-  
- Apache Cordova is a framework that includes a plug-in model. This plug-in model provides a single JavaScript API that you can use to access the native device capabilities of all three platforms (Android, iOS, and Windows).  
-  
- Because these APIs are cross-platform, you can share most of what you write between all three platforms. This reduces your development and maintenance costs. Also, there’s no need to start from scratch. If you’ve created other types of web applications, you can share those files with your Cordova app without having to modify or redesign them in any way.  
-  
- ![Multi&#45;Device Hybrid Apps](../cross-platform/media/multidevicehybridapps.png "MultiDeviceHybridApps")  
-  
- To get started, install Visual Studio 2015 and choose the **HTML/JavaScript (Apache Cordova)** feature during setup. If you’re using Visual Studio 2013, install the Visual Studio Tools for Apache Cordova extension. Either way, the Cordova tools automatically install all third-party software that’s required to build your multi-platform app.  
-  
- After you’ve installed the extension, open Visual Studio and create a **Blank App (Apache Cordova)** project. Then, you can develop your app by using JavaScript or Typescript. You can also add plug-ins to extend the functionality of your app, and APIs from plug-ins appear in IntelliSense as you write code.  
-  
- When you’re ready to run your app and step through your code, choose an emulator, such as the Apache Ripple emulator or Visual Studio Emulator (Android or Windows Phone), a browser, or a device that you’ve connected directly to your computer. Then, start your app. If you’re developing your app on a Windows PC, you can even run it on that. All of these options are built into Visual Studio as part of the Visual Studio Tools for Apache Cordova.  
-  
- Project templates for creating universal Windows apps are still available in Visual Studio so feel free to use them if you plan to target only Windows devices. If you decide to target Android and iOS later, you can always port your code to a Cordova project. There are open-source versions of the WinJS APIs, so you can reuse any code that consumes those APIs. That said, if you plan to target other platforms in the future, we recommend that you start with the Visual Studio Tools for Apache Cordova.  
-  
-|**Learn more**|  
-|--------------------|  
-|[Install Visual Studio](http://www.visualstudio.com/products/visual-studio-community-vs) (VisualStudio.com)|  
-|[Get started with Visual Studio Tools for Apache Cordova](http://taco.visualstudio.com/en-us/docs/get-started-vs-tools-apache-cordova/) (taco.visualstudio.com)|  
-|[Learn about the Visual Studio Emulator for Android](http://www.visualstudio.com/explore/msft-android-emulator-vs) (VisualStudio.com)|  
-  
-##  <a name="CPP"></a> Build an app for Android and Windows (C++)  
- ![Use C&#43;&#43; to build for Android, iOS, and Windows](../cross-platform/media/cross_plat_cpp_intro_image.png "Cross_Plat_CPP_Intro_Image")  
-  
- First, install Visual Studio 2015 and the Visual C++ for Cross Platform Mobile Development tools. Then, you can build a native activity application for Android or an app that targets Windows. C++ templates that target iOS are not yet available. You can target Android and Windows in the same solution if you want, and then share code between them by using a cross-platform static or dynamic shared library.  
-  
- If you need to build an app for Android that requires any sort of advanced graphics manipulation, such as a game, you can use C++ to do it. Start with the **Native-Activity Application (Android)** project. This project has full support for the Clang toolchain.  
-  
- ![Native activity project template](../cross-platform/media/cross-plat_cpp_native.png "Cross-Plat_CPP_Native")  
-  
- When you’re ready to run your app and see how it looks, use the Visual Studio Emulator for Android. It’s fast, reliable, and easy to install and configure.  
-  
- You can also build an app that targets the full breadth of Windows 10 devices by using C++ and a universal Windows app project template. Read more about this in the [Target Windows 10 devices](#WindowsHTML) section that appears earlier in this topic.  
-  
- You can share C++ code between Android and Windows by creating a static or dynamic shared library.  
-  
- ![Static and dynamic shared libraries](../cross-platform/media/cross_plat_cpp_libraries.png "Cross_Plat_CPP_Libraries")  
-  
- You can consume that library in a Windows or Android project, like the ones described earlier in this section. You can also consume it in an app that you build by using Xamarin, Java, or any language that lets you invoke functions in an unmanaged DLL.  
-  
- As you write code in these libraries, you can use IntelliSense to explore the native APIs of the Android and Windows platforms. These library projects are fully integrated with the Visual Studio debugger so you can set breakpoints, step through code, and find and fix issues by using all of the advanced features of the debugger.  
-  
-|**Learn more**|  
-|--------------------|  
-|[Download Visual Studio.](http://www.visualstudio.com/products/visual-studio-community-vs) (VisualStudio.com)|  
-|[Install the Visual C++ for Cross-Platform Mobile Development tools.](https://msdn.microsoft.com/library/dn872463\(v=vs.140\).aspx) (MSDN Library)|  
-|[Learn more about using C++ to target multiple platforms.](https://www.visualstudio.com/vs/cplusplus-mdd/) (VisualStudio.com)|  
-|[Install what you need, and then create a native activity application for Android](https://msdn.microsoft.com/library/dn872463\(v=vs.140\).aspx) (MSDN Library)|  
-|[Learn about the Visual Studio Emulator for Android](http://www.visualstudio.com/explore/msft-android-emulator-vs) (VisualStudio.com)|  
-|[Learn more about sharing C++ code with Android and Windows apps](http://www.visualstudio.com/explore/cplusplus-mdd-vs.aspx) (VisualStudio.com)|  
-|[Cross-platform mobile development examples for C++](https://msdn.microsoft.com/library/dn707596.aspx) (MSDN Library)|  
-|[Additional cross-platform mobile development examples for C++](https://code.msdn.microsoft.com/site/search?f%5B0%5D.Type=SearchText&f%5B0%5D.Value=android&f%5B1%5D.Type=ProgrammingLanguage&f%5B1%5D.Value=C%2B%2B&f%5B1%5D.Text=C%2B%2B) (code.msdn)|  
-  
-##  <a name="Unity"></a> Build a cross-platform game for Android, iOS, and Windows by using Visual Studio tools for Unity  
- Visual Studio Tools for Unity is a free extension for Visual Studio that integrates Visual Studio’s powerful code editing, productivity, and debugging tools with *Unity*, the popular cross-platform gaming/graphics engine and development environment for immersive apps that target Windows, iOS, Android, and other platforms including the web.  
-  
- ![VSTU development environment](../cross-platform/media/vstu_overview.png "VSTU_Overview")  
-  
- With Visual Studio Tools for Unity (VSTU), you can use Visual Studio to write game and editor scripts in C# and then use its powerful debugger to find and fix errors. The latest release of VSTU brings support for Unity 5 and includes syntax coloring for Unity's ShaderLab shader language, better synchronization with Unity, richer debugging, and improved code generation for the MonoBehavior wizard. VSTU also brings your Unity project files, console messages, and the ability to start your game into Visual Studio so you can spend less time switching to and from the Unity Editor while writing code.  
-  
- Start building your game with Unity and Visual Studio Tools for Unity today.  
-  
-|**Learn more**|  
-|--------------------|  
-|[Learn more about building Unity games with Visual Studio](https://www.visualstudio.com/en-us/features/unitytools-vs.aspx)|  
-|[Read more about Visual Studio Tools for Unity](../cross-platform/visual-studio-tools-for-unity.md) (MSDN Library)|  
-|[Start using Visual Studio Tools for Unity](../cross-platform/getting-started-with-visual-studio-tools-for-unity.md) (MSDN Library)|  
-|[Read about the latest enhancements to the Visual Studio Tools for Unity 2.0 Preview](http://blogs.msdn.com/b/visualstudio/archive/2014/12/03/visual-studio-tools-for-unity-2-0-preview.aspx) (Visual Studio blog)|  
-|[Watch a video introduction to the Visual Studio Tools for Unity 2.0 Preview](http://www.bing.com/videos/search?q=visual+studio+tools+for+unity&qs=n&form=QBVLPG&pq=visual+studio+tools+for+unity&sc=6-29&sp=-1&sk=#view=detail&mid=0A13177F0BC7463A24080A13177F0BC7463A2408) (Video)|  
-|[Learn about Unity](http://unity3d.com/) (Unity website)|  
-  
-## See Also  
- [Add Office 365 API’s to a Visual Studio project](http://msdn.microsoft.com/library/office/dn605899\(v=office.15\).aspx)   
- [Azure Mobile Services](http://msdn.microsoft.com/library/dn720832\(v=vs.110\).aspx)   
->>>>>>> 3ba23de0
  [Application Insights](../misc/application-insights-for-visual-studio-online.md)