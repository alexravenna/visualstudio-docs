---
title: "Application Lifecycle Management (ALM) with Unity Apps | Microsoft Docs"
ms.date: 08/21/2018
ms.technology: vs-unity-tools
ms.topic: "conceptual"
ms.assetid: 2dc61e63-9ba2-4c16-b1ad-f46249e576b6
author: "dantogno"
ms.author: "v-davian"
manager: crdun
ms.workload:
  - "unity"
---
# DevOps with Unity apps

Developing apps for modern platforms involves many more activities than just writing code. These activities, referred to as DevOps (development + operations), span the app's complete life cycle and include planning and tracking work, designing and implementing code, managing a source code repository, running builds, managing continuous integrations and deployments, testing (including unit tests and UI tests), running various forms of diagnostics in both development and production environments, and monitoring app performance and user behaviors in real time through telemetry and analytics.

Visual Studio, together with Azure DevOps Services and Team Foundation Server, provides a variety of DevOps capabilities. Many of these are applicable to cross-platform projects, including games and immersive graphical apps created with Unity&mdash;especially when using C# as a scripting language. However, because Unity has its own development environment and runtime engine, a number of DevOps features don't apply as they would to other kinds of projects built in Visual Studio.

The following tables identify how DevOps features in Visual Studio apply or don't apply when working with Unity. Refer to the linked documentation for details on the features themselves.

## Agile tools

<<<<<<< HEAD
Reference link: [About Agile tools and Agile project management](/vsts/work/backlogs/overview?view=vsts) (using Azure Boards or TFS, including Team Explorer Everywhere)
=======
Reference link: [About Agile tools and Agile project management](/vsts/work/backlogs/overview?view=vsts) (using Azure DevOps Services or TFS, including Team Explorer Everywhere)
>>>>>>> 1a93fcc4

General Comment: all planning and tracking features are independent of project type and coding languages.

|Feature|Supported with Unity|Additional Comments|
|-------------|--------------------------|-------------------------|
|Manage backlogs and sprints|Yes||
|Work tracking|Yes||
|Team room collaboration|Yes||
|Kanban boards|Yes||
|Report and visualize progress|Yes||

## Modeling

Reference link: **[Analyze and model architecture](../modeling/analyze-and-model-your-architecture.md)**

General Comment: Although these design features are either independent of coding language, or work with .NET languages like C#, they operate on a traditional application paradigm with object hierarchies and class relationships. Designing a game within Unity involves a different paradigm altogether, namely the relationships of graphical objects, sounds, shaders, scripts, and so forth. For this reason, the Visual Studio modeling diagram tools are not particularly relevant to the whole of a Unity project. They could possibly be used to manage relationships within C# scripts, but that is only one part of the whole.

|Feature|Supported with Unity|Additional Comments|
|-------------|--------------------------|-------------------------|
|Sequence diagrams|No||
|Dependency graphs|No||
|Call hierarchy|No||
|Class designer|No||
|Architecture explorer|No||
|UML diagrams (use case, activity, class, component, sequence, and DSL)|No||
|Layer diagrams|No||
|Layer validation|No||

## Code

|Feature|Supported with Unity|Additional Comments|
|-------------|--------------------------|-------------------------|
<<<<<<< HEAD
|[Use Team Foundation Version Control](/vsts/tfvc/overview?view=vsts) or Azure Repos|Yes|Unity projects are simply a collection of files that can be placed into version control systems like any other project, but there are a few special considerations described after this table.|
|[Getting started with Git in Team Services](/vsts/git/gitquickstart?view=vsts&tabs=visual-studio)|Yes|See notes after the table.|
=======
|[Use Team Foundation Version Control (TFVC)](/vsts/tfvc/overview?view=vsts) or Azure Repos|Yes|Unity projects are simply a collection of files that can be placed into version control systems like any other project, but there are a few special considerations described after this table.|
|[Getting started with Git in Azure Repos](/vsts/git/gitquickstart?view=vsts&tabs=visual-studio)|Yes|See notes after the table.|
>>>>>>> 1a93fcc4
|[Improve Code Quality](../test/improve-code-quality.md)|Yes||
|[Find code changes and other history](../ide/find-code-changes-and-other-history-with-codelens.md)|Yes||
|[Use code maps to debug your applications](../modeling/use-code-maps-to-debug-your-applications.md)|Yes||

Special considerations for version control with Unity:

1. Unity tracks metadata about game assets in a single, opaque library that is hidden by default. To keep files and metadata in sync, it is necessary to make the metadata visible and to store it in more-manageable chunks. For details, refer to [Using External Version Control Systems with Unity](http://docs.unity3d.com/Manual/ExternalVersionControlSystemSupport.html) (Unity documentation).

2. Not all files and folders in a Unity project are appropriate for source control, as is also described in the link above. The Assets and ProjectSettings folders should be added, but the Library and Temp folders should not. For an additional list of generated files that would not go into source control, see the discussion [How to use Git for Unity3D source control?](http://stackoverflow.com/questions/18225126/how-to-use-git-for-unity3d-source-control) on StackOverflow. Many developers have also blogged on this subject independently.

3. Binary assets in a Unity project—such as textures or audio files—can take up a large amount of storage. Various source control systems like Git store a unique copy of a file for every change that is made, even if the change affects only a small portion of the file. This can cause the Git repository to become bloated. To address this, Unity developers often elect to add only final assets to their repository, and use a different means of keeping a working history of their assets, such as OneDrive, DropBox, or git-annex. This approach works because such assets typically don't need to be versioned along with source code changes. Developers also typically set the project editor's Asset Serialization Mode to Force Text to store scene files in text rather than binary format, which allows for merges in source control. For details, see [Editor Settings](http://docs.unity3d.com/Manual/class-EditorManager.html) (Unity documentation).

## Build

Reference link: **[Build and Release](/vsts/build-release/index)**

|Feature|Supported with Unity|Additional Comments|
|-------------|--------------------------|-------------------------|
<<<<<<< HEAD
|On-premises TFS server|Possible|Unity projects are built through the Unity environment and not through the Visual Studio build system (building within the Visual Studio Tools for Unity will compile the scripts but not produce an executable). It is possible to [build Unity projects from the command line](http://docs.unity3d.com/Manual/CommandLineArguments.html) (Unity documentation), so it possible to configure an MSBuild process on a TFS server to execute the appropriate Unity commands, provided that Unity itself is installed on that computer.<br /><br /> Unity also offers [Unity Cloud Build](https://build.cloud.unity3d.com/landing/), which monitors a Git or SVN repository and runs periodic builds. At present it does not work with Team Foundation Version Control or Azure DevOps Services.|
=======
|On-premises Team Foundation Server (TFS)|Possible|Unity projects are built through the Unity environment and not through the Visual Studio build system (building within the Visual Studio Tools for Unity will compile the scripts but not produce an executable). It is possible to [build Unity projects from the command line](http://docs.unity3d.com/Manual/CommandLineArguments.html) (Unity documentation), so it possible to configure an MSBuild process on a TFS server to execute the appropriate Unity commands, provided that Unity itself is installed on that computer.<br /><br /> Unity also offers [Unity Cloud Build](https://build.cloud.unity3d.com/landing/), which monitors a Git or SVN repository and runs periodic builds. At present it does not work with TFVC or Azure DevOps Services.|
>>>>>>> 1a93fcc4
|On-premises build server linked to Azure DevOps Services|Possible|Given the same conditions as above, it is further possible to direct builds triggered through Azure DevOps Services to use an on-premises TFS computer. See [Build and release agents](/vsts/build-release/concepts/agents/agents) for instructions.|
|Hosted controller service of Azure DevOps Services|No|Unity builds are not presently supported.|
|Build definitions with pre- and post-scripts|Yes|A custom build definition that uses the Unity command line to run a build can also be configured for pre- and post-build scripts.|
|Continuous integration including gated check-ins|Yes|Gated check-ins for TFVC only as Git works on a pull-request model rather than check-ins.|

## Test

|Feature|Supported with Unity|Additional Comments|
|-------------|--------------------------|-------------------------|
|Planning tests, creating test cases and organizing test suites|Yes||
|Manual testing|Yes||
|Test Manager (record and playback tests)|Windows devices and Android emulators only||
|Code coverage|n/a|Not applicable as unit testing happens within Unity and not Visual Studio, see below.|
|[Unit test your code](../test/unit-test-your-code.md)|Within Unity, but not Visual Studio|Unity provides its own unit test framework as part of [Unity test tools](https://www.assetstore.unity3d.com/en/#!/content/13802) (Unity Asset Store). Unit test results are reported within Unity and will not be surfaced within Visual Studio.|
|[Use UI automation to test your code](../test/use-ui-automation-to-test-your-code.md)|No|Coded UI tests rely on readable controls in the app's UI; Unity apps are graphical in nature and so content isn't readable by the Coded UI test tools.|

## Improve code quality

Reference link: **[Improve code quality](../test/improve-code-quality.md)**

|Feature|Supported with Unity|Additional Comments|
|-------------|--------------------------|-------------------------|
|[Analyze managed code quality](../code-quality/analyzing-managed-code-quality-by-using-code-analysis.md)|Yes|Can analyze the C# script code within Visual Studio.|
|[Find duplicate code by using code clone detection](http://msdn.microsoft.com/Library/a97cd5a6-5ffa-4104-9627-8e59e513654d)|Yes|Can analyze the C# script code within Visual Studio.|
|[Measure complexity and maintainability of managed code](../code-quality/measuring-complexity-and-maintainability-of-managed-code.md)|Yes|Can analyze the C# script code within Visual Studio.|
|[Performance Explorer](../profiling/performance-explorer.md)|No|Use the [Unity Profiler](http://docs.unity3d.com/Manual/Profiler.html) (Unity website).|
|[Analyze .NET Framework memory issues](https://msdn.microsoft.com/en-us/library/dn342825.aspx)|No|Visual Studio tools do not have hooks into the Mono framework (as used by Unity) for profiling. Use the [Unity Profiler](http://docs.unity3d.com/Manual/Profiler.html) (Unity documentation).|

## Release management

Reference link: [Build and release overview](/vsts/pipelines/overview?view=vsts)

|Feature|Supported with Unity|Additional Comments|
|-------------|--------------------------|-------------------------|
|Manage release processes|Yes||
|Deployment to servers for side-loading via scripts|Yes||
|Upload to app store|Partial|Extensions are available that can automate this process for some app stores. See [Extensions for Azure DevOps Services](https://marketplace.visualstudio.com/VSTS); for example, the [extension for Google Play](https://marketplace.visualstudio.com/items?itemName=ms-vsclient.google-play).|

## Monitor with HockeyApp

Reference link: **[Monitor with HockeyApp](https://www.hockeyapp.net/features/)**

|Feature|Supported with Unity|Additional Comments|
|-------------|--------------------------|-------------------------|
|Crash analytics, telemetry, and beta distribution|Yes|HockeyApp is primarily useful for handling beta distribution and obtaining crash reports.<br /><br /> For telemetry from C# scripts, it is possible to use any analytics framework provided that it runs on the version of .NET that is used by Unity. However, this allows for analytics only within game scripts and not more deeply inside the Unity engine. At present there is no plugin for Application Insights, but plugins are available for other analytics solutions such as [Unity Analytics](https://www.assetstore.unity3d.com/en/#!/content/28120) and [Google Analytics](https://github.com/googleanalytics/google-analytics-plugin-for-unity). Services like Unity Analytics that understand the nature of a Unity project will, of course, provide much more meaningful analysis than generic frameworks.|<|MERGE_RESOLUTION|>--- conflicted
+++ resolved
@@ -20,11 +20,7 @@
 
 ## Agile tools
 
-<<<<<<< HEAD
 Reference link: [About Agile tools and Agile project management](/vsts/work/backlogs/overview?view=vsts) (using Azure Boards or TFS, including Team Explorer Everywhere)
-=======
-Reference link: [About Agile tools and Agile project management](/vsts/work/backlogs/overview?view=vsts) (using Azure DevOps Services or TFS, including Team Explorer Everywhere)
->>>>>>> 1a93fcc4
 
 General Comment: all planning and tracking features are independent of project type and coding languages.
 
@@ -57,13 +53,8 @@
 
 |Feature|Supported with Unity|Additional Comments|
 |-------------|--------------------------|-------------------------|
-<<<<<<< HEAD
-|[Use Team Foundation Version Control](/vsts/tfvc/overview?view=vsts) or Azure Repos|Yes|Unity projects are simply a collection of files that can be placed into version control systems like any other project, but there are a few special considerations described after this table.|
-|[Getting started with Git in Team Services](/vsts/git/gitquickstart?view=vsts&tabs=visual-studio)|Yes|See notes after the table.|
-=======
 |[Use Team Foundation Version Control (TFVC)](/vsts/tfvc/overview?view=vsts) or Azure Repos|Yes|Unity projects are simply a collection of files that can be placed into version control systems like any other project, but there are a few special considerations described after this table.|
 |[Getting started with Git in Azure Repos](/vsts/git/gitquickstart?view=vsts&tabs=visual-studio)|Yes|See notes after the table.|
->>>>>>> 1a93fcc4
 |[Improve Code Quality](../test/improve-code-quality.md)|Yes||
 |[Find code changes and other history](../ide/find-code-changes-and-other-history-with-codelens.md)|Yes||
 |[Use code maps to debug your applications](../modeling/use-code-maps-to-debug-your-applications.md)|Yes||
@@ -82,11 +73,7 @@
 
 |Feature|Supported with Unity|Additional Comments|
 |-------------|--------------------------|-------------------------|
-<<<<<<< HEAD
-|On-premises TFS server|Possible|Unity projects are built through the Unity environment and not through the Visual Studio build system (building within the Visual Studio Tools for Unity will compile the scripts but not produce an executable). It is possible to [build Unity projects from the command line](http://docs.unity3d.com/Manual/CommandLineArguments.html) (Unity documentation), so it possible to configure an MSBuild process on a TFS server to execute the appropriate Unity commands, provided that Unity itself is installed on that computer.<br /><br /> Unity also offers [Unity Cloud Build](https://build.cloud.unity3d.com/landing/), which monitors a Git or SVN repository and runs periodic builds. At present it does not work with Team Foundation Version Control or Azure DevOps Services.|
-=======
 |On-premises Team Foundation Server (TFS)|Possible|Unity projects are built through the Unity environment and not through the Visual Studio build system (building within the Visual Studio Tools for Unity will compile the scripts but not produce an executable). It is possible to [build Unity projects from the command line](http://docs.unity3d.com/Manual/CommandLineArguments.html) (Unity documentation), so it possible to configure an MSBuild process on a TFS server to execute the appropriate Unity commands, provided that Unity itself is installed on that computer.<br /><br /> Unity also offers [Unity Cloud Build](https://build.cloud.unity3d.com/landing/), which monitors a Git or SVN repository and runs periodic builds. At present it does not work with TFVC or Azure DevOps Services.|
->>>>>>> 1a93fcc4
 |On-premises build server linked to Azure DevOps Services|Possible|Given the same conditions as above, it is further possible to direct builds triggered through Azure DevOps Services to use an on-premises TFS computer. See [Build and release agents](/vsts/build-release/concepts/agents/agents) for instructions.|
 |Hosted controller service of Azure DevOps Services|No|Unity builds are not presently supported.|
 |Build definitions with pre- and post-scripts|Yes|A custom build definition that uses the Unity command line to run a build can also be configured for pre- and post-build scripts.|
