---
title: "Troubleshooting the Visual Studio Emulator for Android | Microsoft Docs"
description: Learn information that can help you resolve issues that you may experience when you're using the Visual Studio Emulator for Android. 
<<<<<<< HEAD
ms.custom: SEO-VS-2020
=======
ms.custom: ""
ms.prod: visual-studio-dev15
>>>>>>> 28915800
ms.date: "11/04/2016"
ms.technology: vs-ide-mobile
ms.topic: "conceptual"
ms.assetid: f3fb5df4-3aae-40e4-9450-bbe15b0c5af5
author: conceptdev
ms.author: crdun
manager: crdun
monikerRange: 'vs-2017'
ms.workload:
  - "multiple"
---
# Troubleshoot the Visual Studio Emulator for Android
This topic contains information to help you resolve issues that you may experience when you're using the Visual Studio Emulator for Android.

> [!WARNING]
> When the emulator is installed, the setup program checks the prerequisites for running the software. It displays warnings if the prerequisites are not present, but it does not require them for installation.

 This topic contains the following sections.

- [Before you start](#BeforeYouStart)

- [Emulator fails to install](#NoInstall)

- [Cannot connect to network destinations on a domain or corporate network](#DomainNetwork)

- [Cannot connect to network destinations when network settings require manual configuration](#ManualNetworkConfig)

- [Emulator starts slowly, fails to start due to a timeout, or app deployment fails](#SlowStart)

- [Emulator fails to start](#NoStart2)

- [Emulator fails to start (first use)](#NoStart)

- [Computer fails to boot after installing the Emulator](#NoBoot)

- [Visual Studio gets stuck trying to deploy the app to the emulator or the emulator does not appear as a debug target in other IDEs](#ADB)

- [Emulator stops responding because it couldn't set up the UDP port](#XamarinPlayer)

- [Cannot attach debugger to a Xamarin project](#Skylake)

- [Emulator fails to run app that uses Google Play Services](#GooglePlay)

- [Drag and Drop of a file, APK, or flashable zip file does not work](#DragAndDrop)

- [Resolution of screenshot is incorrect](#Resolution)

- [Emulator fails to render OpenGL content](#OpenGL)

- [Emulator does not respond to multi-touch gestures](#Multitouch)

- [Support resources](#Support)

## <a name="BeforeYouStart"></a> Before you start
 Before you begin troubleshooting, it may be useful to review the following topics:

- [System requirements for the Visual Studio Emulator for Android](../cross-platform/system-requirements-for-the-visual-studio-emulator-for-android.md)

## <a name="NoInstall"></a> Emulator fails to install
 If you don't have Hyper-V installed, you will see the following message when you try to install the emulator. You must have a machine that supports HyperV and it must be enabled.

 ![Android&#95;Emu&#95;Install&#95;Issue](../cross-platform/media/android_emu_install_issue.png "Android_Emu_Install_Issue")

> [!NOTE]
> This message applies both to the Visual Studio Emulator for Android and the Windows Phone Emulator. Windows 8.1 and Windows 10 support the emulator.

 If you see this message, check the [System requirements for the Visual Studio Emulator for Android](../cross-platform/system-requirements-for-the-visual-studio-emulator-for-android.md) to see whether you can run the emulator.

## <a name="DomainNetwork"></a> Cannot connect to network destinations on a domain or corporate network
 The Visual Studio Emulator for Android appears on the network as a separate device with its own IP address. It is not joined to a Windows domain and it does not share domain or workgroup credentials with the host computer.

 If your network requires domain or workgroup authorization for basic network and Internet connectivity, contact your IT administrator for an exception. This exception allows your development computer to serve as a boundary machine and to accept connections from non-domain-joined network devices like the emulator.

 The Visual Studio Emulator for Android also uses its own set of MAC addresses. If you can't access network or Internet resources from the emulator, check with your IT administrator to make sure that the emulator's MAC addresses have been authorized on your network.

#### To view the emulator's MAC addresses

1. Launch the emulator.

2. On the emulator toolbar, click the chevron button (>>) to open the Additional Tools window.

3. In the Additional Tools window, click the Network tab.

4. On the Network page, locate the Physical address entries.

## <a name="ManualNetworkConfig"></a> Cannot connect to network destinations when network settings require manual configuration
 To connect to network destinations from the emulator, your network must meet the following requirements:

- DHCP. The emulator requires DHCP because it configures itself as a separate device on the network with its own IP address.

- Automatically configured DNS and gateway settings. It's not possible to configure DNS and gateway settings manually for the emulator.

  If your network requires manually configured settings, check with your IT administrator to determine how you can enable network connectivity for the emulator.

## <a name="SlowStart"></a> Emulator starts slowly, fails to start due to a timeout, or app deployment fails
 Under certain conditions, the emulator takes several minutes to start or fails to start due to a timeout. When the emulator fails to start, you see the following message: `App deployment failed. Please try again`. The following conditions can result in this error.

- Running the Visual Studio Emulator for Android from a bootable VHD. This configuration is not supported.

- A faulty hard drive. Consider running the chkdsk program.

- A hard drive that needs to be defragmented. Consider defragmenting the drive.

- A hard drive that is almost full. Check the space available on the drive.

- Not enough memory is available because of other running applications. Reduce the number of applications that are consuming memory or increase the amount of memory.

- Generally, any factor that is contributing to poor performance on the system. Begin troubleshooting with the component that has the lowest subscore in the Windows Experience Index, which you can find on the Performance Information and Tools page of Control Panel.

## <a name="NoStart2"></a> Emulator fails to start
 If the emulator was working previously, but does not work now, go through the following tasks. If you are using the emulator for the first time, see [Emulator fails to start (first use)](#NoStart) before you try these steps.

- Remove any other Hyper-V instances of the emulator.

    1. Close Visual Studio.

    2. Open Hyper-V Manager and stop any Hyper-V instances of the Emulator (Virtual Machines) that are already running and possibly in a corrupt state.

    3. In Hyper-V Manager, delete any other emulator VMs.

    4. Reboot your machine.

- Make sure you have at least 4GB system memory and that it is not being consumed by other resource-intensive programs and processes (for example, try closing any browser windows).

- In Hyper-V Manager, open the Virtual Switch Manager and check to see that you have two network switches; verify that the first one is the internal switch and the second is external.

     ![Android&#95;Emu&#95;V&#95;Switch&#95;Man](../cross-platform/media/android_emu_v_switch_man.png "Android_Emu_V_Switch_Man")

     If the setup is incorrect and you are using Windows 10, you might try  to [Reinstall network devices using netcfg -d command](https://support.microsoft.com/help/10741/windows-fix-network-connection-issues) (section 6).

- If these steps do not resolve the issue, see [Emulator fails to start (first use)](#NoStart) for information on 3rd party software that may be interfering with the emulator.

## <a name="NoStart"></a> Emulator fails to start (first use)
 If the emulator does not start, go through the following tasks to identify and fix the issue.

- Make sure that minimum hardware requirements are fulfilled and that BIOS settings are correct.

   The Emulator and Windows 8 Hyper-V require a 64-bit processor with Second Level Address Translation (SLAT). For Intel, you essentially need a Core i3, i5 or i7 processor (or one of many Xeons). A list of AMD chips is available [here](https://www.amd.com/en/support).

  1. Make sure your computer meets the [system requirements](../cross-platform/system-requirements-for-the-visual-studio-emulator-for-android.md).

  2. Verify that the [SLAT tool](https://slatstatuscheck.codeplex.com/) reports that your computer is SLAT capable.

  3. Within the BIOS settings of your computer, make sure that all virtualization technology is enabled. The exact BIOS descriptions may vary for each hardware manufacturer. In general, enable features related to:

     - SLAT (Second Level Address Translation)

     - EPT (Extended Page Tables) (Intel)

     - NPT (Nested Page Tables) (AMD)

     - RVI (Rapid Virtualization Indexing) (AMD)

     - VMX (an Intel acronym indicating hardware assisted virtualization support)

     - SVM (an AMD acronym indicating hardware assisted virtualization support)

     - XD (Execute Disable) (Intel); this must be enabled

     - NX (No Execute)(AMD); this must be enabled.

  4. If the following options are present in the BIOS, disable them.

     - Disable Intel VT-d

     - Disable Trusted Execution

       For more information, see this article: Technet: Hyper-V: How to Fix BIOS Errors Enabling Hyper-V

  5. Make sure you have at least 4GB system memory and that it is not being consumed by other resource-intensive programs and processes.

  6. Make sure you are running Windows 8 Professional or better (Windows Server 2008 is not supported). Windows Server 2012 is supported, but you must enable Desktop Experience.

     You can inspect the Event Viewer to see if there are any Hypervisor errors. To do this, open Event Viewer (**Start key**+**R**, then type `eventvwr`) and then select **Windows Logs**, **System**. Then filter the log by event source, setting the source to **Hyper-V-Hypervisor**. Check for errors to help identify root cause.

     If your processor meets the minimum requirements but hypervisor is still failing, consider finding out if there is a BIOS upgrade available for your computer. If there is one, and you choose to upgrade, be sure to observe all precautions from the manufacturer when upgrading the BIOS (such as making sure the BIOS firmware upgrade is not interrupted by a power loss, which may permanently corrupt the BIOS).

- Make sure you have at least 4GB system memory and that it is not being consumed by other resource-intensive programs and processes.

- Remove/Disable third party drivers or software that may be interfering with virtual networking.

   There are some known issues with some 3rd party products installed under Windows 8 such as networking drivers/protocols that are not fully compatible with the Hyper-V networking stack.

   In general, it will be up to the developers of those products to update their software to be compatible with Windows 8 and Hyper-V.

   The following products may require upgrading for Windows 8 compliance: VirtualBox, Virtual PC 7, VMWare, some VPN clients, software firewalls, some versions of the Cisco VPN clients, and other virtualization systems. Work with the developer of the questionable virtualization software to encourage them to upgrade the software to make it compatible with Windows 8 and Hyper-V.

   As a *workaround*, you can disable all third party drivers and applications which may be interfering with the virtual network used by the Emulator to communicate with Visual Studio. These applications may include:

  - Antivirus applications (which hook into the network stack)

  - Network monitoring tools

  - Network logging tools

  - Other system monitoring software

    Another possible workaround, short of uninstalling the product(s) in question (and requesting the product developer to release an updated version), is to take the following steps.

  1. Start the Network Connections manager (from the Start screen, type `View Network Connections` and select this option to view the network connections.)

  2. For the vEthernet (Internal Ethernet Port Windows Phone Emulator Internal Switch) adapter, choose **Properties** from the context menu.

      ![Virtual Adapter used by Hyper&#45;V](../cross-platform/media/android_emu_virtual_adapter.png "Android_Emu_Virtual_Adapter")

      The adapter properties are shown here.

      ![Virtual Adapter Properties](../cross-platform/media/android_emu_virtual_adapter_properties.png "Android_Emu_Virtual_Adapter_Properties")

  3. For this adapter, the only items that should be selected under **This connection uses the following items** should be the following:

     - Client for Microsoft Networks

     - QoS Packet Scheduler

     - File and Printer Sharing for Microsoft Networks

     - Microsoft LLDP Protocol Driver

     - Link-Layer Topology Discovery Mapper I/O Driver

     - Link-Layer Topology Discovery Responder

     - Internet Protocol Version 6 (TCP/IPv6)

     - Internet Protocol Version 4 (TCP/IPv4)

  4. Deselect any other items.

     The downside to using this technique is that any time a new 3rd party product installs unsupported drivers, or any time the emulator is installed, these steps will need to be repeated.

     After uninstalling third party products you may need to restore the Windows Phone Emulator Internal Switch. To do that:

  - Open Hyper V and go into the Virtual Switch Manager. Create a virtual switch named "Windows Phone Emulator Internal Switch" and set its connection type to **Internal network**.

     ![Virtual Switch Manager](../cross-platform/media/android_emu_virtual_switch_manager.png "Android_Emu_Virtual_Switch_Manager")

    Now launch the emulator. It should work.

## <a name="NoBoot"></a> Computer fails to boot after installing the Emulator
 This problem can occur when the following conditions are true:

- Your computer has a Gigabyte motherboard.

- USB3 is enabled on the motherboard.

  To solve this problem, disable USB3 in the BIOS settings of the motherboard and reboot the computer. Then check whether Gigabyte has released an update for your motherboard's BIOS.

  For more info, see the following Knowledge Base article: [Boot failure after installation of Hyper-V role on Gigabyte systems](https://support.microsoft.com/en-us/kb/2693144).

## <a name="ADB"></a> Visual Studio gets stuck trying to deploy the app to the emulator or the emulator does not appear as a debug target in other IDEs
 If the emulator is running, but it does not appear to be connected to ADB (Android Debug Bridge) or it does not appear in Android tools that make use of ADB (for example, Android Studio or Eclipse), you may need to adjust where the emulator looks for ADB. The emulator uses a registry key to identify the base location of your Android SDK, and looks for the \platform-tools\adb.exe file under that directory. To modify the Android SDK path used by the emulator:

- Open Registry Editor by selecting **Run** from the Start buttons context menu, typing `regedit` in the dialog box, and choosing **OK**.

- Navigate to *HKEY_LOCAL_MACHINE\SOFTWARE\Wow6432Node\Android SDK Tools* in the folder tree on the left.

- Modify the **Path** registry variable to match the path to your Android SDK.

  Restart the emulator and you should now be able to see the emulator connected to ADB and associated Android tools.

## <a name="XamarinPlayer"></a> Emulator stops responding because it couldn't set up the UDP port
 You may experience this issue due to incompatibility with Xamarin Player. If the emulator appears to stop responding or if you see this error message, "The emulator is unable to connect to the device operating system: Couldn't set up the UDP port.  Some functionality might be disabled", you may be experiencing this issue. Take the following steps.

1. Uninstall Xamarin Player.

2. Verify that virtual box has been removed (Xamarin Player runs on top of virtual box).

3. Go to device manager, select the option to show hidden devices, and then delete everything except the physical network cards.

4. You can try uninstalling/reinstalling Hyper-V after removing any non-physical network adapters.

## <a name="Skylake"></a> Cannot attach debugger to a Xamarin project
 If you are running Windows 10 with Intel Skylake processors,  Xamarin apps might fail to run in the emulator or the Visual Studio debugger might not attach to them. This is due to an issue with Hyper-V and Skylake processors. Take the following steps as a workaround.

1. Open Hyper-V Manager and select the VM for the emulator profile that your are using.

2. Select **Delete Saved State** (lower right).

3. Choose **Settings...**

4. Expand the processor node and choose **Compatibility**.

5. Enable **Migrate to a physical computer with a different processor version**.

6. Restart the service (under **Actions**) and try again.

## <a name="GooglePlay"></a> Emulator fails to run app that uses Google Play Services
 The emulator does not ship with the libraries for Google Play Services. However, the emulator does support drag-and-drop installation of flashable zip files.

## <a name="DragAndDrop"></a> Drag and Drop of a file, APK, or flashable zip file does not work
 The emulator uses ADB.exe to facilitate file transfer when you drag and drop a file onto the screen. If you encounter an error when you try to drag and drop a file, this probably indicates that the emulator is not connected to ADB.exe. To resolve, follow steps in [Visual Studio gets stuck trying to deploy the app to the emulator or the emulator does not appear as a debug target in other IDEs](#ADB).

## <a name="Resolution"></a> Resolution of screenshot is incorrect
 If you take a screenshot using the Screenshot tab in the **Additional Tools** window and the resulting image is of an unexpected size, you may need to adjust the zoom level of the screen before choosing **Capture**. The emulator takes screenshots at the resolution of the screen on your host PC monitor.

## <a name="OpenGL"></a> Emulator fails to render OpenGL content
 The emulator renders OpenGL content using your host machine's GPU and uses the ANGLE project to convert these calls to and from DirectX. If your application renders correctly on a device but incorrectly on the emulator, it is likely that the device is mitigating an incorrect OpenGL call (for example, using shader variables that do not match).

## <a name="Multitouch"></a> Emulator does not respond to multi-touch gestures
 In some cases, the emulator will start and not respond to multi-touch either through direct interaction from your touch-enabled display or using the Multi-Touch Tool on the emulator toolbar. If this is the case, choose the **Rotate** button on the emulator toolbar and attempt to use multi-touch again. If the issue persists, read the [Emulator fails to render OpenGL content](#OpenGL) issue.

## <a name="Support"></a> Support resources
 If your host computer meets the system requirements and you encounter an issue not covered in this troubleshooting guide:

- Ask a question on StackOverflow using the [android-emulator](https://stackoverflow.com/questions/tagged/android-emulator) and visual-studio tags.

- Report an issue using the Send a Smile tool in Visual Studio or in the Emulator Manager.<|MERGE_RESOLUTION|>--- conflicted
+++ resolved
@@ -1,12 +1,8 @@
 ---
 title: "Troubleshooting the Visual Studio Emulator for Android | Microsoft Docs"
 description: Learn information that can help you resolve issues that you may experience when you're using the Visual Studio Emulator for Android. 
-<<<<<<< HEAD
 ms.custom: SEO-VS-2020
-=======
-ms.custom: ""
 ms.prod: visual-studio-dev15
->>>>>>> 28915800
 ms.date: "11/04/2016"
 ms.technology: vs-ide-mobile
 ms.topic: "conceptual"
