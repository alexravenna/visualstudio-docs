---
title: "Using Visual Studio Tools for Unity | Microsoft Docs"
ms.custom: ""
ms.date: "11/04/2016"
ms.reviewer: ""
ms.suite: ""
ms.technology:
  - "tgt-pltfrm-cross-plat"
ms.tgt_pltfrm: ""
ms.topic: "article"
ms.assetid: e67ec9a2-a449-413e-8930-9a471bd43a06
caps.latest.revision: 5
author: "conceptdev"
ms.author: "crdun"
manager: crdun
---
# Using Visual Studio Tools for Unity
In this section, you'll learn how to use Visual Studio Tools for Unity's integration and productivity features, and how to use the Visual Studio debugger for Unity development.  

## Unity Integration and Productivity  
 Visual Studio Tools for Unity integrates with the Unity Editor to help you be more productive. These productivity-enhancing features automate common scripting tasks and bring information from Unity into Visual Studio so that you don't have to switch to the Unity Editor to find it.  

### Unity documentation access  
 You can access the Unity scripting documentation quickly from Visual Studio. If Visual Studio Tools for Unity doesn't find the API documentation locally, it will try to find it online.  

##### To access Unity documentation  

-   In Visual Studio, highlight or place the cursor over the Unity API you want to learn about, then press **Ctrl+Alt+M, Ctrl+H**  

### Unity MonoBehavior scripting wizard  
 In Unity, most scripts are implemented by deriving from the MonoBehavior class and overriding some of its methods. You can use the MonoBehavior wizard to quickly create empty definitions of the MonoBehavior methods you want to overload. Using this wizard, you can specify one or more methods that you want to overload from the list of available methods, choose where they will be inserted into your code, and decide whether to include comments about how they are used.  

 ![The monobehavior wizard dialog.](../cross-platform/media/vstu_monobehavior_wizard_full.png "vstu_monobehavior_wizard_full")  

##### To create empty MonoBehavior method definitions by using the MonoBehavior wizard  

1.  In Visual Studio, position the cursor where you might want the methods to be inserted, then press **Ctrl+Shift+M** to launch the MonoBehavior wizard. Or, if you want to insert the new methods after one that's already been implemented, you can specify that later; just press **Ctrl+Shift+M**.  

2.  Select the methods you want to overload. In the **Create script methods** window, under **Select methods to create**, mark the checkbox next to the name of each method you want to overload.  

3.  Ensure that the framework version displayed in the **Framework version** dropdown matches the version you're using. If it doesn't match, change the value of the dropdown to the version you want to use.  

4.  Choose where the methods will be inserted. By default, the methods are inserted at the position of the cursor; if you want to insert them somewhere else, you can choose to insert them after any method that's already implemented in your class. To choose one of these locations, change the value of the **Insertion point** drop down to the location you want.  

5.  If you want the wizard to generate comments for the methods you selected, mark the **Generate method comments** checkbox. These comments are meant to help you understand when the method is called and what its general responsibilities are.  

6.  Choose the **OK** button to exit the wizard and insert the methods into your code.  

 The MonoBehavior wizard is especially helpful while you're still learning the Unity API, or when you need to overload a method you're not familiar with. As you become more experienced with the Unity API, you might prefer the Quick MonoBehavior wizard for quickly creating methods you're already familiar with.  

#### Quick MonoBehavior scripting wizard  
 When you're already familiar with the Unity API, you can implement overloaded methods even more quickly by using the Quick MonoBehavior Wizard. Using this wizard, you can specify just one method that's inserted without method comments at the cursor location.  

 ![The quick monobehavior wizard dialog.](../cross-platform/media/vstu_monobehavior_wizard_quick.png "vstu_monobehavior_wizard_quick")  

###### To create an empty MonoBehavior method definition by using the Quick MonoBehavior wizard  

1.  In Visual Studio, position the cursor where you want the method to be inserted, then press **Ctrl+Shift+Q** to launch the Quick MonoBehavior wizard. Unlike the other MonoBehavior wizard, you must position the cursor intentionally when using this wizard because the new method is always inserted there.  

2.  Ensure that the framework version displayed in the upper right-hand corner of the **Create script method** window matches the version you're using. If it doesn't match, change the value of the dropdown to the version you want to use.  

3.  Find the method that you want to overload. In the Create script method window, begin typing the name of the method in the textbox. A list of the methods whose names match what you've entered will appear.  

4.  Choose the method you want to overload. When the method you want is displayed in the list, select it with the mouse or arrow keys, then press **Enter**. If it's the only method in the list, you can just press **Enter**. The method is inserted into your code.  

### Unity Project Explorer  
 You can use the Unity Project Explorer to navigate your Unity project inside Visual Studio.  

 ![The Unity Project Explorer window.](../cross-platform/media/vstu_unity_project_explorer.png "vstu_unity_project_explorer")  

##### To view the Unity Project Explorer  

-   In Visual Studio, on the main menu, choose **View**, **Unity Project Explorer**. Keyboard: **Alt+Shift+E**  

     ![View the Unity Project Explorer window.](../cross-platform/media/vstu_view_unity_project_explorer.png "vstu_view_unity_project_explorer")  

 The Unity Project Explorer shows all of your Unity project files and directories in the same way that the Unity Editor does - this is different than navigating your unity scripts with the Solution Explorer, which contains only your script files and displays them as the projects and solution generated by Visual Studio Tools for Unity organizes them. Especially in large projects, it's often easier to locate the script you want to modify by using the Unity Project Explorer; it also makes it easy to modify other kinds of files—for example, text-based configuration files—in Visual studio without adding them to one of the projects in the Visual Studio solution.  

### Unity Error List  
 You can view messages from the Unity console inside Visual Studio when it's connected to a Unity instance. This includes errors and warnings from Unity. The messages are displayed in Visual Studio's **Error List** window; error messages from Unity are displayed on the **Errors** tab, warning messages on the **Warnings** tab, and other messages—for example, messages sent by using the Debug.Log Unity API—are displayed on the **Messages** tab.  

 In order to see the messages, your Unity project must be [Debugging your project in a Unity Player](#debugging-your-project-in-a-unity-player) to support Script Debugging and to import the Visual Studio Tools for Unity package that's right for your version of Visual Studio, and Visual Studio must be [Connecting Visual Studio to Unity](#connecting-visual-studio-to-unity).  

 If you don't want to see errors, warnings, and messages from Unity in Visual Studio's **Error List** window, you can disable them in the Configuration menu.  

### Keyboard shortcuts  
 You can quickly access the Unity Tools for Visual Studio functionality by using their keyboard shortcuts. Here's a summary of the shortcuts that are available.  

|Command|Shortcut|Shortcut command name|  
|-------------|--------------|---------------------------|  
|Open the MonoBehavior Wizard|**Ctrl+Shift+M**|**EditorContextMenus.CodeWindow.ImplementMonoBehaviours**|  
|Open the Quick MonoBehavior Wizard|**Ctrl+Shift+Q**|**EditorContextMenus.CodeWindow.QuickMonoBehaviours**|  
|Open the Unity Project Explorer|**Alt+Shift+E**|**View.UnityProjectExplorer**|  
|Access Unity documentation|**Ctrl+Alt+M, Ctrl+H**|**Help.UnityAPIReference**|  
|Attach to Unity debugger (player or editor)|***no default***|**Debug.AttachUnityDebugger**|  
<<<<<<< HEAD
  
 You can change the shortcut key combinations if you don't like the default. For information on how to change it, see [Identifying and Customizing Keyboard Shortcuts in Visual Studio](../ide/identifying-and-customizing-keyboard-shortcuts-in-visual-studio.md).  
  
=======

 You can change the shortcut key combinations if you don't like the default. For information on how to change it, see [Identifying and Customizing Keyboard Shortcuts in Visual Studio](https://msdn.microsoft.com/en-us/library/5zwses53.aspx).  

>>>>>>> c04114bc
## Unity Debugging  
 Visual Studio Tools for Unity lets you debug both editor and game scripts for your Unity project using Visual Studio's powerful debugger.  

###  <a name="connecting-visual-studio-to-unity"></a> Connecting Visual Studio to Unity  
 Visual Studio Tools for Unity communicates with Unity through a UDP connection. This means that you can connect to a Unity instance running locally or anywhere on your network in exactly the same way. You can connect to any of the Unity instances you can see on your network by using the **Select Unity Instance** dialog.  

##### To open the Select Unity Instance dialog  

-   In Visual Studio, on the main menu, choose **Debug**, **Attach Unity Debugger**.  

     ![Attach the debugger of Unity.](../cross-platform/media/vstu_debugging_attach_unity_debugger.png "vstu_debugging_attach_unity_debugger")  

-   *Or*, in Visual Studio, on the status bar, choose the plug icon in the lower right-hand corner of Visual Studio.  

     ![This icon shows VSTU is connected to Unity.](../cross-platform/media/vstu_connection_connected.png "vstu_connection_connected")  

> [!TIP]
>  If the plug icon shows a checkmark, you're already connected to a Unity instance.  

 The **Select Unity Instance** dialog displays some information about each Unity instance that you can connect to.  

 ![Choose an instance of Unity to connect to.](../cross-platform/media/vstu_connection_to_unity.png "vstu_connection_to_unity")  

 **Project**  
 The name of the Unity project that's running in this instance of Unity.  

 **Machine**  
 The name of the computer or device that this instance of Unity is running on.  

 **Type**  
 **Editor** if this instance of Unity is running as part of the Unity Editor; **Player** if this instance of Unity is a stand-alone player.  

 **Port**  
 The port number of the UDP socket that this instance of Unity is communicating over.  

> [!IMPORTANT]
>  Because Visual Studio Tools for Unity and the Unity instance are communicating over a UDP network socket, your firewall might ask about it. If this happens, you'll have to authorize the connection so that VSTU and Unity can communicate.  

###  <a name="debugging-your-project-in-a-unity-player"></a> Debugging your project in a Unity Player  
 You can connect Visual Studio Tools for Unity directly to your Unity app running in a stand-alone player when you are not running Unity Editor, or to debug problems that are platform specific.  

##### To enable script debugging in a Unity player  

-   Make sure you are creating a development build with script debugging enabled. In the build settings of your Unity project, mark the **Development Build** and **Script Debugging** checkboxes.  

 ![Configure the Unity build settings for debugging.](../cross-platform/media/vstu_debugging_build_settings.png "vstu_debugging_build_settings")  

 Additionally, to debug a Unity app running in the **Unity Web Player**, you also need to configure it to use the **Development Release Channel**.  

##### To configure the Development Release Channel in Unity Web Player  

-   In the Unity Web Player, on the context menu, choose **Release Channel** and make sure that the **Development** option is enabled.  

    > [!IMPORTANT]
    >  In Unity 4.2 and later, the **Release Channel** context menu item is only available on the Web Player context menu when the **Alt** key is pressed as the context menu is opened. If the Web Player is running on Mac OS X, press the **Option** key instead.  

 Finally, make sure you're connected to the Unity instance that you want to debug. For information on how to do that, see the [Connecting Visual Studio to Unity](#connecting-visual-studio-to-unity) section.  

### Debugging a DLL in your Unity project  
 Many Unity developers are writing code components as external DLLs so that the functionality they develop can be easily shared with other projects. Visual Studio Tools for Unity makes it easy to debug code in these DLLs seamlessly with other code in your Unity project.  

> [!NOTE]
>  At this time, Visual Studio Tools for Unity only supports managed DLLs. It does not support debugging of native code DLLs, such as those written in C++.  

 Note that the scenario described here assumes that you have the source code—that is, you are developing or re-using your own first-party code, or you have the source code to a third-party library, and plan to deploy it in your Unity project as a DLL. This scenario does not describe debugging a DLL for which you do not have the source code.  

##### To debug a managed DLL project used in your Unity project  

1.  Add your existing DLL project to the Visual Studio solution generated by Visual Studio Tools for Unity. Less commonly, you might be starting a new managed DLL project to contain code components in your Unity project; if that's the case, you can add a new managed DLL project to the Visual Studio solution instead. For more information on adding a new or existing project to a solution, see [How to: Add Projects to a Solution](https://msdn.microsoft.com/en-us/library/vstudio/ff460187.aspx).  

     ![Add your existing DLL project to the solution.](../cross-platform/media/vstu_debugging_dll_add_existing.png "vstu_debugging_dll_add_existing")  

     In either case, Visual Studio Tools for Unity maintains the project reference, even if it has to regenerate the project and solution files again, so you only need to perform these steps once.  

2.  Reference the correct Unity framework profile in the DLL project. In Visual Studio, in the DLL project's properties, set the **Target framework** property to the Unity framework version you're using. This is the Unity Base Class Library that matches the API compatibility that your project targets, such as the Unity full, micro, or web base class libraries. This prevents your DLL from calling framework methods that exist in other frameworks or compatibility levels, but which might not exist in the Unity framework version you're using.  

     ![Set the DLL's target framework to Unity framework.](../cross-platform/media/vstu_debugging_dll_target_framework.png "vstu_debugging_dll_target_framework")  

3.  Copy the DLL to your Unity project's Asset folder. In Unity, assets are files that are packaged and deployed together with your Unity app so that they can be loaded at run-time. Since DLLs are linked at runtime, DLLs must be deployed as assets. To be deployed as an asset, the Unity Editor requires the DLLs to be put inside the Assets folder in your Unity project. There are two ways you can do this:  

    -   Modify the build settings of your DLL project to include a post-built task that copies the output DLL and PDB files from its output folder to the **Assets** folder of your Unity project.  

    -   Modify the build settings of your DLL project to set its output folder to be the **Assets** folder of your Unity project. Both DLL and PDB files will be placed in the **Assets** folder.  

     The PDB files are needed for debugging because they contain the DLL's debugging symbols, and map the DLL code to its source code form. Visual Studio Tools for Unity will use information from the DLL and PDB to create a DLL.MDB file, which is the debug symbol format used by the Unity scripting engine.  

4.  Debug your code. You can now debug your DLL source code together with your Unity project's source code, and use all the debugging features you are used to, such as breakpoints and stepping through code.<|MERGE_RESOLUTION|>--- conflicted
+++ resolved
@@ -93,15 +93,9 @@
 |Open the Unity Project Explorer|**Alt+Shift+E**|**View.UnityProjectExplorer**|  
 |Access Unity documentation|**Ctrl+Alt+M, Ctrl+H**|**Help.UnityAPIReference**|  
 |Attach to Unity debugger (player or editor)|***no default***|**Debug.AttachUnityDebugger**|  
-<<<<<<< HEAD
   
  You can change the shortcut key combinations if you don't like the default. For information on how to change it, see [Identifying and Customizing Keyboard Shortcuts in Visual Studio](../ide/identifying-and-customizing-keyboard-shortcuts-in-visual-studio.md).  
   
-=======
-
- You can change the shortcut key combinations if you don't like the default. For information on how to change it, see [Identifying and Customizing Keyboard Shortcuts in Visual Studio](https://msdn.microsoft.com/en-us/library/5zwses53.aspx).  
-
->>>>>>> c04114bc
 ## Unity Debugging  
  Visual Studio Tools for Unity lets you debug both editor and game scripts for your Unity project using Visual Studio's powerful debugger.  
 
