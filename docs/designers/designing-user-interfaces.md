--- conflicted
+++ resolved
@@ -1,9 +1,5 @@
 ---
-<<<<<<< HEAD
 title: Designing User Interfaces
-=======
-title: "Designing User Interfaces"
->>>>>>> 9d9a5bb4
 ms.date: "07/17/2017"
 ms.technology: vs-ide-designers
 ms.topic: "conceptual"
