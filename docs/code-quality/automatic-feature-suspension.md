---
title: Automatic feature suspension
ms.date: 11/04/2016
ms.topic: conceptual
helpviewer_keywords:
<<<<<<< HEAD
  - "live code analysis"
  - "background analysis"
  - "analysis scope"
  - "full solution analysis"
  - "performance"
  - "low-memory"
=======
- full solution analysis
- performance
- low-memory
>>>>>>> 5421999c
ms.assetid: 572c15aa-1fd0-468c-b6be-9fa50e170914
author: TerryGLee
ms.author: tglee
manager: jillfra
ms.workload:
- multiple
---
# Automatic feature suspension

If your available system memory falls to 200 MB or less, Visual Studio displays the following message in the code editor:

![Alert text suspending full solution analysis](../code-quality/media/fsa_alert.png)

When Visual Studio detects a low memory condition, it automatically suspends certain advanced features to help it remain stable. Visual Studio continues to work as before, but its performance is degraded.

In a low memory condition, the following actions take place:

- Live code analysis for Visual C# and Visual Basic is reduced to minimal scope.

- [Garbage Collection](/dotnet/standard/garbage-collection/index) (GC) low-latency mode for Visual C# and Visual Basic is disabled.

- Visual Studio caches are flushed.

## Improve Visual Studio performance

For tips and tricks on how to improve Visual Studio performance when dealing with large solutions or low-memory conditions, see [Performance considerations for large solutions](https://github.com/dotnet/roslyn/wiki/Performance-considerations-for-large-solutions).

## Live code analysis is reduced to minimal scope

By default, live code analysis executes for open documents and projects. You can customize this analysis scope to be reduced to current document or increased to entire solution. For more information, see [How to: Configure live code analysis scope for managed code](./configure-live-code-analysis-scope-managed-code.md). In a low memory condition, Visual Studio forces the live analysis scope to be reduced to current document. However, you can re-enable your preferred analysis scope by choosing the **Re-enable** button in the info bar when it appears or by restarting Visual Studio. The Options dialog box always shows the current live code analysis scope settings.

## GC low-latency disabled

To re-enable GC low-latency mode, restart Visual Studio. By default, Visual Studio enables GC  low-latency mode whenever you are typing to ensure that your typing doesn't block any GC operations. However, if a low memory condition causes Visual Studio to display the automatic suspension warning, GC low-latency mode is disabled for that session. Restarting Visual Studio re-enables the default GC behavior. For more information, see <xref:System.Runtime.GCLatencyMode>.

## Visual Studio caches flushed

If you continue your current development session or restart Visual Studio, all Visual Studio caches are immediately emptied, but begin to repopulate. The caches flushed include caches for the following features:

- Find all references

- Navigate To

- Add Using

In addition, caches used for internal Visual Studio operations are also cleared.

> [!NOTE]
> The automatic feature suspension warning occurs only once on a per-solution basis, not on a per-session basis. This means that if you switch from Visual Basic to Visual C# (or vice-versa) and run into another low memory condition, you can possibly get another automatic feature suspension warning.

## See also

- [How to: Configure live code analysis scope for managed code](./configure-live-code-analysis-scope-managed-code.md)
- [Fundamentals of Garbage Collection](/dotnet/standard/garbage-collection/fundamentals)
- [Performance considerations for large solutions](https://github.com/dotnet/roslyn/wiki/Performance-considerations-for-large-solutions)<|MERGE_RESOLUTION|>--- conflicted
+++ resolved
@@ -3,18 +3,12 @@
 ms.date: 11/04/2016
 ms.topic: conceptual
 helpviewer_keywords:
-<<<<<<< HEAD
   - "live code analysis"
   - "background analysis"
   - "analysis scope"
   - "full solution analysis"
   - "performance"
   - "low-memory"
-=======
-- full solution analysis
-- performance
-- low-memory
->>>>>>> 5421999c
 ms.assetid: 572c15aa-1fd0-468c-b6be-9fa50e170914
 author: TerryGLee
 ms.author: tglee
