---
title: "CA1709: Identifiers should be cased correctly"
ms.date: 11/04/2016
ms.topic: reference
f1_keywords:
  - "IdentifiersShouldBeCasedCorrectly"
  - "CA1709"
helpviewer_keywords:
  - "CA1709"
  - "IdentifiersShouldBeCasedCorrectly"
ms.assetid: f633d1a7-4ca4-40ae-b207-ec571c5fb083
author: gewarren
ms.author: gewarren
manager: jillfra
ms.workload:
  - "multiple"
---
# CA1709: Identifiers should be cased correctly

|||
|-|-|
|TypeName|IdentifiersShouldBeCasedCorrectly|
|CheckId|CA1709|
|Category|Microsoft.Naming|
|Breaking Change|Breaking - when raised on assemblies, namespaces, types, members, and parameters.<br /><br /> Non-breaking - when fired on generic type parameters.|

## Cause
The name of an identifier is not cased correctly.

 \- or -

The name of an identifier contains a two-letter acronym and the second letter is lowercase.

 \- or -

The name of an identifier contains an acronym of three or more uppercase letters.

## Rule description
Naming conventions provide a common look for libraries that target the common language runtime. This consistency reduces the learning curve that's required for new software libraries, and increases customer confidence that the library was developed by someone who has expertise in developing managed code.

By convention, parameter names use camel casing, and namespace, type, and member names use Pascal casing. In a camel-cased name, the first letter is lowercase, and the first letter of any remaining words in the name is uppercase. Examples of camel-cased names are `packetSniffer`, `ioFile`, and `fatalErrorCode`. In a Pascal-cased name, the first letter is uppercase, and the first letter of any remaining words in the name is uppercase. Examples of Pascal-cased names are `PacketSniffer`, `IOFile`, and `FatalErrorCode`.

This rule splits the name into words based on the casing and checks any two-letter words against a list of common two-letter words, such as "In" or "My". If a match is not found, the word is assumed to be an acronym. In addition, this rule assumes it has found an acronym when the name contains either four uppercase letters in a row or three uppercase letters in a row at the end of the name.

By convention, two-letter acronyms use all uppercase letters, and acronyms of three or more characters use Pascal casing. The following examples use this naming convention: 'DB', 'CR', 'Cpa', and 'Ecma'. The following examples violate the convention: 'Io', 'XML', and 'DoD', and for non-parameter names, 'xp' and 'cpl'.

 'ID' is special-cased to cause a violation of this rule. 'Id' is not an acronym but is an abbreviation for 'identification'.

## How to fix violations
Change the name so that it is cased correctly.

## When to suppress warnings
It is safe to suppress this warning if you have your own naming conventions, or if the identifier represents a proper name, for example, the name of a company or a technology.

<<<<<<< HEAD
 You can also add specific terms, abbreviations, and acronyms that to a code analysis custom dictionary. Terms specified in the custom dictionary will not cause violations of this rule. For more information, see [How to: Customize the Code Analysis Dictionary](../code-quality/how-to-customize-the-code-analysis-dictionary.md).
=======
You can also add specific terms, abbreviations, and acronyms that to a code analysis custom dictionary. Terms specified in the custom dictionary will not cause violations of this rule. For more information, see [How to: Customize the Code Analysis Dictionary](../code-quality/how-to-customize-the-code-analysis-dictionary.md)
>>>>>>> 3ee6e03d

## Related rules
[CA1708: Identifiers should differ by more than case](../code-quality/ca1708-identifiers-should-differ-by-more-than-case.md)<|MERGE_RESOLUTION|>--- conflicted
+++ resolved
@@ -25,17 +25,19 @@
 |Breaking Change|Breaking - when raised on assemblies, namespaces, types, members, and parameters.<br /><br /> Non-breaking - when fired on generic type parameters.|
 
 ## Cause
+
 The name of an identifier is not cased correctly.
 
- \- or -
+\- or -
 
 The name of an identifier contains a two-letter acronym and the second letter is lowercase.
 
- \- or -
+\- or -
 
 The name of an identifier contains an acronym of three or more uppercase letters.
 
 ## Rule description
+
 Naming conventions provide a common look for libraries that target the common language runtime. This consistency reduces the learning curve that's required for new software libraries, and increases customer confidence that the library was developed by someone who has expertise in developing managed code.
 
 By convention, parameter names use camel casing, and namespace, type, and member names use Pascal casing. In a camel-cased name, the first letter is lowercase, and the first letter of any remaining words in the name is uppercase. Examples of camel-cased names are `packetSniffer`, `ioFile`, and `fatalErrorCode`. In a Pascal-cased name, the first letter is uppercase, and the first letter of any remaining words in the name is uppercase. Examples of Pascal-cased names are `PacketSniffer`, `IOFile`, and `FatalErrorCode`.
@@ -44,19 +46,18 @@
 
 By convention, two-letter acronyms use all uppercase letters, and acronyms of three or more characters use Pascal casing. The following examples use this naming convention: 'DB', 'CR', 'Cpa', and 'Ecma'. The following examples violate the convention: 'Io', 'XML', and 'DoD', and for non-parameter names, 'xp' and 'cpl'.
 
- 'ID' is special-cased to cause a violation of this rule. 'Id' is not an acronym but is an abbreviation for 'identification'.
+'ID' is special-cased to cause a violation of this rule. 'Id' is not an acronym but is an abbreviation for 'identification'.
 
 ## How to fix violations
+
 Change the name so that it is cased correctly.
 
 ## When to suppress warnings
+
 It is safe to suppress this warning if you have your own naming conventions, or if the identifier represents a proper name, for example, the name of a company or a technology.
 
-<<<<<<< HEAD
- You can also add specific terms, abbreviations, and acronyms that to a code analysis custom dictionary. Terms specified in the custom dictionary will not cause violations of this rule. For more information, see [How to: Customize the Code Analysis Dictionary](../code-quality/how-to-customize-the-code-analysis-dictionary.md).
-=======
-You can also add specific terms, abbreviations, and acronyms that to a code analysis custom dictionary. Terms specified in the custom dictionary will not cause violations of this rule. For more information, see [How to: Customize the Code Analysis Dictionary](../code-quality/how-to-customize-the-code-analysis-dictionary.md)
->>>>>>> 3ee6e03d
+You can also add specific terms, abbreviations, and acronyms that to a code analysis custom dictionary. Terms specified in the custom dictionary will not cause violations of this rule. For more information, see [How to: Customize the Code Analysis Dictionary](../code-quality/how-to-customize-the-code-analysis-dictionary.md).
 
 ## Related rules
+
 [CA1708: Identifiers should differ by more than case](../code-quality/ca1708-identifiers-should-differ-by-more-than-case.md)