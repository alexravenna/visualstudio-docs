--- conflicted
+++ resolved
@@ -72,23 +72,17 @@
 
 ## Configurability
 
-<<<<<<< HEAD
-=======
-If you're running this rule from [FxCop analyzers](install-fxcop-analyzers.md) (and not with legacy analysis), this rule is configurable.
+This rule has following configurable options.
 
 ### API surface
 
->>>>>>> 3ef987e9
 You can configure which parts of your codebase to run this rule on, based on their accessibility. For example, to specify that the rule should run only against the non-public API surface, add the following key-value pair to an .editorconfig file in your project:
 
 ```ini
 dotnet_code_quality.ca1711.api_surface = private, internal
 ```
 
-<<<<<<< HEAD
 You can configure this option for just this rule, for all rules, or for all rules in this category (Naming). For more information, see [Configure .NET code-quality analyzers](configure-fxcop-analyzers.md).
-=======
-You can configure these options for just this rule, for all rules, or for all rules in this category (Naming). For more information, see [Configure FxCop analyzers](configure-fxcop-analyzers.md).
 
 ### Allow suffixes
 
@@ -97,7 +91,6 @@
 ```ini
 dotnet_code_quality.ca1711.allowed_suffixes = Flag|Flags
 ```
->>>>>>> 3ef987e9
 
 ## Related rules
 
