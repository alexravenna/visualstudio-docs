---
title: FxCop code analysis and FxCop analyzers
ms.date: 09/06/2018
ms.prod: visual-studio-dev15
ms.technology: vs-ide-code-analysis
ms.topic: overview
helpviewer_keywords:
  - "code analysis FAQ"
author: gewarren
ms.author: gewarren
manager: douge
ms.workload:
  - "dotnet"
---
# Frequently asked questions about FxCop and FxCop analyzers

It can be a little confusing to understand the differences between legacy FxCop and FxCop analyzers. This article aims to address some of questions you might have.

## What's the difference between legacy FxCop and FxCop analyzers?

Legacy FxCop runs post-build analysis on a compiled assembly. It runs as a separate executable called **FxCopCmd.exe**. FxCopCmd.exe loads the compiled assembly, runs code analysis, and then reports the results (or *diagnostics*).

<<<<<<< HEAD
FxCop analyzers are based on the .NET Compiler Platform ("Roslyn"). You [install them as a NuGet package](install-fxcop-analyzers#to-install-fxcop-analyzers-as-a-nuget-package) that's referenced by the project or solution. FxCop analyzers run source-code based analysis during compiler execution. FxCop analyzers are hosted within the compiler process, either **csc.exe** or **vbc.exe**, and run analysis when the project is built. Analyzer results are reported along with compiler results.

> [!NOTE]
> You can also [install FxCop analyzers as a Visual Studio extension](install-fxcop-analyzers#to-install-fxcop-analyzers-as-a-vsix). In this case, the analyzers execute as you type in the code editor, but they don't execute at build time. If you want to run FxCop analyzers as part of continuous integration (CI), install them as a NuGet package instead.
=======
FxCop analyzers are based on the .NET Compiler Platform ("Roslyn"). You [install them as a NuGet package](install-fxcop-analyzers.md?view=vs-2017#to-install-fxcop-analyzers-as-a-nuget-package) that's referenced by the project or solution. FxCop analyzers run source-code based analysis during compiler execution. FxCop analyzers are hosted within the compiler process, either **csc.exe** or **vbc.exe**, and run analysis when the project is built. Analyzer results are reported along with compiler results.

> [!NOTE]
> You can also [install FxCop analyzers as a Visual Studio extension](install-fxcop-analyzers.md?view=vs-2017#to-install-fxcop-analyzers-as-a-vsix). In this case, the analyzers execute as you type in the code editor, but they don't execute at build time. If you want to run FxCop analyzers as part of continuous integration (CI), install them as a NuGet package instead.
>>>>>>> 681df6a1

## Does the Run Code Analysis command run FxCop analyzers?

No. When you select **Analyze** > **Run Code Analysis** in Visual Studio 2017, it executes static code analysis or legacy FxCop. **Run Code Analysis** has no effect on Roslyn-based analyzers, including the Roslyn-based FxCop analyzers.

## Does the RunCodeAnalysis msbuild project property run analyzers?

No. The **RunCodeAnalysis** property in a project file (for example, *.csproj*) is only used to execute legacy FxCop. It runs a post-build msbuild task that invokes **FxCopCmd.exe**. This is equivalent to selecting **Analyze** > **Run Code Analysis** in Visual Studio.

## So how do I run FxCop analyzers then?

To run FxCop analyzers, first [install the NuGet package](install-fxcop-analyzers.md) for them. Then build your project or solution from Visual Studio or using msbuild. The warnings and errors that the FxCop analyzers generate will appear in the **Error List** or the command window.

## See also

- [Overview of .NET Compiler Platform analyzers](roslyn-analyzers-overview.md)
- [Get started with analyzers](fxcop-analyzers.yml)
- [Install FxCop analyzers](install-fxcop-analyzers.md)<|MERGE_RESOLUTION|>--- conflicted
+++ resolved
@@ -20,17 +20,10 @@
 
 Legacy FxCop runs post-build analysis on a compiled assembly. It runs as a separate executable called **FxCopCmd.exe**. FxCopCmd.exe loads the compiled assembly, runs code analysis, and then reports the results (or *diagnostics*).
 
-<<<<<<< HEAD
-FxCop analyzers are based on the .NET Compiler Platform ("Roslyn"). You [install them as a NuGet package](install-fxcop-analyzers#to-install-fxcop-analyzers-as-a-nuget-package) that's referenced by the project or solution. FxCop analyzers run source-code based analysis during compiler execution. FxCop analyzers are hosted within the compiler process, either **csc.exe** or **vbc.exe**, and run analysis when the project is built. Analyzer results are reported along with compiler results.
+FxCop analyzers are based on the .NET Compiler Platform ("Roslyn"). You [install them as a NuGet package](install-fxcop-analyzers.md#to-install-fxcop-analyzers-as-a-nuget-package) that's referenced by the project or solution. FxCop analyzers run source-code based analysis during compiler execution. FxCop analyzers are hosted within the compiler process, either **csc.exe** or **vbc.exe**, and run analysis when the project is built. Analyzer results are reported along with compiler results.
 
 > [!NOTE]
-> You can also [install FxCop analyzers as a Visual Studio extension](install-fxcop-analyzers#to-install-fxcop-analyzers-as-a-vsix). In this case, the analyzers execute as you type in the code editor, but they don't execute at build time. If you want to run FxCop analyzers as part of continuous integration (CI), install them as a NuGet package instead.
-=======
-FxCop analyzers are based on the .NET Compiler Platform ("Roslyn"). You [install them as a NuGet package](install-fxcop-analyzers.md?view=vs-2017#to-install-fxcop-analyzers-as-a-nuget-package) that's referenced by the project or solution. FxCop analyzers run source-code based analysis during compiler execution. FxCop analyzers are hosted within the compiler process, either **csc.exe** or **vbc.exe**, and run analysis when the project is built. Analyzer results are reported along with compiler results.
-
-> [!NOTE]
-> You can also [install FxCop analyzers as a Visual Studio extension](install-fxcop-analyzers.md?view=vs-2017#to-install-fxcop-analyzers-as-a-vsix). In this case, the analyzers execute as you type in the code editor, but they don't execute at build time. If you want to run FxCop analyzers as part of continuous integration (CI), install them as a NuGet package instead.
->>>>>>> 681df6a1
+> You can also [install FxCop analyzers as a Visual Studio extension](install-fxcop-analyzers.md#to-install-fxcop-analyzers-as-a-vsix). In this case, the analyzers execute as you type in the code editor, but they don't execute at build time. If you want to run FxCop analyzers as part of continuous integration (CI), install them as a NuGet package instead.
 
 ## Does the Run Code Analysis command run FxCop analyzers?
 
