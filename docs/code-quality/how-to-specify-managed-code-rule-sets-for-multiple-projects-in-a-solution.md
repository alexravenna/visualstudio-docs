--- conflicted
+++ resolved
@@ -1,33 +1,20 @@
 ---
 title: "How to: Specify Managed Code Rule Sets for Multiple Projects in a Solution | Microsoft Docs"
-ms.custom: 
+ms.custom: ""
 ms.date: "11/04/2016"
-ms.reviewer: 
-ms.suite: 
+ms.reviewer: ""
+ms.suite: ""
 ms.technology: 
-<<<<<<< HEAD
-  - "vs-devops-test"
-ms.tgt_pltfrm: 
-ms.topic: "article"
-f1_keywords: 
-  - "vs.codeanalysis.propertypages.solution"
-author: "stevehoag"
-ms.author: "shoag"
-manager: "wpickett"
-=======
   - "vs-ide-code-analysis"
 ms.tgt_pltfrm: ""
 ms.topic: "article"
 f1_keywords: 
   - "vs.codeanalysis.propertypages.solution"
-ms.assetid: 92dc3250-a010-4396-b515-f03a0b30cd2a
-caps.latest.revision: 12
 author: "gewarren"
 ms.author: "gewarren"
 manager: ghogen
 ms.workload: 
   - "dotnet"
->>>>>>> 85dcbec3
 ---
 # How to: Specify Managed Code Rule Sets for Multiple Projects in a Solution
 
