--- conflicted
+++ resolved
@@ -31,11 +31,7 @@
 
 ## To open the check-in policy editor
 
-<<<<<<< HEAD
-1. In Team Explorer, right-click the project name, point to **Team Project Settings**, and then click **Source Control**.
-=======
 1. In Team Explorer, right-click the project name, point to **Project Settings**, and then click **Source Control**.
->>>>>>> 97e34081
 
 1. In the **Source Control** dialog box, select the **Check-in Policy** tab.
 
