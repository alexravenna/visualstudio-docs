---
title: "CA2108: Review declarative security on value types"
ms.date: 11/04/2016
ms.prod: visual-studio-dev15
ms.technology: vs-ide-code-analysis
ms.topic: reference
f1_keywords:
  - "ReviewDeclarativeSecurityOnValueTypes"
  - "CA2108"
helpviewer_keywords:
  - "ReviewDeclarativeSecurityOnValueTypes"
  - "CA2108"
ms.assetid: d62bffdd-3826-4d52-a708-1c646c5d48c2
author: gewarren
ms.author: gewarren
manager: douge
ms.workload:
  - "multiple"
---
# CA2108: Review declarative security on value types

|||
|-|-|
|TypeName|ReviewDeclarativeSecurityOnValueTypes|
|CheckId|CA2108|
|Category|Microsoft.Security|
|Breaking Change|Non Breaking|

## Cause

A public or protected value type is secured by a [Data and Modeling](/dotnet/framework/data/index) or [Link Demands](/dotnet/framework/misc/link-demands).

## Rule description

Value types are allocated and initialized by their default constructors before other constructors execute. If a value type is secured by a Demand or LinkDemand, and the caller does not have permissions that satisfy the security check, any constructor other than the default will fail, and a security exception will be thrown. The value type is not deallocated; it is left in the state set by its default constructor. Do not assume that a caller that passes an instance of the value type has permission to create or access the instance.

## How to fix violations

You cannot fix a violation of this rule unless you remove the security check from the type, and use method level security checks in its place. Note that fixing the violation in this manner will not prevent callers with inadequate permissions from obtaining instances of the value type. You must ensure that an instance of the value type, in its default state, does not expose sensitive information, and cannot be used in a harmful manner.

## When to suppress warnings

<<<<<<< HEAD
## Example 1
 The following example shows a library containing a value type that violates this rule. Note that the `StructureManager` type assumes that a caller that passes an instance of the value type has permission to create or access the instance.
=======
You can suppress a warning from this rule if any caller can obtain instances of the value type in its default state without posing a threat to security.

## Example 1

The following example shows a library containing a value type that violates this rule. Note that the `StructureManager` type assumes that a caller that passes an instance of the value type has permission to create or access the instance.

[!code-csharp[FxCop.Security.DemandOnValueType#1](../code-quality/codesnippet/CSharp/ca2108-review-declarative-security-on-value-types_1.cs)]
>>>>>>> 02a670bd

## Example 2

<<<<<<< HEAD
## Example 2
 The following application demonstrates the library's weakness.
=======
The following application demonstrates the library's weakness.
>>>>>>> 02a670bd

[!code-csharp[FxCop.Security.TestDemandOnValueType#1](../code-quality/codesnippet/CSharp/ca2108-review-declarative-security-on-value-types_2.cs)]

This example produces the following output:

```txt
Structure custom constructor: Request failed.
New values SecuredTypeStructure 100 100
New values SecuredTypeStructure 200 200
```

## See also

- [Link Demands](/dotnet/framework/misc/link-demands)
- [Data and Modeling](/dotnet/framework/data/index)<|MERGE_RESOLUTION|>--- conflicted
+++ resolved
@@ -40,10 +40,6 @@
 
 ## When to suppress warnings
 
-<<<<<<< HEAD
-## Example 1
- The following example shows a library containing a value type that violates this rule. Note that the `StructureManager` type assumes that a caller that passes an instance of the value type has permission to create or access the instance.
-=======
 You can suppress a warning from this rule if any caller can obtain instances of the value type in its default state without posing a threat to security.
 
 ## Example 1
@@ -51,16 +47,10 @@
 The following example shows a library containing a value type that violates this rule. Note that the `StructureManager` type assumes that a caller that passes an instance of the value type has permission to create or access the instance.
 
 [!code-csharp[FxCop.Security.DemandOnValueType#1](../code-quality/codesnippet/CSharp/ca2108-review-declarative-security-on-value-types_1.cs)]
->>>>>>> 02a670bd
 
 ## Example 2
 
-<<<<<<< HEAD
-## Example 2
- The following application demonstrates the library's weakness.
-=======
 The following application demonstrates the library's weakness.
->>>>>>> 02a670bd
 
 [!code-csharp[FxCop.Security.TestDemandOnValueType#1](../code-quality/codesnippet/CSharp/ca2108-review-declarative-security-on-value-types_2.cs)]
 
