--- conflicted
+++ resolved
@@ -1,40 +1,27 @@
 ---
 title: "How to: Create a Work Item for a Managed Code Defect | Microsoft Docs"
-ms.custom: 
+ms.custom: ""
 ms.date: "11/04/2016"
-ms.reviewer: 
-ms.suite: 
-ms.technology: 
-<<<<<<< HEAD
-  - "vs-devops-test"
-ms.tgt_pltfrm: 
-=======
+ms.reviewer: ""
+ms.suite: ""
+ms.technology: ""
   - "vs-ide-code-analysis"
 ms.tgt_pltfrm: ""
->>>>>>> 85dcbec3
 ms.topic: "article"
 helpviewer_keywords: 
   - "managed code, creating work items for code defects"
   - "code analysis, creating work items"
-<<<<<<< HEAD
-author: "stevehoag"
-ms.author: "shoag"
-manager: "wpickett"
-=======
-ms.assetid: 46ddfd57-af4a-4c1d-bd00-8e6328f321f0
-caps.latest.revision: 16
 author: "gewarren"
 ms.author: "gewarren"
 manager: ghogen
 ms.workload: 
   - "dotnet"
->>>>>>> 85dcbec3
 ---
 # How to: Create a Work Item for a Managed Code Defect
 
 You can use the work item tracking feature to log work item from within Visual Studio. To use this feature, your project must be part of Team Project in [!INCLUDE[esprfound](../code-quality/includes/esprfound_md.md)].
 
-### To create a work item for managed code defect
+## To create a work item for managed code defect
 
 1. In the **Code Analysis** window, select  the warning.
 
@@ -42,7 +29,7 @@
 
     A new work item is created for you to specify the defect information.
 
-### To create a work item for multiple managed code defects
+## To create a work item for multiple managed code defects
 
 1. In the **Error List**, select multiple warnings, and then right-click the warnings.
 
