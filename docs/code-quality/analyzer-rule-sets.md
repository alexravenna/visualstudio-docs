--- conflicted
+++ resolved
@@ -1,10 +1,10 @@
 ---
-title: FxCop analyzer rulesets and editorconfig files
+title: FxCop analyzer rule sets and editorconfig files
 ms.date: 10/08/2019
 ms.topic: conceptual
 helpviewer_keywords:
-- analyzer packages, rulesets
-- rulesets for analyzers
+- analyzer packages, rule sets
+- rule sets for analyzers
 author: mikejo5000
 ms.author: mikejo
 manager: jillfra
@@ -13,12 +13,12 @@
 ---
 # Enable a category of rules
 
-Analyzer packages may include predefined [EditorConfig](use-roslyn-analyzers.md#rule-severity) and [ruleset](using-rule-sets-to-group-code-analysis-rules.md) files that make it quick and easy to enable a category of rules, such as security or design rules. The [Microsoft.CodeAnalysis.FxCopAnalyzers](https://www.nuget.org/packages/Microsoft.CodeAnalysis.FxCopAnalyzers/) NuGet analyzer package includes both rulesets (starting in version 2.6.2) and EditorConfig files (starting in version 2.9.5). By enabling a specific category of rules, you can identify targeted issues and specific conditions.
+Analyzer packages may include predefined [EditorConfig](use-roslyn-analyzers.md#rule-severity) and [rule set](using-rule-sets-to-group-code-analysis-rules.md) files that make it quick and easy to enable a category of rules, such as security or design rules. The [Microsoft.CodeAnalysis.FxCopAnalyzers](https://www.nuget.org/packages/Microsoft.CodeAnalysis.FxCopAnalyzers/) NuGet analyzer package includes both rule sets (starting in version 2.6.2) and EditorConfig files (starting in version 2.9.5). By enabling a specific category of rules, you can identify targeted issues and specific conditions.
 
 > [!NOTE]
 > Enabling analyzer rules and setting their severity by using an EditorConfig file is supported starting in Visual Studio 2019 version 16.3.
 
-The FxCop analyzer NuGet package includes predefined rulesets and EditorConfig files for the following rule categories:
+The FxCop analyzer NuGet package includes predefined rule sets and EditorConfig files for the following rule categories:
 
 - All rules
 - Dataflow
@@ -34,16 +34,16 @@
 - Security
 - Usage
 
-Each of those categories of rules has an EditorConfig or ruleset file to:
+Each of those categories of rules has an EditorConfig or rule set file to:
 
 - enable all the rules in the category (and disable all other rules)
 - use each rule's default severity and enablement setting (and disable all other rules)
 
 > [!TIP]
-> The "all rules" category has an additional EditorConfig or ruleset file to disable all rules. Use this file to quickly get rid of any analyzer warnings or errors in a project.
+> The "all rules" category has an additional EditorConfig or rule set file to disable all rules. Use this file to quickly get rid of any analyzer warnings or errors in a project.
 
 > [!TIP]
-> If you're migrating from legacy "FxCop" analysis to .NET Compiler Platform-based code analysis, the EditorConfig and ruleset files enable you to continue using similar rule configurations to [those you used previously](rule-set-reference.md).
+> If you're migrating from legacy "FxCop" analysis to .NET Compiler Platform-based code analysis, the EditorConfig and rule set files enable you to continue using similar rule configurations to [those you used previously](rule-set-reference.md).
 
 ## Predefined EditorConfig files
 
@@ -51,29 +51,21 @@
 
 Copy the chosen .editorconfig file to your project's root directory.
 
-## Predefined rulesets
+## Predefined rule sets
 
-The predefined ruleset files for the Microsoft.CodeAnalysis.FxCopAnalyzers analyzer package are located in the *%USERPROFILE%\\.nuget\packages\microsoft.codeanalysis.fxcopanalyzers\\\<version\>\rulesets* directory. For example, the ruleset file to enable all security rules is located at *%USERPROFILE%\\.nuget\packages\microsoft.codeanalysis.fxcopanalyzers\\\<version\>\rulesets\SecurityRulesEnabled.ruleset*.
+The predefined rule set files for the Microsoft.CodeAnalysis.FxCopAnalyzers analyzer package are located in the *%USERPROFILE%\\.nuget\packages\microsoft.codeanalysis.fxcopanalyzers\\\<version\>\rulesets* directory. For example, the rule set file to enable all security rules is located at *%USERPROFILE%\\.nuget\packages\microsoft.codeanalysis.fxcopanalyzers\\\<version\>\rulesets\SecurityRulesEnabled.ruleset*.
 
-Copy one or more of the rulesets and paste them in the directory that contains your Visual Studio project or directly into **Solution Explorer**.
+Copy one or more of the rule sets and paste them in the directory that contains your Visual Studio project or directly into **Solution Explorer**.
 
-You can also [customize a predefined ruleset](how-to-create-a-custom-rule-set.md) to your preference. For example, you can change the severity of one or more rules so that violations appear as errors or warnings in the **Error List**.
+You can also [customize a predefined rule set](how-to-create-a-custom-rule-set.md) to your preference. For example, you can change the severity of one or more rules so that violations appear as errors or warnings in the **Error List**.
 
-### Set the active ruleset
+### Set the active rule set
 
-The process for setting the active ruleset is a little different depending on whether you have a .NET Core/.NET Standard project or a .NET Framework project.
+The process for setting the active rule set is a little different depending on whether you have a .NET Core/.NET Standard project or a .NET Framework project.
 
 #### .NET Core
 
-<<<<<<< HEAD
-<<<<<<< HEAD
-To make a ruleset the active rule set for analysis in .NET Core or .NET Standard projects, manually add the **CodeAnalysisRuleSet** property to your project file. For example, the following code snippet sets `HelloWorld.ruleset` as the active ruleset.
-=======
 To make a rule set the active rule set for analysis in .NET Core or .NET Standard projects, manually add the **CodeAnalysisRuleSet** property to your project file. For example, the following code snippet sets `HelloWorld.ruleset` as the active rule set.
->>>>>>> Fixed "rule set"; Replaced "select and hold (or right-click)" with "right-click (or select and hold)"; Removed bold face from "storage explorer".
-=======
-To make a ruleset the active rule set for analysis in .NET Core or .NET Standard projects, manually add the **CodeAnalysisRuleSet** property to your project file. For example, the following code snippet sets `HelloWorld.ruleset` as the active ruleset.
->>>>>>> a4f709d3
 
 ```xml
 <PropertyGroup Condition=" '$(Configuration)|$(Platform)' == 'Debug|AnyCPU' ">
@@ -84,15 +76,7 @@
 
 #### .NET Framework
 
-<<<<<<< HEAD
-<<<<<<< HEAD
-To make a ruleset the active ruleset for analysis in .NET Framework projects:
-=======
 To make a rule set the active rule set for analysis in .NET Framework projects:
->>>>>>> Fixed "rule set"; Replaced "select and hold (or right-click)" with "right-click (or select and hold)"; Removed bold face from "storage explorer".
-=======
-To make a ruleset the active ruleset for analysis in .NET Framework projects:
->>>>>>> a4f709d3
 
 - Right-click (or select and hold) on the project in **Solution Explorer** and select **Properties**.
 
@@ -100,17 +84,17 @@
 
 ::: moniker range="vs-2017"
 
-- Under **Run this ruleset**, select **Browse**, and then choose the desired ruleset that you copied to the project directory.
+- Under **Run this rule set**, select **Browse**, and then choose the desired rule set that you copied to the project directory.
 
 ::: moniker-end
 
 ::: moniker range=">=vs-2019"
 
-- Under **Active rules**, select **Browse**, and then choose the desired ruleset that you copied to the project directory.
+- Under **Active rules**, select **Browse**, and then choose the desired rule set that you copied to the project directory.
 
 ::: moniker-end
 
-   Now you only see rule violations for those rules that are enabled in the selected ruleset.
+   Now you only see rule violations for those rules that are enabled in the selected rule set.
 
 ## See also
 
@@ -118,4 +102,4 @@
 - [Overview of .NET Compiler Platform analyzers](roslyn-analyzers-overview.md)
 - [Install analyzers](install-roslyn-analyzers.md)
 - [Configure analyzers](use-roslyn-analyzers.md)
-- [Use rulesets to group code analysis rules](using-rule-sets-to-group-code-analysis-rules.md)+- [Use rule sets to group code analysis rules](using-rule-sets-to-group-code-analysis-rules.md)