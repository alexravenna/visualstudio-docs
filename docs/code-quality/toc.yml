- name: Code analysis documentation
  href: index.yml
- name: Analyze managed code
  items:
  - name: Overview
    href: code-analysis-for-managed-code-overview.md
  - name: Source code analysis
    expanded: true
    items:
    - name: Overview
      displayName: roslyn analyzers, source analysis
      href: roslyn-analyzers-overview.md
    - name: Install source code analyzers
      href: install-roslyn-analyzers.md
    - name: Configure source code analyzers
      href: use-roslyn-analyzers.md
    - name: Live code analysis scope
      href: configure-live-code-analysis-scope-managed-code.md
    - name: Run code analysis manually
      href: how-to-run-code-analysis-manually-for-managed-code.md
    - name: Disable code analysis
      href: disable-code-analysis.md
    - name: FAQ
      href: analyzers-faq.md
    - name: FxCop analyzers
      items:
      - name: Install FxCop analyzers
        href: install-fxcop-analyzers.md
      - name: Migrate to FxCop analyzers
        items:
        - name: Migrate from legacy analysis to FxCop analyzers
          href: migrate-from-legacy-analysis-to-fxcop-analyzers.md
        - name: FAQ
          href: fxcop-analyzers-faq.md
        - name: Ported rules
          href: fxcop-rule-port-status.md
      - name: Configure FxCop analyzers
        items:
        - name: Configure rules and projects
          href: configure-fxcop-analyzers.md
        - name: Scope options
          href: fxcop-analyzer-options.md
        - name: Enable a category of rules
          href: analyzer-rule-sets.md
  - name: Legacy analysis
    items:
    - name: Overview
      displayName: static code analysis, binary analysis
      href: static-code-analysis-for-managed-code-overview.md
    - name: Legacy analysis walkthrough
      href: walkthrough-analyzing-managed-code-for-code-defects.md
    - name: Migrate to FxCop analyzers
      href: migrate-from-legacy-analysis-to-fxcop-analyzers.md
    - name: Run legacy analysis manually
      href: how-to-run-legacy-code-analysis-manually-for-managed-code.md
    - name: Configuration
      items:
      - name: Configure legacy analysis
        href: how-to-configure-code-analysis-for-a-managed-code-project.md
      - name: Enable automatic legacy code analysis
        href: how-to-enable-and-disable-automatic-code-analysis-for-managed-code.md
      - name: Customize the legacy code analysis dictionary
        href: how-to-customize-the-code-analysis-dictionary.md
    - name: Suppression
      items:
      - name: Suppress legacy analysis warnings for generated code
        href: how-to-suppress-code-analysis-warnings-for-generated-code.md
    - name: Legacy analysis application errors
      items:
      - name: Legacy analysis policy errors
        href: code-analysis-policy-errors.md
      - name: Overview
        href: code-analysis-application-errors.md
      - name: "CA0001"
        href: ca0001.md
      - name: "CA0051"
        href: ca0051.md
      - name: "CA0052"
        href: ca0052.md
      - name: "CA0053"
        href: ca0053.md
      - name: "CA0054"
        href: ca0054.md
      - name: "CA0055"
        href: ca0055.md
      - name: "CA0056"
        href: ca0056.md
      - name: "CA0057"
        href: ca0057.md
      - name: "CA0058"
        href: ca0058.md
      - name: "CA0059"
        href: ca0059.md
      - name: "CA0060"
        href: ca0060.md
      - name: "CA0061"
        href: ca0061.md
      - name: "CA0062"
        href: ca0062.md
      - name: "CA0063"
        href: ca0063.md
      - name: "CA0064"
        href: ca0064.md
      - name: "A0065"
        href: ca0065.md
      - name: "CA0066"
        href: ca0066.md
      - name: "CA0067"
        href: ca0067.md
      - name: "CA0068"
        href: ca0068.md
      - name: "CA0069"
        href: ca0069.md
      - name: "CA0070"
        href: ca0070.md
      - name: "CA0501"
        href: ca0501.md
      - name: "CA0502"
        href: ca0502.md
      - name: "CA0503"
        href: ca0503.md
      - name: "CA0504"
        href: ca0504.md
      - name: "CA0505"
        href: ca0505.md
      - name: FxCopCmd errors
        href: fxcopcmd-errors.md
    - name: Check-in policies
      items:
      - name: How to create or update check-in policies
        href: how-to-create-or-update-standard-code-analysis-check-in-policies.md
      - name: Implement legacy analysis check-in policies
        href: implementing-custom-code-analysis-check-in-policies-for-managed-code.md
      - name: Enforce maintainable code
        href: how-to-enforce-maintainable-code-with-a-code-analysis-check-in-policy.md
      - name: Synchronize project rule sets with check-in policy
        href: how-to-synchronize-code-project-rule-sets-with-team-project-check-in-policy.md
      - name: Version compatibility
        href: version-compatibility-for-code-analysis-check-in-policies.md
  - name: Rule sets
    items:
    - name: Overview
      href: using-rule-sets-to-group-code-analysis-rules.md
    - name: Configure rule sets
      href: how-to-configure-code-analysis-for-a-managed-code-project.md
    - name: Create a custom rule set
      href: how-to-create-a-custom-rule-set.md
    - name: Use the rule set editor
      href: working-in-the-code-analysis-rule-set-editor.md
  - name: Code metrics
    items:
    - name: Overview
      displayName: code metrics
      href: code-metrics-values.md
    - name: Generate code metrics data
      href: how-to-generate-code-metrics-data.md
    - name: Work with code metrics data
      href: working-with-code-metrics-data.md
  - name: Reference
    items:
    - name: Rule sets
      items:
      - name: Overview
        href: rule-set-reference.md
      - name: All Rules
        href: all-rules-rule-set.md
      - name: Basic Correctness Rules
        href: basic-correctness-rules-rule-set-for-managed-code.md
      - name: Basic Design Guideline Rules
        href: basic-design-guideline-rules-rule-set-for-managed-code.md
      - name: Extended Correctness Rules
        href: extended-correctness-rules-rule-set-for-managed-code.md
      - name: Extended Design Guidelines Rules
        href: extended-design-guidelines-rules-rule-set-for-managed-code.md
      - name: Globalization Rules
        href: globalization-rules-rule-set-for-managed-code.md
      - name: Managed Minimum Rules
        href: managed-minimum-rules-rule-set-for-managed-code.md
      - name: Managed Recommended Rules
        href: managed-recommended-rules-rule-set-for-managed-code.md
      - name: Mixed Minimum Rules
        href: mixed-minimum-rules-rule-set.md
      - name: Mixed Recommended Rules
        href: mixed-recommended-rules-rule-set.md
      - name: Native Minimum Rules
        href: native-minimum-rules-rule-set.md
      - name: Native Recommended Rules
        href: native-recommended-rules-rule-set.md
      - name: Security Rules
        href: security-rules-rule-set-for-managed-code.md
    - name: Suppress warnings
      href: in-source-suppression-overview.md
    - name: Managed code warnings
      items:
      - name: Overview
        href: code-analysis-for-managed-code-warnings.md
      - name: Warnings by CheckId
        href: code-analysis-warnings-for-managed-code-by-checkid.md
      - name: Cryptography warnings
        items:
        - name: Overview
          displayName: "cryptography warnings"
          href: cryptography-warnings.md
        - name: "CA5350: Do Not Use Weak Cryptographic Algorithms"
          href: ca5350.md
        - name: "CA5351 Do Not Use Broken Cryptographic Algorithms"
          href: ca5351.md
      - name: Design warnings
        items:
        - name: Overview
          displayName: "design warnings"
          href: design-warnings.md
        - name: "CA1000: Do not declare static members on generic types"
          href: ca1000.md
        - name: "CA1001: Types that own disposable fields should be disposable"
          href: ca1001.md
        - name: "CA1002: Do not expose generic lists"
          href: ca1002.md
        - name: "CA1003: Use generic event handler instances"
          href: ca1003.md
        - name: "CA1004: Generic methods should provide type parameter"
          href: ca1004.md
        - name: "CA1005: Avoid excessive parameters on generic types"
          href: ca1005.md
        - name: "CA1006: Do not nest generic types in member signatures"
          href: ca1006.md
        - name: "CA1007: Use generics where appropriate"
          href: ca1007.md
        - name: "CA1008: Enums should have zero value"
          href: ca1008.md
        - name: "CA1009: Declare event handlers correctly"
          href: ca1009.md
        - name: "CA1010: Collections should implement generic interface"
          href: ca1010.md
        - name: "CA1011: Consider passing base types as parameters"
          href: ca1011.md
        - name: "CA1012: Abstract types should not have constructors"
          href: ca1012.md
        - name: "CA1013: Overload operator equals on overloading add and subtract"
          href: ca1013.md
        - name: "CA1014: Mark assemblies with CLSCompliantAttribute"
          href: ca1014.md
        - name: "CA1016: Mark assemblies with AssemblyVersionAttribute"
          href: ca1016.md
        - name: "CA1017: Mark assemblies with ComVisibleAttribute"
          href: ca1017.md
        - name: "CA1018: Mark attributes with AttributeUsageAttribute"
          href: ca1018.md
        - name: "CA1019: Define accessors for attribute arguments"
          href: ca1019.md
        - name: "CA1020: Avoid namespaces with few types"
          href: ca1020.md
        - name: "CA1021: Avoid out parameters"
          href: ca1021.md
        - name: "CA1023: Indexers should not be multidimensional"
          href: ca1023.md
        - name: "CA1024: Use properties where appropriate"
          href: ca1024.md
        - name: "CA1025: Replace repetitive arguments with params array"
          href: ca1025.md
        - name: "CA1026: Default parameters should not be used"
          href: ca1026.md
        - name: "CA1027: Mark enums with FlagsAttribute"
          href: ca1027.md
        - name: "CA1028: Enum storage should be Int32"
          href: ca1028.md
        - name: "CA1030: Use events where appropriate"
          href: ca1030.md
        - name: "CA1031: Do not catch general exception types"
          href: ca1031.md
        - name: "CA1032: Implement standard exception constructors"
          href: ca1032.md
        - name: "CA1033: Interface methods should be callable by child types"
          href: ca1033.md
        - name: "CA1034: Nested types should not be visible"
          href: ca1034.md
        - name: "CA1035: ICollection implementations have strongly typed members"
          href: ca1035.md
        - name: "CA1036: Override methods on comparable types"
          href: ca1036.md
        - name: "CA1038: Enumerators should be strongly typed"
          href: ca1038.md
        - name: "CA1039: Lists are strongly typed"
          href: ca1039.md
        - name: "CA1040: Avoid empty interfaces"
          href: ca1040.md
        - name: "CA1041: Provide ObsoleteAttribute message"
          href: ca1041.md
        - name: "CA1043: Use integral or string argument for indexers"
          href: ca1043.md
        - name: "CA1044: Properties should not be write only"
          href: ca1044.md
        - name: "CA1045: Do not pass types by reference"
          href: ca1045.md
        - name: "CA1046: Do not overload operator equals on reference types"
          href: ca1046.md
        - name: "CA1047: Do not declare protected members in sealed types"
          href: ca1047.md
        - name: "CA1048: Do not declare virtual members in sealed types"
          href: ca1048.md
        - name: "CA1049: Types that own native resources should be disposable"
          href: ca1049.md
        - name: "CA1050: Declare types in namespaces"
          href: ca1050.md
        - name: "CA1051: Do not declare visible instance fields"
          href: ca1051.md
        - name: "CA1052: Static holder types should be sealed"
          href: ca1052.md
        - name: "CA1053: Static holder types should not have constructors"
          href: ca1053.md
        - name: "CA1054: URI parameters should not be strings"
          href: ca1054.md
        - name: "CA1055: URI return values should not be strings"
          href: ca1055.md
        - name: "CA1056: URI properties should not be strings"
          href: ca1056.md
        - name: "CA1057: String URI overloads call System.Uri overloads"
          href: ca1057.md
        - name: "CA1058: Types should not extend certain base types"
          href: ca1058.md
        - name: "CA1059: Members should not expose certain concrete types"
          href: ca1059.md
        - name: "CA1060: Move P-Invokes to NativeMethods class"
          href: ca1060.md
        - name: "CA1061: Do not hide base class methods"
          href: ca1061.md
        - name: "CA1062: Validate arguments of public methods"
          href: ca1062.md
        - name: "CA1063: Implement IDisposable correctly"
          href: ca1063.md
        - name: "CA1064: Exceptions should be public"
          href: ca1064.md
        - name: "CA1065: Do not raise exceptions in unexpected locations"
          href: ca1065.md
        - name: "CA1066: Implement IEquatable when overriding Equals"
          href: ca1066.md
        - name: "CA1067: Override Equals when implementing IEquatable"
          href: ca1067.md
        - name: "CA1068: CancellationToken parameters must come last"
          href: ca1068.md
        - name: "CA1069: Enums should not have duplicate values"
          href: ca1069.md
        - name: "CA1070: Do not declare event fields as virtual"
          href: ca1070.md
        - name: "CA2210: Assemblies should have valid strong names"
          href: ca2210.md
      - name: Documentation warnings
        items:
        - name: Overview
          displayName: "documentation warnings"
          href: documentation-warnings.md
        - name: "CA1200: Avoid using cref tags with a prefix"
          href: ca1200.md
      - name: Globalization warnings
        items:
        - name: Overview
          displayName: "globalization warnings"
          href: globalization-warnings.md
        - name: "CA1300: Specify MessageBoxOptions"
          href: ca1300.md
        - name: "CA1301: Avoid duplicate accelerators"
          href: ca1301.md
        - name: "CA1302: Do not hardcode locale specific strings"
          href: ca1302.md
        - name: "CA1303: Do not pass literals as localized parameters"
          href: ca1303.md
        - name: "CA1304: Specify CultureInfo"
          href: ca1304.md
        - name: "CA1305: Specify IFormatProvider"
          href: ca1305.md
        - name: "CA1306: Set locale for data types"
          href: ca1306.md
        - name: "CA1307: Specify StringComparison"
          href: ca1307.md
        - name: "CA1308: Normalize strings to uppercase"
          href: ca1308.md
        - name: "CA1309: Use ordinal StringComparison"
          href: ca1309.md
        - name: "CA2101: Specify marshaling for P-Invoke string arguments"
          href: ca2101.md
      - name: Interoperability warnings
        items:
        - name: Overview
          displayName: "interoperability warnings"
          href: interoperability-warnings.md
        - name: "CA1400: P-Invoke entry points should exist"
          href: ca1400.md
        - name: "CA1401: P-Invokes should not be visible"
          href: ca1401.md
        - name: "CA1402: Avoid overloads in COM visible interfaces"
          href: ca1402.md
        - name: "CA1403: Auto layout types should not be COM visible"
          href: ca1403.md
        - name: "CA1404: Call GetLastError immediately after P-Invoke"
          href: ca1404.md
        - name: "CA1405: COM visible type base types should be COM visible"
          href: ca1405.md
        - name: "CA1406: Avoid Int64 arguments for Visual Basic 6 clients"
          href: ca1406.md
        - name: "CA1407: Avoid static members in COM visible types"
          href: ca1407.md
        - name: "CA1408: Do not use AutoDual ClassInterfaceType"
          href: ca1408.md
        - name: "CA1409: Com visible types should be creatable"
          href: ca1409.md
        - name: "CA1410: COM registration methods should be matched"
          href: ca1410.md
        - name: "CA1411: COM registration methods should not be visible"
          href: ca1411.md
        - name: "CA1412: Mark ComSource Interfaces as IDispatch"
          href: ca1412.md
        - name: "CA1413: Avoid non-public fields in COM visible value types"
          href: ca1413.md
        - name: "CA1414: Mark boolean P-Invoke arguments with MarshalAs"
          href: ca1414.md
        - name: "CA1415: Declare P-Invokes correctly"
          href: ca1415.md
      - name: Maintainability warnings
        items:
        - name: Overview
          displayName: "maintainability warnings"
          href: maintainability-warnings.md
        - name: "CA1500: Variable names should not match field names"
          href: ca1500.md
        - name: "CA1501: Avoid excessive inheritance"
          href: ca1501.md
        - name: "CA1502: Avoid excessive complexity"
          href: ca1502.md
        - name: "CA1504: Review misleading field names"
          href: ca1504.md
        - name: "CA1505: Avoid unmaintainable code"
          href: ca1505.md
        - name: "CA1506: Avoid excessive class coupling"
          href: ca1506.md
        - name: "CA1507: Use nameof in place of string"
          href: ca1507.md
        - name: "CA1508: Avoid dead conditional code"
          href: ca1508.md
        - name: "CA1509: Invalid entry in code metrics configuration file"
          href: ca1509.md
      - name: Mobility warnings
        items:
        - name: Overview
          displayName: "mobility warnings"
          href: mobility-warnings.md
        - name: "CA1600: Do not use idle process priority"
          href: ca1600.md
        - name: "CA1601: Do not use timers that prevent power state changes"
          href: ca1601.md
      - name: Naming warnings
        items:
        - name: Overview
          displayName: "naming warnings"
          href: naming-warnings.md
        - name: "CA1700: Do not name enum values 'Reserved'"
          href: ca1700.md
        - name: "CA1701: Resource string compound words should be cased correctly"
          href: ca1701.md
        - name: "CA1702: Compound words should be cased correctly"
          href: ca1702.md
        - name: "CA1703: Resource strings should be spelled correctly"
          href: ca1703.md
        - name: "CA1704: Identifiers should be spelled correctly"
          href: ca1704.md
        - name: "CA1707: Identifiers should not contain underscores"
          href: ca1707.md
        - name: "CA1708: Identifiers should differ by more than case"
          href: ca1708.md
        - name: "CA1709: Identifiers should be cased correctly"
          href: ca1709.md
        - name: "CA1710: Identifiers should have correct suffix"
          href: ca1710.md
        - name: "CA1711: Identifiers should not have incorrect suffix"
          href: ca1711.md
        - name: "CA1712: Do not prefix enum values with type name"
          href: ca1712.md
        - name: "CA1713: Events should not have before or after prefix"
          href: ca1713.md
        - name: "CA1714: Flags enums should have plural names"
          href: ca1714.md
        - name: "CA1715: Identifiers should have correct prefix"
          href: ca1715.md
        - name: "CA1716: Identifiers should not match keywords"
          href: ca1716.md
        - name: "CA1717: Only FlagsAttribute enums should have plural names"
          href: ca1717.md
        - name: "CA1719: Parameter names should not match member names"
          href: ca1719.md
        - name: "CA1720: Identifiers should not contain type names"
          href: ca1720.md
        - name: "CA1721: Property names should not match get methods"
          href: ca1721.md
        - name: "CA1722: Identifiers should not have incorrect prefix"
          href: ca1722.md
        - name: "CA1725: Parameter names should match base declaration"
          href: ca1725.md
        - name: "CA1724: Type Names Should Not Match Namespaces"
          href: ca1724.md
        - name: "CA1726: Use preferred terms"
          href: ca1726.md
      - name: Performance warnings
        items:
        - name: Overview
          displayName: "performance warnings"
          href: performance-warnings.md
        - name: "CA1800: Do not cast unnecessarily"
          href: ca1800.md
        - name: "CA1801: Review unused parameters"
          href: ca1801.md
        - name: "CA1802: Use Literals Where Appropriate"
          href: ca1802.md
        - name: "CA1804: Remove unused locals"
          href: ca1804.md
        - name: "CA1806: Do not ignore method results"
          href: ca1806.md
        - name: "CA1809: Avoid excessive locals"
          href: ca1809.md
        - name: "CA1810: Initialize reference type static fields inline"
          href: ca1810.md
        - name: "CA1811: Avoid uncalled private code"
          href: ca1811.md
        - name: "CA1812: Avoid uninstantiated internal classes"
          href: ca1812.md
        - name: "CA1813: Avoid unsealed attributes"
          href: ca1813.md
        - name: "CA1814: Prefer jagged arrays over multidimensional"
          href: ca1814.md
        - name: "CA1815: Override equals and operator equals on value types"
          href: ca1815.md
        - name: "CA1816: Call GC.SuppressFinalize correctly"
          href: ca1816.md
        - name: "CA1819: Properties should not return arrays"
          href: ca1819.md
        - name: "CA1820: Test for empty strings using string length"
          href: ca1820.md
        - name: "CA1821: Remove empty finalizers"
          href: ca1821.md
        - name: "CA1822: Mark members as static"
          href: ca1822.md
        - name: "CA1823: Avoid unused private fields"
          href: ca1823.md
        - name: "CA1824: Mark assemblies with NeutralResourcesLanguageAttribute"
          href: ca1824.md
        - name: "CA1825: Avoid zero-length array allocations"
          href: ca1825.md
        - name: "CA1826: Use property instead of Linq Enumerable method"
          href: ca1826.md
        - name: "CA1827: Do not use Count/LongCount when Any can be used"
          href: ca1827.md
        - name: "CA1828: Do not use CountAsync/LongCountAsync when AnyAsync can be used"
          href: ca1828.md
        - name: "CA1829: Use Length/Count property instead of Enumerable.Count method"
          href: ca1829.md
      - name: Portability warnings
        items:
        - name: Overview
          displayName: "portability warnings"
          href: portability-warnings.md
        - name: "CA1900: Value type fields should be portable"
          href: ca1900.md
        - name: "CA1901: P-Invoke declarations should be portable"
          href: ca1901.md
        - name: "CA1903: Use only API from targeted framework"
          href: ca1903.md
      - name: Reliability warnings
        items:
        - name: Overview
          displayName: "reliability warnings"
          href: reliability-warnings.md
        - name: "CA2000: Dispose objects before losing scope"
          href: ca2000.md
        - name: "CA2001: Avoid calling problematic methods"
          href: ca2001.md
        - name: "CA2002: Do not lock on objects with weak identity"
          href: ca2002.md
        - name: "CA2003: Do not treat fibers as threads"
          href: ca2003.md
        - name: "CA2004: Remove calls to GC.KeepAlive"
          href: ca2004.md
        - name: "CA2006: Use SafeHandle to encapsulate native resources"
          href: ca2006.md
        - name: "CA2007: Do not directly await a Task"
          href: ca2007.md
        - name: "CA2009: Do not call ToImmutableCollection on an ImmutableCollection value"
          href: ca2009.md
        - name: "CA2011: Do not assign property within its setter"
          href: ca2011.md
        - name: "CA2015: Do not define finalizers for types derived from MemoryManager<T>"
          href: ca2015.md
      - name: Security warnings
        items:
        - name: Overview
          displayName: "security warnings"
          href: security-warnings.md
        - name: "CA2100: Review SQL queries for security vulnerabilities"
          href: ca2100.md
        - name: "CA2102: Catch non-CLSCompliant exceptions in general handlers"
          href: ca2102.md
        - name: "CA2103: Review imperative security"
          href: ca2103.md
        - name: "CA2104: Do not declare read only mutable reference types"
          href: ca2104.md
        - name: "CA2105: Array fields should not be read only"
          href: ca2105.md
        - name: "CA2106: Secure asserts"
          href: ca2106.md
        - name: "CA2107: Review deny and permit only usage"
          href: ca2107.md
        - name: "CA2108: Review declarative security on value types"
          href: ca2108.md
        - name: "CA2109: Review visible event handlers"
          href: ca2109.md
        - name: "CA2111: Pointers should not be visible"
          href: ca2111.md
        - name: "CA2112: Secured types should not expose fields"
          href: ca2112.md
        - name: "CA2114: Method security should be a superset of type"
          href: ca2114.md
        - name: "CA2115: Call GC.KeepAlive when using native resources"
          href: ca2115.md
        - name: "CA2116: APTCA methods should only call APTCA methods"
          href: ca2116.md
        - name: "CA2117: APTCA types should only extend APTCA base types"
          href: ca2117.md
        - name: "CA2118: Review SuppressUnmanagedCodeSecurityAttribute usage"
          href: ca2118.md
        - name: "CA2119: Seal methods that satisfy private interfaces"
          href: ca2119.md
        - name: "CA2120: Secure serialization constructors"
          href: ca2120.md
        - name: "CA2121: Static constructors should be private"
          href: ca2121.md
        - name: "CA2122: Do not indirectly expose methods with link demands"
          href: ca2122.md
        - name: "CA2123: Override link demands should be identical to base"
          href: ca2123.md
        - name: "CA2124: Wrap vulnerable finally clauses in outer try"
          href: ca2124.md
        - name: "CA2126: Type link demands require inheritance demands"
          href: ca2126.md
        - name: "CA2130: Security critical constants should be transparent"
          href: ca2130.md
        - name: "CA2131: Security critical types may not participate in type equivalence"
          href: ca2131.md
        - name: "CA2132: Default constructors must be at least as critical as base type default constructors"
          href: ca2132.md
        - name: "CA2133: Delegates must bind to methods with consistent transparency"
          href: ca2133.md
        - name: "CA2134: Methods must keep consistent transparency when overriding base methods"
          href: ca2134.md
        - name: "CA2135: Level 2 assemblies should not contain LinkDemands"
          href: ca2135.md
        - name: "CA2136: Members should not have conflicting transparency annotations"
          href: ca2136.md
        - name: "CA2137: Transparent methods must contain only verifiable IL"
          href: ca2137.md
        - name: "CA2138: Transparent methods must not call methods with the SuppressUnmanagedCodeSecurity attribute"
          href: ca2138.md
        - name: "CA2139: Transparent methods may not use the HandleProcessCorruptingExceptions attribute"
          href: ca2139.md
        - name: "CA2140: Transparent code must not reference security critical items"
          href: ca2140.md
        - name: "CA2141:Transparent methods must not satisfy LinkDemands"
          href: ca2141.md
        - name: "CA2142: Transparent code should not be protected with LinkDemands"
          href: ca2142.md
        - name: "CA2143: Transparent methods should not use security demands"
          href: ca2143.md
        - name: "CA2144: Transparent code should not load assemblies from byte arrays"
          href: ca2144.md
        - name: "CA2145: Transparent methods should not be decorated with the SuppressUnmanagedCodeSecurityAttribute"
          href: ca2145.md
        - name: "CA2146: Types must be at least as critical as their base types and interfaces"
          href: ca2146.md
        - name: "CA2147: Transparent methods may not use security asserts"
          href: ca2147.md
        - name: "CA2149: Transparent methods must not call into native code"
          href: ca2149.md
        - name: "CA2151: Fields with critical types should be security critical"
          href: ca2151.md
        - name: "CA5122 P-Invoke declarations should not be safe critical"
          href: ca5122.md
        - name: "CA2153: Avoid Handling Corrupted State Exceptions"
          href: ca2153.md
        - name: "CA2300: Do not use insecure deserializer BinaryFormatter"
          href: ca2300.md
        - name: "CA2301: Do not call BinaryFormatter.Deserialize without first setting BinaryFormatter.Binder"
          href: ca2301.md
        - name: "CA2302: Ensure BinaryFormatter.Binder is set before calling BinaryFormatter.Deserialize"
          href: ca2302.md
        - name: "CA2305: Do not use insecure deserializer LosFormatter"
          href: ca2305.md
        - name: "CA2310: Do not use insecure deserializer NetDataContractSerializer"
          href: ca2310.md
        - name: "CA2311: Do not deserialize without first setting NetDataContractSerializer.Binder"
          href: ca2311.md
        - name: "CA2312: Ensure NetDataContractSerializer.Binder is set before deserializing"
          href: ca2312.md
        - name: "CA2315: Do not use insecure deserializer ObjectStateFormatter"
          href: ca2315.md
        - name: "CA2321: Do not deserialize with JavaScriptSerializer using a SimpleTypeResolver"
          href: ca2321.md
        - name: "CA2322: Ensure JavaScriptSerializer is not initialized with SimpleTypeResolver before deserializing"
          href: ca2322.md
        - name: "CA2326: Do not use TypeNameHandling values other than None"
          href: ca2326.md
        - name: "CA2327: Do not use insecure JsonSerializerSettings"
          href: ca2327.md
        - name: "CA2328: Ensure that JsonSerializerSettings are secure"
          href: ca2328.md
        - name: "CA2329: Do not deserialize with JsonSerializer using an insecure configuration"
          href: ca2329.md
        - name: "CA2330: Ensure that JsonSerializer has a secure configuration when deserializing"
          href: ca2330.md
        - name: "CA3001: Review code for SQL injection vulnerabilities"
          href: ca3001.md
        - name: "CA3002: Review code for XSS vulnerabilities"
          href: ca3002.md
        - name: "CA3003: Review code for file path injection vulnerabilities"
          href: ca3003.md
        - name: "CA3004: Review code for information disclosure vulnerabilities"
          href: ca3004.md
        - name: "CA3005: Review code for LDAP injection vulnerabilities"
          href: ca3005.md
        - name: "CA3006: Review code for process command injection vulnerabilities"
          href: ca3006.md
        - name: "CA3007: Review code for open redirect vulnerabilities"
          href: ca3007.md
        - name: "CA3008: Review code for XPath injection vulnerabilities"
          href: ca3008.md
        - name: "CA3009: Review code for XML injection vulnerabilities"
          href: ca3009.md
        - name: "CA3010: Review code for XAML injection vulnerabilities"
          href: ca3010.md
        - name: "CA3011: Review code for DLL injection vulnerabilities"
          href: ca3011.md
        - name: "CA3012: Review code for regex injection vulnerabilities"
          href: ca3012.md
        - name: "CA3061: Do not add schema by URL"
          href: ca3061.md
        - name: "CA3075: Insecure DTD Processing"
          href: ca3075.md
        - name: "CA3076: Insecure XSLT Script Execution"
          href: ca3076.md
        - name: "CA3077: Insecure Processing in API Design, XML Document and XML Text Reader"
          href: ca3077.md
        - name: "CA3147: Mark verb handlers with ValidateAntiForgeryToken"
          href: ca3147.md
        - name: "CA5358: Do Not Use Unsafe Cipher Modes"
          href: ca5358.md
        - name: "CA5359: Do not disable certificate validation"
          href: ca5359.md
        - name: "CA5361: Do not disable SChannel use of strong crypto"
          href: ca5361.md
        - name: "CA5363: Do not disable request validation"
          href: ca5363.md
        - name: "CA5364: Do not use deprecated security protocols"
          href: ca5364.md
        - name: "CA5365: Do Not Disable HTTP Header Checking"
          href: ca5365.md
        - name: "CA5366: Use XmlReader For DataSet Read XML"
          href: ca5366.md
        - name: "CA5367: Do Not Serialize Types With Pointer Fields"
          href: ca5367.md
        - name: "CA5368: Set ViewStateUserKey For Classes Derived From Page"
          href: ca5368.md
        - name: "CA5369: Use XmlReader for Deserialize"
          href: ca5369.md
        - name: "CA5370: Use XmlReader for validating reader"
          href: ca5370.md
        - name: "CA5371: Use XmlReader for schema read"
          href: ca5371.md
        - name: "CA5372: Use XmlReader for XPathDocument"
          href: ca5372.md
        - name: "CA5373: Do not use obsolete key derivation function"
          href: ca5373.md
        - name: "CA5374: Do Not Use XslTransform"
          href: ca5374.md
        - name: "CA5378: Do not disable ServicePointManagerSecurityProtocols"
          href: ca5378.md
        - name: "CA5379: Do not use weak key derivation function algorithm"
          href: ca5379.md
        - name: "CA5380: Do not add certificates to root store"
          href: ca5380.md
        - name: "CA5381: Ensure certificates are not added to root store"
          href: ca5381.md
        - name: "CA5382: Use secure cookies in ASP.NET Core"
          href: ca5382.md
        - name: "CA5383: Ensure use secure cookies in ASP.NET Core"
          href: ca5383.md
        - name: "CA5386: Avoid hardcoding SecurityProtocolType value"
          href: ca5386.md
        - name: "CA5387: Do not use weak key derivation function with insufficient iteration count"
          href: ca5387.md
        - name: "CA5388: Ensure sufficient iteration count when using weak key derivation function"
          href: ca5388.md
        - name: "CA5389: Do not add archive item's path to the target file system path"
          href: ca5389.md
        - name: "CA5390: Do not hard-code encryption key"
          href: ca5390.md
<<<<<<< HEAD
        - name: "CA5391: Use antiforgery tokens in ASP.NET Core MVC controllers"
          href: ca5391.md
        - name: "CA5395: Miss HttpVerb attribute for action methods"
          href: ca5395.md
=======
        - name: "CA5394: Do not use insecure randomness"
          href: ca5394.md
>>>>>>> cf6edb1d
        - name: "CA5397: Do not use deprecated SslProtocols values"
          href: ca5397.md
        - name: "CA5398: Avoid hardcoded SslProtocols values"
          href: ca5398.md
        - name: "CA5401: Do not use CreateEncryptor with non-default IV"
          href: ca5401.md
        - name: "CA5402: Use CreateEncryptor with the default IV"
          href: ca5402.md
        - name: "CA5403: Do not hard-code certificate"
          href: ca5403.md
      - name: Usage warnings
        items:
        - name: Overview
          displayName: "usage warnings"
          href: usage-warnings.md
        - name: "CA1801: Review unused parameters"
          href: ca1801.md
        - name: "CA1806: Do not ignore method results"
          href: ca1806.md
        - name: "CA1816: Call GC.SuppressFinalize correctly"
          href: ca1816.md
        - name: "CA2200: Rethrow to preserve stack details"
          href: ca2200.md
        - name: "CA2201: Do not raise reserved exception types"
          href: ca2201.md
        - name: "CA2202: Do not dispose objects multiple times"
          href: ca2202.md
        - name: "CA2204: Literals should be spelled correctly"
          href: ca2204.md
        - name: "CA2205: Use managed equivalents of Win32 API"
          href: ca2205.md
        - name: "CA2207: Initialize value type static fields inline"
          href: ca2207.md
        - name: "CA2208: Instantiate argument exceptions correctly"
          href: ca2208.md
        - name: "CA2211: Non-constant fields should not be visible"
          href: ca2211.md
        - name: "CA2212: Do not mark serviced components with WebMethod"
          href: ca2212.md
        - name: "CA2213: Disposable fields should be disposed"
          href: ca2213.md
        - name: "CA2214: Do not call overridable methods in constructors"
          href: ca2214.md
        - name: "CA2215: Dispose methods should call base class dispose"
          href: ca2215.md
        - name: "CA2216: Disposable types should declare finalizer"
          href: ca2216.md
        - name: "CA2217: Do not mark enums with FlagsAttribute"
          href: ca2217.md
        - name: "CA2218: Override GetHashCode on overriding Equals"
          href: ca2218.md
        - name: "CA2219: Do not raise exceptions in exception clauses"
          href: ca2219.md
        - name: "CA2220: Finalizers should call base class finalizer"
          href: ca2220.md
        - name: "CA2221: Finalizers should be protected"
          href: ca2221.md
        - name: "CA2222: Do not decrease inherited member visibility"
          href: ca2222.md
        - name: "CA2223: Members should differ by more than return type"
          href: ca2223.md
        - name: "CA2224: Override equals on overloading operator equals"
          href: ca2224.md
        - name: "CA2225: Operator overloads have named alternates"
          href: ca2225.md
        - name: "CA2226: Operators should have symmetrical overloads"
          href: ca2226.md
        - name: "CA2227: Collection properties should be read only"
          href: ca2227.md
        - name: "CA2228: Do not ship unreleased resource formats"
          href: ca2228.md
        - name: "CA2229: Implement serialization constructors"
          href: ca2229.md
        - name: "CA2230: Use params for variable arguments"
          href: ca2230.md
        - name: "CA2231: Overload operator equals on overriding ValueType.Equals"
          href: ca2231.md
        - name: "CA2232: Mark Windows Forms entry points with STAThread"
          href: ca2232.md
        - name: "CA2233: Operations should not overflow"
          href: ca2233.md
        - name: "CA2234: Pass System.Uri objects instead of strings"
          href: ca2234.md
        - name: "CA2235: Mark all non-serializable fields"
          href: ca2235.md
        - name: "CA2236: Call base class methods on ISerializable types"
          href: ca2236.md
        - name: "CA2237: Mark ISerializable types with SerializableAttribute"
          href: ca2237.md
        - name: "CA2238: Implement serialization methods correctly"
          href: ca2238.md
        - name: "CA2239: Provide deserialization methods for optional fields"
          href: ca2239.md
        - name: "CA2240: Implement ISerializable correctly"
          href: ca2240.md
        - name: "CA2241: Provide correct arguments to formatting methods"
          href: ca2241.md
        - name: "CA2242: Test for NaN correctly"
          href: ca2242.md
        - name: "CA2243: Attribute string literals should parse correctly"
          href: ca2243.md
        - name: "CA2244: Do not duplicate indexed element initializations"
          href: ca2244.md
        - name: "CA2245: Do not assign a property to itself"
          href: ca2245.md
        - name: "CA2246: Do not assign a symbol and its member in the same statement"
          href: ca2246.md
      - name: Automatic feature suspension
        href: automatic-feature-suspension.md<|MERGE_RESOLUTION|>--- conflicted
+++ resolved
@@ -798,15 +798,12 @@
           href: ca5389.md
         - name: "CA5390: Do not hard-code encryption key"
           href: ca5390.md
-<<<<<<< HEAD
         - name: "CA5391: Use antiforgery tokens in ASP.NET Core MVC controllers"
           href: ca5391.md
+        - name: "CA5394: Do not use insecure randomness"
+          href: ca5394.md
         - name: "CA5395: Miss HttpVerb attribute for action methods"
           href: ca5395.md
-=======
-        - name: "CA5394: Do not use insecure randomness"
-          href: ca5394.md
->>>>>>> cf6edb1d
         - name: "CA5397: Do not use deprecated SslProtocols values"
           href: ca5397.md
         - name: "CA5398: Avoid hardcoded SslProtocols values"
