--- conflicted
+++ resolved
@@ -453,14 +453,12 @@
       href: how-to-generate-code-metrics-data.md
     - name: Work with code metrics data
       href: working-with-code-metrics-data.md
-<<<<<<< HEAD
-  - name: Rsources
+  - name: Resources
     items:
     - name: Code metrics - maintainability index range and meaning
       href: code-metrics-maintainability-index-range-and-meaning.md
     - name: Code metrics - class coupling
       href: code-metrics-class-coupling.md
-=======
 - name: C++ code analysis
   items:
   - name: Analyze C and C++ code
@@ -468,5 +466,4 @@
   - name: EditorConfig formatting conventions
     href: ../ide/cpp-editorconfig-properties.md
   - name: C++ code analysis warnings
-    href: /cpp/code-quality/code-analysis-for-c-cpp-warnings
->>>>>>> dc71e903
+    href: /cpp/code-quality/code-analysis-for-c-cpp-warnings