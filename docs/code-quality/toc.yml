--- conflicted
+++ resolved
@@ -583,39 +583,8 @@
           href: interoperability-warnings.md
         - name: "CA1401: P-Invokes should not be visible"
           href: ca1401.md
-<<<<<<< HEAD
-        - name: "CA1402: Avoid overloads in COM visible interfaces"
-          href: ca1402.md
-        - name: "CA1403: Auto layout types should not be COM visible"
-          href: ca1403.md
-        - name: "CA1404: Call GetLastError immediately after P-Invoke"
-          href: ca1404.md
-        - name: "CA1405: COM visible type base types should be COM visible"
-          href: ca1405.md
-        - name: "CA1406: Avoid Int64 arguments for Visual Basic 6 clients"
-          href: ca1406.md
-        - name: "CA1407: Avoid static members in COM visible types"
-          href: ca1407.md
-        - name: "CA1408: Do not use AutoDual ClassInterfaceType"
-          href: ca1408.md
-        - name: "CA1409: Com visible types should be creatable"
-          href: ca1409.md
-        - name: "CA1410: COM registration methods should be matched"
-          href: ca1410.md
-        - name: "CA1411: COM registration methods should not be visible"
-          href: ca1411.md
-        - name: "CA1412: Mark ComSource Interfaces as IDispatch"
-          href: ca1412.md
-        - name: "CA1413: Avoid non-public fields in COM visible value types"
-          href: ca1413.md
-        - name: "CA1414: Mark boolean P-Invoke arguments with MarshalAs"
-          href: ca1414.md
-        - name: "CA1415: Declare P-Invokes correctly"
-          href: ca1415.md
         - name: "CA1416: Validate platform compatibility"
           href: ca1416.md
-=======
->>>>>>> b17e7cb7
         - name: "CA1417: Do not use OutAttribute on string parameters for P/Invokes"
           href: ca1417.md
       - name: Maintainability warnings
