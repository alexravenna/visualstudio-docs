--- conflicted
+++ resolved
@@ -40,17 +40,10 @@
 
 Some mitigations against regex injections include:
 
-<<<<<<< HEAD
 - Always use a [match timeout](/dotnet/standard/base-types/best-practices#use-time-out-values) when using regular expressions.
 - Avoid using regular expressions based on user input.
-- Escape special characters from user input with <xref:System.Text.RegularExpressions.Regex.Escape?displayProperty=fullName>, or some other method.
+- Escape special characters from user input by calling <xref:System.Text.RegularExpressions.Regex.Escape%2A?displayProperty=fullName> or another method.
 - Allow only non-special characters from user input.
-=======
-1. Always use a [match timeout](/dotnet/standard/base-types/best-practices#use-time-out-values) when using regular expressions.
-1. Avoid using regular expressions based on user input.
-1. Escape special characters from user input by calling <xref:System.Text.RegularExpressions.Regex.Escape%2A?displayProperty=fullName> or another method.
-1. Allow only non-special characters from user input.
->>>>>>> 3bb82c3d
 
 ## When to suppress warnings
 
