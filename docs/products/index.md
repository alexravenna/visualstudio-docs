---
layout: HubPage
hide_bc: true
title: Visual Studio Documentation | Microsoft Docs
description: Learn how to use Visual Studio 2017 to develop applications, services, and tools in the language of your choice, for your platforms and devices.
ms.topic: landing-page
searchScope: []
---
<div id="main" class="v2">
    <div class="container">
        <h1>Documentation for Visual Studio Products</h1>
        <ul class="pivots">
            <li>
                <a href="#products"></a>
                <ul id="products">
                    <li>
                        <a href="#products1"></a>
                        <ul id="products1" class="cardsC cols cols3">
                            <li>
                                <a href="/visualstudio/" title="Visual Studio">
                                    <div class="cardSize">
                                        <div class="cardPadding">
                                            <div class="card">
                                                <div class="cardImageOuter">
                                                    <div class="cardImage">
                                                        <img data-scaleimage="./images/vs-ide.svg" src="./images/vs-ide.svg" alt="" />
                                                    </div>
                                                </div>
                                                <div class="cardText">
                                                    <h3>Visual Studio IDE</h3>
                                                    <p>Build apps and games, using Windows, to reach every device with Android, iOS, Windows, web or cloud.</p>
                                                </div>
                                            </div>
                                        </div>
                                    </div>
                                </a>
                            </li>
							<li>
<<<<<<< HEAD
                                <a href="/azure/devops/" title="Visual Studio Team Services">
=======
                                <a href="/azure/devops/" title="Azure DevOps Services">
>>>>>>> 97e34081
                                    <div class="cardSize">
                                        <div class="cardPadding">
                                            <div class="card">
                                                <div class="cardImageOuter">
                                                    <div class="cardImage">
                                                        <img data-scaleimage="./images/vs-team-services.svg" src="./images/vs-team-services.svg" alt="" />
                                                    </div>
                                                </div>
                                                <div class="cardText">
                                                    <h3>Azure DevOps Services</h3>
                                                    <p>Increase team productivity with Agile project tools and reports. Build, test, and deploy projects from source control with modern CI/CD tools.</p>
                                                </div>
                                            </div>
                                        </div>
                                    </div>
                                </a>
                            </li>
                            <li>
                                <a href="/tfs/" title="Team Foundation Server">
                                    <div class="cardSize">
                                        <div class="cardPadding">
                                            <div class="card">
                                                <div class="cardImageOuter">
                                                    <div class="cardImage">
                                                        <img data-scaleimage="./images/vs-team-services.svg" src="./images/vs-team-services.svg" alt="" />
                                                    </div>
                                                </div>
                                                <div class="cardText">
                                                    <h3>Team Foundation Server</h3>
                                                    <p>Install, upgrade, and manage your on-premises deployments.</p>
                                                </div>
                                            </div>
                                        </div>
                                    </div>
                                </a>
                            </li>
                            <li>
                                <a href="https://code.visualstudio.com/docs" title="Visual Studio Code">
                                    <div class="cardSize">
                                        <div class="cardPadding">
                                            <div class="card">
                                                <div class="cardImageOuter">
                                                    <div class="cardImage">
                                                        <img data-scaleimage="./images/vs-code.svg" src="./images/vs-code.svg" alt="" />
                                                    </div>
                                                </div>
                                                <div class="cardText">
                                                    <h3>Visual Studio Code</h3>
                                                    <p>Rich editing and debugging in hundreds of languages on MacOS, Linux, and Windows</p>
                                                </div>
                                            </div>
                                        </div>
                                    </div>
                                </a>
                            </li>
                            <li>
                                <a href="/visualstudio/mac" title="Visual Studio for Mac">
                                    <div class="cardSize">
                                        <div class="cardPadding">
                                            <div class="card">
                                                <div class="cardImageOuter">
                                                    <div class="cardImage">
                                                        <img data-scaleimage="./images/vs-mac.svg" src="./images/vs-mac.svg" alt="" />
                                                    </div>
                                                </div>
                                                <div class="cardText">
                                                    <h3>Visual Studio for Mac</h3>
                                                    <p>Build apps and games, using the Mac, for the cloud, iOS, Android, macOS, and wearables.</p>
                                                </div>
                                            </div>
                                        </div>
                                    </div>
                                </a>
                            </li>
							<li>
                                <a href="/appcenter/" title="Visual Studio App Center">
                                    <div class="cardSize">
                                        <div class="cardPadding">
                                            <div class="card">
                                                <div class="cardImageOuter">
                                                    <div class="cardImage">
                                                        <img data-scaleimage="./images/vs-mobile-center.svg" src="./images/vs-mobile-center.svg" alt="" />
                                                    </div>
                                                </div>
                                                <div class="cardText">
                                                    <h3>Visual Studio App Center</h3>
                                                    <p>Continuous integration, delivery, and learning for Android, iOS, macOS, and Windows apps. Ship 5-star, higher-quality apps faster and with confidence.</p>
                                                </div>
                                            </div>
                                        </div>
                                    </div>
                                </a>
                            </li>
                            <li>
                                <a href="/subscriptions/" title="Visual Studio Subscriptions">
                                    <div class="cardSize">
                                        <div class="cardPadding">
                                            <div class="card">
                                                <div class="cardImageOuter">
                                                    <div class="cardImage">
                                                        <img data-scaleimage="./images/vs-subscription-temp.svg" src="./images/vs-subscription-temp.svg" alt="" />
                                                    </div>
                                                </div>
                                                <div class="cardText">
                                                    <h3>Visual Studio Subscriptions</h3>
                                                    <p>Developer tools, cloud services, training and support all in one place.</p>
                                                </div>
                                            </div>
                                        </div>
                                    </div>
                                </a>
                            </li>
                        </ul>
                    </li>
                </ul>
            </li>
        </ul>
    </div>
</div><|MERGE_RESOLUTION|>--- conflicted
+++ resolved
@@ -36,11 +36,7 @@
                                 </a>
                             </li>
 							<li>
-<<<<<<< HEAD
-                                <a href="/azure/devops/" title="Visual Studio Team Services">
-=======
                                 <a href="/azure/devops/" title="Azure DevOps Services">
->>>>>>> 97e34081
                                     <div class="cardSize">
                                         <div class="cardPadding">
                                             <div class="card">
