--- conflicted
+++ resolved
@@ -55,14 +55,9 @@
 When the 64-bit version of the remote debugger is started, it uses the main port (4024) by default.  If you debug a 32-bit process, the 64-bit version of the remote debugger starts a 32-bit version of the remote debugger on port 4025 (the main port number incremented by 1). If you run the 32-bit remote debugger, it uses 4024, and 4025 is not used.
 ::: moniker-end
 
-
 This port is configurable from the command line: **Msvsmon /wow64port \<port number>**.
 
-<<<<<<< HEAD
 ## Remote Debugger Ports on Windows Azure App Service
-=======
-## Remote Debugger Ports on Microsoft Azure App Service
->>>>>>> ee1768b1
 
 Remote debugger ports are configurable. Currently, Azure App Service does not use the default ports associated with your version of Visual Studio. Azure App Service uses port 4024 (64-bit) and 4025 (for a 32-bit process) for the remote debugger.
 
