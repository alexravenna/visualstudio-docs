--- conflicted
+++ resolved
@@ -17,20 +17,12 @@
 ---
 # Debug Universal Windows Apps (UWP) in Visual Studio
 
-<<<<<<< HEAD
-The Visual Studio debugger provides complete support for debugging UWP apps. 
-  
-To debug Windows 8.1 apps, see [Debug Store apps in Visual Studio](debug-store-apps-in-visual-studio.md). To debug Windows Phone 8 apps, see [Debugging apps for Windows Phone 8](https://msdn.microsoft.com/library/windows/apps/ff402572(v=vs.105).aspx).  
-  
-|||  
-=======
 The Visual Studio debugger provides complete support for debugging UWP apps. See the following articles for UWP debug tasks.
 
 |Debug task|Article|
->>>>>>> b881ece9
 |-|-|  
-|Debug Windows 8.1 apps|[Debug Store apps in Visual Studio](https://msdn.microsoft.com/en-us/library/hh441472.aspx)|
-|Debug Windows Phone 8 apps|[Debugging apps for Windows Phone 8](https://msdn.microsoft.com/library/windows/apps/ff402572(v=vs.105).aspx)|
+|Debug Windows 8.1 apps|[Debug Store apps in Visual Studio](debug-store-apps-in-visual-studio.md)|
+|Debug Windows Phone 8 apps|[Debugging apps for Windows Phone 8](/previous-versions/windows/apps/ff402572(v=vs.105)|
 |Run UWP apps on a local machine, remote or connected device, or app simulator.|[Start a debugging session for a UWP app](../debugger/start-a-debugging-session-for-a-store-app-in-visual-studio-vb-csharp-cpp-and-xaml.md)|
 |Debug deployed apps, both local and remote.|[Debug an installed app package](../debugger/debug-installed-app-package.md)|
 |Analyze the effect of the ContentPrefetcher class on UWP apps.|[Prefetch content for UWP apps](../debugger/prefetch-content-for-windows-store-apps.md)|
