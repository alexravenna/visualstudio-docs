---
title: "Navigate code with the Visual Studio debugger | Microsoft Docs"
ms.custom: "H1Hack27Feb2017"
ms.date: "11/12/2018"
ms.technology: "vs-ide-debug"
ms.topic: "conceptual"
f1_keywords: 
  - "vs.debug.execution"
helpviewer_keywords: 
  - "stepping"
  - "debugging [Visual Studio], execution control"
  - "execution, controlling in debugger"
ms.assetid: 759072ba-4aaa-447e-8e51-0dd1456fe896
author: "mikejo5000"
ms.author: "mikejo"
manager: douge
ms.workload: 
  - "multiple"
---
# Navigate through code with the Visual Studio debugger

<<<<<<< HEAD
The Visual Studio debugger can help you navigate through code to inspect the state of an app and show its execution flow. You can use keyboard shortcuts, debug commands, breakpoints, and other features to quickly get to the code you want to examine. Familiarity with debugger navigation commands and shortcuts makes it faster and easier to find and resolve app issues.  If this is the first time that you've tried to debug code, you may want to read [Write better C# code using Visual Studio](../debugger/write-better-code-with-visual-studio.md) and [Debugging for absolute beginners](../debugger/debugging-absolute-beginners.md) before going through this article.
=======
The Visual Studio debugger can help you navigate through code to inspect the state of an app and show its execution flow. You can use keyboard shortcuts, debug commands, breakpoints, and other features to quickly get to the code you want to examine. Familiarity with debugger navigation commands and shortcuts makes it faster and easier to find and resolve app issues.  If this is the first time that you've tried to debug code, you may want to read [Fix bugs by writing better C# code](../debugger/write-better-code-with-visual-studio.md) and [Debugging for absolute beginners](../debugger/debugging-absolute-beginners.md) before going through this article.
>>>>>>> fec01d33
  
## Basic debugging  

To start your app with the debugger attached, press **F5**, select **Debug** > **Start Debugging**, or select the green arrow in the Visual Studio toolbar.  
  
 ![DBG&#95;Basics&#95;Start&#95;Debugging](../debugger/media/dbg_basics_start_debugging.png "DBG_Basics_Start_Debugging")  
  
While you're debugging, a yellow highlight shows the code line that will execute next.  
  
 ![DBG&#95;Basics&#95;Break&#95;Mode](../debugger/media/dbg_basics_break_mode.png "Break mode")  
  
Most debugger windows, like the **Modules** and **Watch** windows, are available only while the debugger is running. Some debugger features, such as viewing variable values in the **Locals** window or evaluating expressions in the **Watch** window, are available only while the debugger is paused at a breakpoint, also called *break mode*. 

In break mode, app execution is suspended while functions, variables, and objects remain in memory. You can examine the elements' positions and states to look for violations or bugs. For some project types, you can also make adjustments to the app while in break mode. For a video showing these features, see [Getting Started with the Debugger](https://www.youtube.com/watch?v=FtGCi5j30YU&list=PLReL099Y5nRfw6VNvzMkv0sabT2crbSpK&index=6).

If you break in code that doesn't have source or symbol (*.pdb*) files loaded, the debugger displays a **Source Files Not Found** or **Symbols Not Found** page that can help you find and load the files. See [Specify symbol (.pdb) and source files](../debugger/specify-symbol-dot-pdb-and-source-files-in-the-visual-studio-debugger.md). If you can't load the symbol or source files, you can still debug the assembly instructions in the **Disassembly** window. 

You don't always have to start debugging by starting an app at the beginning. You can also press **F11** to [step into code](#BKMK_Step_into__over__or_out_of_the_code), press **F10**  to [step over code](#BKMK_Step_over_Step_out), or [run to a specific location or function](#BKMK_Break_into_code_by_using_breakpoints_or_Break_All).    

##  Step through code

The debugger step commands help you inspect your app state or find out more about its execution flow. 

If you need to find the entry point in your app, start with **F10** or **F11**.  

### <a name="BKMK_Step_into__over__or_out_of_the_code"></a> Step into code line by line  

To stop on each line of code or statement while debugging, use **Debug** > **Step Into**, or press **F11**.  

The debugger steps through code statements, not physical lines. For example, an `if` clause can be written on one line:  
  
  ```csharp  
  int x = 42;  
  string s = "Not answered";  
  if( int x == 42) s = "Answered!";  
  ```  
  
  ```vb  
  Dim x As Integer = 42  
  Dim s As String = "Not answered"  
  If x = 42 Then s = "Answered!"  
  ```  

However, when you step into this line, the debugger treats the condition as one step, and the consequence as another. In the preceding example, the condition is true.  
  
On a nested function call, **Step Into** steps into the most deeply nested function. For example, if you use **Step Into** on a call like `Func1(Func2())`, the debugger steps into the function `Func2`.  

>[!TIP]
>As you execute each line of code, you can hover over variables to see their values, or use the [Locals](autos-and-locals-windows.md) and [Watch](watch-and-quickwatch-windows.md) windows to watch the values change. You can also visually trace the call stack while stepping into functions. See [Map methods on the call stack while debugging](../debugger/map-methods-on-the-call-stack-while-debugging-in-visual-studio.md). 

###  <a name="BKMK_Step_over_Step_out"></a> Step through code and skip some functions  

You may not care about a function while debugging, or you know it works, like well-tested library code. You can use the following commands to skip through code. The functions still execute, but the debugger skips over them.  
  
|Keyboard command|Debug menu command|Description|  
|----------------------|------------------|-----------------|  
|**F10**|**Step Over**|If the current line contains a function call, **Step Over** runs the code, then suspends execution at the first line of code after the called function returns.|  
|**Shift**+**F11**|**Step Out**|**Step Out** continues running code and suspends execution when the current function returns. The debugger skips through the current function.|  
  
##  <a name="BKMK_Break_into_code_by_using_breakpoints_or_Break_All"></a> Run to a specific location or function  

You may prefer to run directly to a specific location or function when you know exactly what code you want to inspect, or you know where you want to start debugging.  
  
### Run to a breakpoint in code  
  
To set a simple breakpoint in your code, click the far left margin next to the line of code where you want to suspend execution. You can also select the line and press **F9**, select **Debug** > **Toggle Breakpoint**, or right-click and select **Breakpoint** > **Insert Breakpoint**. The breakpoint appears as a red dot in the left margin next to the code line. The debugger suspends execution just before the line executes.
  
![Set a breakpoint](../debugger/media/dbg_basics_setbreakpoint.png "Set a breakpoint")  
  
Breakpoints in Visual Studio provide a rich set of additional functionality, such as conditional breakpoints and tracepoints. For details, see [Using breakpoints](../debugger/using-breakpoints.md).  
  
### Run to a function breakpoint  

You can tell the debugger to run until it reaches a specified function. You can specify the function by name, or you can choose it from the call stack.  
  
**To specify a function breakpoint by name**

1. Select **Debug** > **New Breakpoint** > **Function Breakpoint**
   
1. In the **New Function Breakpoint** dialog, type the name of the function and select its language.
   
   ![New Function Breakpoint dialog box](../debugger/media/dbg_execution_newbreakpoint.png "New Function Breakpoint")  
   
1. Select **OK**. 

If the function is overloaded or in more than one namespace, you can choose the one you want in the **Breakpoints** window.  

![Overloaded function breakpoints](../debugger/media/dbg_execution_overloadedbreakpoints.png "Overloaded function breakpoints")  
  
**To select a function breakpoint from the call stack** 
  
1. While debugging, open the **Call Stack** window by selecting **Debug** > **Windows** > **Call Stack**. 
   
1. In the **Call Stack** window, right-click a function and select **Run To Cursor**, or press **Ctrl**+**F10**.  

To visually trace the call stack, see [Map methods on the call stack while debugging](../debugger/map-methods-on-the-call-stack-while-debugging-in-visual-studio.md).  
  
### Run to a cursor location  

To run to the cursor location, in source code or the **Call Stack** window, select the line you want to break at, right-click and select **Run To Cursor**, or press **Ctrl**+**F10**. Selecting **Run To Cursor** is like setting a temporary breakpoint.

### Run to Click 

While paused in the debugger, you can hover over a statement in source code or the **Disassembly** window, and select the **Run execution to here** green arrow icon. Using **Run to Click** eliminates the need to set a temporary breakpoint.

![Run to Click](../debugger/media/dbg-run-to-click.png "Run to Click") 

> [!NOTE]
> **Run to Click** is new in [!include[vs_dev15](../misc/includes/vs_dev15_md.md)].
  
### Manually break into code  
  
To break in the next available line of code in a running app, select **Debug** > **Break All**, or press **Ctrl**+**Alt**+**Break**. 
  
##  <a name="BKMK_Set_the_next_statement_to_execute"></a> Move the pointer to change the execution flow  

While the debugger is paused, a yellow arrowhead in the margin of the source code or **Disassembly** window marks the location of the next statement to be executed. You can change the next statement to execute by moving this arrowhead. You can skip over a portion of code, or return to a previous line. Moving the pointer is useful for situations such as skipping a section of code that contains a known bug.  

 ![Move the pointer](../debugger/media/dbg_basics_example3.gif "Move the pointer")
  
To change the next statement to execute, the debugger must be in break mode. In the source code or **Disassembly** window, drag the yellow arrowhead to a different line, or right-click the line you want to execute next and select **Set Next Statement**. 

The program counter jumps directly to the new location, and instructions between the old and new execution points aren't executed. However, if you move the execution point backwards, the intervening instructions aren't undone.  

>[!CAUTION]
>- Moving the next statement to another function or scope usually results in call-stack corruption, causing a run-time error or exception. If you try moving the next statement to another scope, the debugger opens a dialog box with a warning and gives you a chance to cancel the operation. 
>- In Visual Basic, you cannot move the next statement to another scope or function.  
>- In native C++, if you have run-time checks enabled, setting the next statement can cause an exception to be thrown when execution reaches the end of the method.  
>- When Edit and Continue is enabled, **Set Next Statement** fails if you have made edits that Edit and Continue cannot remap immediately. This can occur, for example, if you have edited code inside a catch block. When this happens, an error message tells you that the operation is not supported.  
>- In managed code, you cannot move the next statement if:  
>   - The next statement is in a different method than the current statement.  
>   - Debugging was started by Just-In-Time debugging.  
>   - A call stack unwind is in progress.  
>   - A System.StackOverflowException or System.Threading.ThreadAbortException exception has been thrown.  
  
## <a name="BKMK_Restrict_stepping_to_Just_My_Code"></a>Debug non-user code  

By default, the debugger tries to debug only your app code by enabling a setting called *Just My Code*. For more details about how this feature works for different project types and languages, and how you can customize it, see [Just My Code](../debugger/just-my-code.md). 

To look at framework code, third-party library code, or system calls while debugging, you can disable Just My Code. In **Tools** (or **Debug**) > **Options** > **Debugging**, clear the **Enable Just My Code** check box. When Just My Code is disabled, non-user code appears in the debugger windows, and the debugger can step into the non-user code.  

> [!NOTE]
> Just My Code is not supported for device projects.  
  
### Debug system code

If you have loaded debugging symbols for Microsoft system code, and disabled Just My Code, you can step into a system call just as you can any other call.  
  
To load Microsoft symbols, see [Configure symbol locations and loading options](specify-symbol-dot-pdb-and-source-files-in-the-visual-studio-debugger.md#configure-symbol-locations-and-loading-options).  
  
**To load symbols for a specific system component:**

1. While you're debugging, open the **Modules** window by selecting **Debug** > **Windows** > **Modules**, or pressing **Ctrl**+**Alt**+**U**.  
  
1. In the **Modules** window, you can tell which modules have symbols loaded in the **Symbol Status** column. Right-click the module that you want to load symbols for, and select **Load Symbols**.  
  
##  <a name="BKMK_Step_into_properties_and_operators_in_managed_code"></a> Step into properties and operators in managed code  
 The debugger steps over properties and operators in managed code by default. In most cases, this provides a better debugging experience. To enable stepping into properties or operators, choose **Debug** > **Options**. On the **Debugging** > **General** page, clear the **Step over properties and operators (Managed only)** check box.

## See also
 [What is debugging?](../debugger/what-is-debugging.md)  
<<<<<<< HEAD
 [Write better C# code using Visual Studio](../debugger/write-better-code-with-visual-studio.md)  
=======
 [Fix bugs by writing better C# code](../debugger/write-better-code-with-visual-studio.md)  
>>>>>>> fec01d33
 [First look at debugging](../debugger/debugger-feature-tour.md) <|MERGE_RESOLUTION|>--- conflicted
+++ resolved
@@ -19,11 +19,7 @@
 ---
 # Navigate through code with the Visual Studio debugger
 
-<<<<<<< HEAD
-The Visual Studio debugger can help you navigate through code to inspect the state of an app and show its execution flow. You can use keyboard shortcuts, debug commands, breakpoints, and other features to quickly get to the code you want to examine. Familiarity with debugger navigation commands and shortcuts makes it faster and easier to find and resolve app issues.  If this is the first time that you've tried to debug code, you may want to read [Write better C# code using Visual Studio](../debugger/write-better-code-with-visual-studio.md) and [Debugging for absolute beginners](../debugger/debugging-absolute-beginners.md) before going through this article.
-=======
 The Visual Studio debugger can help you navigate through code to inspect the state of an app and show its execution flow. You can use keyboard shortcuts, debug commands, breakpoints, and other features to quickly get to the code you want to examine. Familiarity with debugger navigation commands and shortcuts makes it faster and easier to find and resolve app issues.  If this is the first time that you've tried to debug code, you may want to read [Fix bugs by writing better C# code](../debugger/write-better-code-with-visual-studio.md) and [Debugging for absolute beginners](../debugger/debugging-absolute-beginners.md) before going through this article.
->>>>>>> fec01d33
   
 ## Basic debugging  
 
@@ -185,9 +181,5 @@
 
 ## See also
  [What is debugging?](../debugger/what-is-debugging.md)  
-<<<<<<< HEAD
- [Write better C# code using Visual Studio](../debugger/write-better-code-with-visual-studio.md)  
-=======
  [Fix bugs by writing better C# code](../debugger/write-better-code-with-visual-studio.md)  
->>>>>>> fec01d33
  [First look at debugging](../debugger/debugger-feature-tour.md) 