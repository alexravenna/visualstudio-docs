---
title: "Remote Debug ASP.NET Core on IIS and an Azure VM | Microsoft Docs"
description: Learn how to set up and configure a Visual Studio ASP.NET Core app, deploy it to IIS using an Azure VM, and attach the remote debugger from Visual Studio. 
ms.custom: "remotedebugging"
ms.date: 08/30/2022
ms.topic: "conceptual"
author: "mikejo5000"
ms.author: "mikejo"
manager: jmartens
ms.technology: vs-ide-debug
ms.workload:
  - "aspnet"
  - "dotnetcore"
  - "azure"
---
# Remote Debug ASP.NET Core on IIS using an Azure VM from Visual Studio

 [!INCLUDE [Visual Studio](~/includes/applies-to-version/vs-windows-only.md)]

This guide explains how to set up and configure a Visual Studio ASP.NET Core app, deploy it to IIS using an Azure VM, and attach the remote debugger from Visual Studio.

For IIS scenarios, Linux is not supported.

To debug IIS on an Azure VM, follow steps in this topic. Using this method, you can use a customized configuration of IIS, but the setup and deployment steps are more complicated. If you don't need to customize IIS for your scenario, you might choose simpler methods to host and debug the app in [Azure App Service](/learn/modules/dotnet-debug-visual-studio-azure-web-apps/) instead.

For an Azure VM, you must deploy your app from Visual Studio to Azure and you also need to manually install the IIS role and the remote debugger, as shown in the following illustration.

![Diagram showing the relationship between Visual Studio, an Azure VM, and an ASP.NET app. IIS and the Remote Debugger are represented with solid lines.](../debugger/media/remote-debugger-azure-vm.png)

> [!WARNING]
> Be sure to delete the Azure resources that you create when you have completed the steps in this tutorial. That way you can avoid incurring unnecessary charges.

These procedures have been tested on these server configurations:

* Windows Server 2022 and IIS 10
* Windows Server 2019 and IIS 10
* Windows Server 2016 and IIS 10

## Prerequisites

Visual Studio 2019 or later versions is required to follow the steps shown in this article.
<<<<<<< HEAD

=======
>>>>>>> 0bd02b2b

### Network requirements

Debugging between two computers connected through a proxy is not supported. Debugging over a high latency or low bandwidth connection, such as dialup Internet, or over the Internet across countries is not recommended and may fail or be unacceptably slow. For a complete list of requirements, see [Requirements](../debugger/remote-debugging.md#requirements_msvsmon).

## App already running in IIS on the Azure VM?

This article includes steps on setting up a basic configuration of IIS on Windows server and deploying the app from Visual Studio. These steps are included to make sure that the server has the required components installed, that the app can run correctly, and that you are ready to remote debug.

* If your app is running in IIS and you just want to download the remote debugger and start debugging, go to [Download and Install the remote tools on Windows Server](#BKMK_msvsmon).

* If you want help to make sure that your app is set up, deployed, and running correctly in IIS so that you can debug, follow all the steps in this topic.

  * Before you begin, follow all the steps described in [Create a Windows Virtual Machine](/azure/virtual-machines/windows/quick-create-portal), which includes steps to install the IIS web server.

  * Make sure you open port 80 in the Azure [Network security group](/azure/virtual-machines/windows/nsg-quickstart-portal). When you verify that port 80 is open, also open the [correct port](#bkmk_openports) for the remote debugger (4026, 4024, or 4022). That way, you won't have to open it later. If you're using Web Deploy, also open port 8172.

## Create the ASP.NET Core application on the Visual Studio computer

1. Create a new ASP.NET Core web application.

<<<<<<< HEAD
    In Visual Studio 2019, choose **Create a new project** in the start window. If the start window is not open, choose **File** > **Start Window**. Type **web app**, choose **C#** as the language, then choose **ASP.NET Core Web Application (Model-View-Controller)**, and then choose **Next**. On the next screen, name the project **MyASPApp**, and then choose **Next**.

    Choose either the recommended target framework or .NET 6, and then choose **Create**.

=======
    In Visual Studio, choose **File** > **Start window** to open the Start window, and then choose **Create a new project**. In the search box, type **web app**, then choose **C#** as the language, then choose **ASP.NET Core Web Application (Model-View-Controller)**, and then choose **Next**. On the next screen, name the project **MyASPApp**, and then choose **Next**.

    Choose either the recommended target framework or .NET 6, and then choose **Create**.
>>>>>>> 0bd02b2b

1. Open the About.cshtml.cs file and set a breakpoint in the `OnGet` method (in older templates, open HomeController.cs instead and set the breakpoint in the `About()` method).

## Update browser security settings on Windows Server

If you are using Internet Explorer in an older version of Windows Server, the Enhanced Security Configuration is enabled by default. You may need to add some domains as trusted sites to enable you to download some of the web server components. Add the trusted sites by going to **Internet Options > Security > Trusted Sites > Sites**. Add the following domains.

- microsoft.com
- go.microsoft.com
- download.microsoft.com
- iis.net

When you download the software, you may get requests to grant permission to load various web site scripts and resources. Some of these resources are not required, but to simplify the process, click **Add** when prompted.

## Install ASP.NET Core on Windows Server

1. Install the .NET Core Hosting Bundle on the hosting system. The bundle installs the .NET Core Runtime, .NET Core Library, and the ASP.NET Core Module. For more in-depth instructions, see [Publishing to IIS](/aspnet/core/publishing/iis?tabs=aspnetcore2x#iis-configuration).

    For the current .NET Core hosting bundle, install the [ASP.NET Core Hosting Bundle](https://dotnet.microsoft.com/permalink/dotnetcore-current-windows-runtime-bundle-installer).
    For .NET Core 2, install the [.NET Core Windows Server Hosting](https://aka.ms/dotnetcore-2-windowshosting).

    > [!NOTE]
    > If the system doesn't have an Internet connection, obtain and install the *[Microsoft Visual C++ 2015 Redistributable](https://www.microsoft.com/download/details.aspx?id=53840)* before installing the .NET Core Windows Server Hosting bundle.

2. Restart the system (or execute **net stop was /y** followed by **net start w3svc** from a command prompt to pick up a change to the system PATH).

## Choose a deployment option

If you need help to deploy the app to IIS, consider these options:

* Deploy by creating a publish settings file in IIS and importing the settings in Visual Studio. In some scenarios, this is a fast way to deploy your app. When you create the publish settings file, permissions are automatically set up in IIS.

* Deploy by publishing to a local folder and copying the output by a preferred method to a prepared app folder on IIS.

## (Optional) Deploy using a publish settings file

You can use this option create a publish settings file and import it into Visual Studio.

> [!NOTE]
> This deployment method uses Web Deploy, which must be installed on the server. If you want to configure Web Deploy manually instead of importing the settings, you can install Web Deploy 3.6 instead of Web Deploy 3.6 for Hosting Servers. However, if you configure Web Deploy manually, you will need to make sure that an app folder on the server is configured with the correct values and permissions (see [Configure ASP.NET Web site](#BKMK_deploy_asp_net)).

### Configure the ASP.NET Core web site

1. In IIS Manager, in the left pane under **Connections**, select **Application Pools**. Open **DefaultAppPool** and set the **.NET CLR version** to **No Managed Code**. This is required for ASP.NET Core. The Default Web Site uses the DefaultAppPool.

2. Stop and restart the DefaultAppPool.

### Install and configure Web Deploy on Windows Server

[!INCLUDE [install-web-deploy-with-hosting-server](../deployment/includes/install-web-deploy-with-hosting-server.md)]

### Create the publish settings file in IIS on Windows Server

[!INCLUDE [install-web-deploy-with-hosting-server](../deployment/includes/create-publish-settings-iis.md)]

### Import the publish settings in Visual Studio and deploy

[!INCLUDE [install-web-deploy-with-hosting-server](../deployment/includes/import-publish-settings-vs.md)]

> [!NOTE]
> If you restart an Azure VM, the IP address may change.

After the app deploys successfully, it should start automatically. If the app does not start from Visual Studio, start the app in IIS to verify that it runs correctly. For ASP.NET Core, you also need to make sure that the Application pool field for the **DefaultAppPool** is set to **No Managed Code**.

1. In the **Settings** dialog box, enable debugging by clicking **Next**, choose a **Debug** configuration, and then choose **Remove additional files at destination** under the **File Publish** options.

    > [!IMPORTANT]
    > If you choose a Release configuration, you disable debugging in the *web.config* file when you publish.

1. Click **Save** and then republish the app.

## (Optional) Deploy by publishing to a local folder

You can use this option to deploy your app if you want to copy the app to IIS using PowerShell, RoboCopy, or you want to manually copy the files.

### <a name="BKMK_deploy_asp_net"></a> Configure the ASP.NET Core Web site on the Windows Server computer

If you are importing publish settings, you can skip this section.

1. Open the **Internet Information Services (IIS) Manager** and go to **Sites**.

2. Right-click the **Default Web Site** node and select **Add Application**.

3. Set the **Alias** field to **MyASPApp** and the Application pool field to **No Managed Code**. Set the **Physical path** to **C:\Publish** (where you will later deploy the ASP.NET Core project).

4. With the site selected in the IIS Manager, choose **Edit Permissions**, and make sure that IUSR, IIS_IUSRS, or the user configured for the Application Pool is an authorized user with Read & Execute rights.

    If you don't see one of these users with access, go through steps to add IUSR as a user with Read & Execute rights.

### (Optional) Publish and Deploy the app by publishing to a local folder from Visual Studio

If you're not using Web Deploy, you must publish and deploy the app using the file system or other tools. You can start by creating a package using the file system, and then either deploy the package manually or use other tools like PowerShell, Robocopy, or XCopy. In this section, we assume you are manually copying the package if you are not using Web Deploy.

[!INCLUDE [remote-debugger-deploy-app-local](../debugger/includes/remote-debugger-deploy-app-local.md)]

### <a name="BKMK_msvsmon"></a> Download and Install the remote tools on Windows Server

Download the version of the remote tools that matches your version of Visual Studio.

[!INCLUDE [remote-debugger-download](../debugger/includes/remote-debugger-download.md)]

### <a name="BKMK_setup"></a> Set up the remote debugger on Windows Server

[!INCLUDE [remote-debugger-configuration](../debugger/includes/remote-debugger-configuration.md)]

> [!NOTE]
> If you need to add permissions for additional users, change the authentication mode, or port number for the remote debugger, see [Configure the remote debugger](../debugger/remote-debugging.md#configure_msvsmon).

### <a name="BKMK_attach"></a> Attach to the ASP.NET application from the Visual Studio computer

1. On the Visual Studio computer, open the solution that you are trying to debug (**MyASPApp** if you are following the steps in this article).
2. In Visual Studio, click **Debug > Attach to Process** (Ctrl + Alt + P).

    > [!TIP]
    > In Visual Studio 2017 and later versions, you can re-attach to the same process you previously attached to by using **Debug > Reattach to Process...** (Shift+Alt+P).

3. Set the Qualifier field to **\<remote computer name>** and press **Enter**.

    Verify that Visual Studio adds the required port to the computer name, which appears in the format: **\<remote computer name>:port**

    ::: moniker range=">=vs-2022"
    On Visual Studio 2022, you should see **\<remote computer name>:4026**
    ::: moniker-end
    ::: moniker range="vs-2019"
    On Visual Studio 2019, you should see **\<remote computer name>:4024**
    ::: moniker-end

    The port is required. If you don't see the port number, add it manually.

4. Click **Refresh**.
    You should see some processes appear in the **Available Processes** window.

    If you don't see any processes, try using the IP address instead of the remote computer name (the port is required). You can use `ipconfig` in a command line to get the IPv4 address.

    If you want to use the **Find** button, you may need to [open UDP port 3702](#bkmk_openports) on the server.

5. Check  **Show processes from all users**.

6. Type the first letter of your process name to quickly find your app.

    * If you're using the [in-process hosting model](/aspnet/core/host-and-deploy/aspnet-core-module?view=aspnetcore-3.1&preserve-view=true#hosting-models) on IIS, select the correct **w3wp.exe** process. Starting in .NET Core 3, this is the default.

    * Otherwise, select the **dotnet.exe** process. (This is the out-of-process hosting model.)

    If you have multiple processes showing *w3wp.exe* or *dotnet.exe*, check the **User Name** column. In some scenarios, the **User Name** column shows your app pool name, such as **IIS APPPOOL\DefaultAppPool**. If you see the App Pool, but it's not unique, create a new named App Pool for the app instance you want to debug, and then you can find it easily in the **User Name** column.

    ![RemoteDBG_AttachToProcess](../debugger/media/vs-2019/remotedbg-attachtoprocess-aspnetcore.png "RemoteDBG_AttachToProcess")


7. Click **Attach**.

8. Open the remote computer's website. In a browser, go to **http://\<remote computer name>**.

    You should see the ASP.NET web page.
9. In the running ASP.NET application, click the link to the **About** page.

    The breakpoint should be hit in Visual Studio.

    If you are unable to attach or hit the breakpoint, see [Troubleshoot remote debugging](../debugger/troubleshooting-remote-debugging.md).

## Troubleshooting IIS deployment

- If you can't connect to the host using the host name, try the IP address instead.
- Make sure the required ports are open on the remote server.
- For ASP.NET Core, you need to make sure that the Application pool field for the **DefaultAppPool** is set to **No Managed Code**.
- Verify that the version of ASP.NET used in your app is the same as the version you installed on the server. For your app, you can view and set the version in the **Properties** page. To set the app to a different version, that version must be installed.
- If the app tried to open, but you see a certificate warning, choose to trust the site. If you already closed the warning, you can edit the publishing profile, a *.pubxml file, in your project and add the following element (for test only): `<AllowUntrustedCertificate>true</AllowUntrustedCertificate>`
- If the app does not start from Visual Studio, start the app in IIS to test that it deployed correctly.
- Check the Output window in Visual Studio for status information, and check your error messages.

### <a name="bkmk_openports"></a> Open required ports on Windows Server

In most setups, required ports are opened by the installation of ASP.NET and the remote debugger. However, if you are troubleshooting deployment issues and the app is hosted behind a firewall, you may need to verify that the correct ports are open.

On an Azure VM, you must open ports through the [Network security group](/azure/virtual-machines/windows/nsg-quickstart-portal).

Required ports:

* 80 - Required for IIS
::: moniker range=">=vs-2022"
* 4026 - Required for remote debugging from Visual Studio 2022 (see [Remote Debugger Port Assignments](../debugger/remote-debugger-port-assignments.md) for more information).
::: moniker-end
::: moniker range="vs-2019"
* 4024 - Required for remote debugging from Visual Studio 2019 (see [Remote Debugger Port Assignments](../debugger/remote-debugger-port-assignments.md) for more information).
::: moniker-end

* UDP 3702 - (Optional) Discovery port enables you to the **Find** button when attaching to the remote debugger in Visual Studio.

In addition, these ports should already be opened by the ASP.NET installation:
- 8172 - (Optional) Required for Web Deploy to deploy the app from Visual Studio<|MERGE_RESOLUTION|>--- conflicted
+++ resolved
@@ -39,10 +39,6 @@
 ## Prerequisites
 
 Visual Studio 2019 or later versions is required to follow the steps shown in this article.
-<<<<<<< HEAD
-
-=======
->>>>>>> 0bd02b2b
 
 ### Network requirements
 
@@ -64,16 +60,12 @@
 
 1. Create a new ASP.NET Core web application.
 
-<<<<<<< HEAD
+    ::: moniker range=">=vs-2019"
     In Visual Studio 2019, choose **Create a new project** in the start window. If the start window is not open, choose **File** > **Start Window**. Type **web app**, choose **C#** as the language, then choose **ASP.NET Core Web Application (Model-View-Controller)**, and then choose **Next**. On the next screen, name the project **MyASPApp**, and then choose **Next**.
 
     Choose either the recommended target framework or .NET 6, and then choose **Create**.
-
-=======
-    In Visual Studio, choose **File** > **Start window** to open the Start window, and then choose **Create a new project**. In the search box, type **web app**, then choose **C#** as the language, then choose **ASP.NET Core Web Application (Model-View-Controller)**, and then choose **Next**. On the next screen, name the project **MyASPApp**, and then choose **Next**.
-
-    Choose either the recommended target framework or .NET 6, and then choose **Create**.
->>>>>>> 0bd02b2b
+    ::: moniker-end
+
 
 1. Open the About.cshtml.cs file and set a breakpoint in the `OnGet` method (in older templates, open HomeController.cs instead and set the breakpoint in the `About()` method).
 
