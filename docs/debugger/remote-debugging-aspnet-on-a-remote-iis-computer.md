---
title: "Remote Debug ASP.NET Core on a Remote IIS Computer | Microsoft Docs"
description: Debug an ASP.NET Core application that has been deployed to a remote Internet Information Services (IIS) computer using the Visual Studio remote debugger.
ms.custom: "remotedebugging, SEO-VS-2020"
ms.date: 08/29/2022
ms.topic: "conceptual"
ms.assetid: 573a3fc5-6901-41f1-bc87-557aa45d8858
author: "mikejo5000"
ms.author: "mikejo"
manager: jmartens
ms.technology: vs-ide-debug
ms.workload:
  - "aspnet"
  - "dotnetcore"
---
# Remote Debug ASP.NET Core on a Remote IIS Computer in Visual Studio

 [!INCLUDE [Visual Studio](~/includes/applies-to-version/vs-windows-only.md)]

To debug an ASP.NET Core application that has been deployed to IIS, install and run the remote tools on the computer where you deployed your app, and then attach to your running app from Visual Studio.

![Remote debugger components](../debugger/media/remote-debugger-aspnet.png "Remote_debugger_components")

This guide explains how to set up and configure a Visual Studio ASP.NET Core, deploy it to IIS, and attach the remote debugger from Visual Studio. To remote debug ASP.NET 4.8, see [Remote Debug ASP.NET on an IIS Computer](../debugger/remote-debugging-aspnet-on-a-remote-iis-7-5-computer.md). You can also deploy and debug on IIS using Azure. For Azure App Service, see [Remote debug ASP.NET Core on Azure](/learn/modules/dotnet-debug-visual-studio-azure-web-apps/) or, for Visual Studio Enterprise, use the [Snapshot Debugger](../debugger/debug-live-azure-applications.md) (.NET 4.6.1 required).

## Prerequisites

Visual Studio 2019 or a later version is required to follow the steps shown in this article.

These procedures have been tested on these server configurations:
* Windows Server 2022 and IIS 10
* Windows Server 2019 and IIS 10
* Windows Server 2016 and IIS 10

## Network requirements

Debugging between two computers connected through a proxy is not supported. Debugging over a high latency or low-bandwidth connection, such as dialup Internet, or over the Internet across countries is not recommended and may fail or be unacceptably slow. For a complete list of requirements, see [Requirements](../debugger/remote-debugging.md#requirements_msvsmon).

## App already running in IIS?

This article includes steps on setting up a basic configuration of IIS on Windows server and deploying the app from Visual Studio. These steps are included to make sure that the server has required components installed, that the app can run correctly, and that you are ready to remote debug.

* If your app is running in IIS and you just want to download the remote debugger and start debugging, go to [Download and Install the remote tools on Windows Server](#BKMK_msvsmon).

* If you want help to make sure that your app is set up, deployed, and running correctly in IIS so that you can debug, follow all the steps in this topic.

## Create the ASP.NET Core application on the Visual Studio computer

1. Create a new ASP.NET Core web application.

    In Visual Studio, choose **File** > **Start window** to open the Start window, and then choose **Create a new project**. In the search box, type **web app**, then choose **C#** as the language, then choose **ASP.NET Core Web Application (Model-View-Controller)**, and then choose **Next**. On the next screen, name the project **MyASPApp**, and then choose **Next**.

    Choose either the recommended target framework or .NET 6, and then choose **Create**.
<<<<<<< HEAD

2. Open the About.cshtml.cs file and set a breakpoint in the `OnGet` method (in older templates, open HomeController.cs instead and set the breakpoint in the `About()` method).
=======
    ::: moniker-end

4. Open the About.cshtml.cs file and set a breakpoint in the `OnGet` method (in older templates, open HomeController.cs instead and set the breakpoint in the `About()` method).
>>>>>>> d49ead77

## <a name="bkmk_configureIIS"></a> Install and Configure IIS on Windows Server

[!INCLUDE [remote-debugger-install-iis-role](../debugger/includes/remote-debugger-install-iis-role.md)]

## Update browser security settings on Windows Server

If you are using Internet Explorer in an older version of Windows Server, the Enhanced Security Configuration is enabled by default. You may need to add some domains as trusted sites to enable you to download some of the web server components. Add the trusted sites by going to **Internet Options > Security > Trusted Sites > Sites**. Add the following domains.

- microsoft.com
- go.microsoft.com
- download.microsoft.com
- iis.net

When you download the software, you may get requests to grant permission to load various web site scripts and resources. Some of these resources are not required, but to simplify the process, click **Add** when prompted.

## Install ASP.NET Core on Windows Server

1. Install the .NET Core Hosting Bundle on the hosting system. The bundle installs the .NET Core Runtime, .NET Core Library, and the ASP.NET Core Module. For more in-depth instructions, see [Publishing to IIS](/aspnet/core/publishing/iis?tabs=aspnetcore2x#iis-configuration).

    For the current .NET Core hosting bundle, install the [ASP.NET Core Hosting Bundle](https://dotnet.microsoft.com/permalink/dotnetcore-current-windows-runtime-bundle-installer).
    For .NET Core 2, install the [.NET Core Windows Server Hosting](https://aka.ms/dotnetcore-2-windowshosting).

    > [!NOTE]
    > If the system doesn't have an Internet connection, obtain and install the *[Microsoft Visual C++ 2015 Redistributable](https://www.microsoft.com/download/details.aspx?id=53840)* before installing the .NET Core Windows Server Hosting bundle.

2. Restart the system (or execute **net stop was /y** followed by **net start w3svc** from a command prompt to pick up a change to the system PATH).

## Choose a deployment option

If you need help to deploy the app to IIS, consider these options:

* Deploy by creating a publish settings file in IIS and importing the settings in Visual Studio. In some scenarios, this is a fast way to deploy your app. When you create the publish settings file, permissions are automatically set up in IIS.

* Deploy by publishing to a local folder and copying the output by a preferred method to a prepared app folder on IIS.

## (Optional) Deploy using a publish settings file

You can use this option create a publish settings file and import it into Visual Studio.

> [!NOTE]
> If you want to configure Web Deploy manually instead of importing the publish settings, you will need to make sure that an app folder on the server is configured with the correct values and permissions (see [Configure ASP.NET Web site](#BKMK_deploy_asp_net)).

### Configure the ASP.NET Core web site

1. In IIS Manager, in the left pane under **Connections**, select **Application Pools**. Open **DefaultAppPool** and set the **.NET CLR version** to **No Managed Code**. This is required for ASP.NET Core. The Default Web Site uses the DefaultAppPool.

2. Stop and restart the DefaultAppPool.

### Install and configure Web Deploy on Windows Server

[!INCLUDE [install-web-deploy-with-hosting-server](../deployment/includes/install-web-deploy-with-hosting-server.md)]

### Create the publish settings file in IIS on Windows Server

[!INCLUDE [install-web-deploy-with-hosting-server](../deployment/includes/create-publish-settings-iis.md)]

### Import the publish settings in Visual Studio and deploy

[!INCLUDE [install-web-deploy-with-hosting-server](../deployment/includes/import-publish-settings-vs.md)]

After the app deploys successfully, it should start automatically. If the app does not start from Visual Studio, start the app in IIS to verify that it runs correctly. For ASP.NET Core, you also need to make sure that the Application pool field for the **DefaultAppPool** is set to **No Managed Code**.

1. Switch to a debug configuration.

   ::: moniker range=">=vs-2022"
   Choose **More Options** > **Edit** to edit the profile, and then choose **Settings**. Choose a **Debug** configuration, and then choose **Remove additional files at destination** under the **File Publish** options.
   ::: moniker-end

<<<<<<< HEAD
   ::: moniker range="vs-2019"
   Choose **Edit** to edit the profile, and then choose **Settings**. Choose a **Debug** configuration, and then choose **Remove additional files at destination** under the **File Publish** options.
   ::: moniker-end

=======
>>>>>>> d49ead77
   > [!IMPORTANT]
   > If you choose a Release configuration, you disable debugging in the *web.config* file when you publish.

1. Click **Save** and then republish the app.

## (Optional) Deploy by publishing to a local folder

You can use this option to deploy your app if you want to copy the app to IIS using PowerShell, RoboCopy, or you want to manually copy the files.

### <a name="BKMK_deploy_asp_net"></a> Configure the ASP.NET Core Web site on the Windows Server computer

1. Open Windows Explorer and create a new folder, **C:\Publish**, where you will later deploy the ASP.NET Core project.

2. If it's not already open, open the **Internet Information Services (IIS) Manager**. (In the left pane of Server Manager, select **IIS**. Right-click the server and select **Internet Information Services (IIS) Manager**.)

3. Under **Connections** in the left pane, go to **Sites**.

4. Select the **Default Web Site**, choose **Basic Settings**, and set the **Physical path** to **C:\Publish**.

5. Right-click the **Default Web Site** node and select **Add Application**.

6. Set the **Alias** field to **MyASPApp**, accept the default Application Pool (**DefaultAppPool**), and set the **Physical path** to **C:\Publish**.

7. Under **Connections**, select **Application Pools**. Open **DefaultAppPool** and set the Application pool field to **No Managed Code**.

8. Right-click the new site in the IIS Manager, choose **Edit Permissions**, and make sure that IUSR, IIS_IUSRS, or the user configured for access to the web app is an authorized user with Read & Execute rights.

    If you don't see one of these users with access, go through steps to add IUSR as a user with Read & Execute rights.

### Publish and Deploy the app by publishing to a local folder from Visual Studio

You can also publish and deploy the app using the file system or other tools.

[!INCLUDE [remote-debugger-deploy-app-local](../debugger/includes/remote-debugger-deploy-app-local.md)]

## <a name="BKMK_msvsmon"></a> Download and Install the remote tools on Windows Server

Download the version of the remote tools that matches your version of Visual Studio.

[!INCLUDE [remote-debugger-download](../debugger/includes/remote-debugger-download.md)]

## <a name="BKMK_setup"></a> Set up the remote debugger on Windows Server

[!INCLUDE [remote-debugger-configuration](../debugger/includes/remote-debugger-configuration.md)]

> [!NOTE]
> If you need to add permissions for additional users, change the authentication mode, or port number for the remote debugger, see [Configure the remote debugger](../debugger/remote-debugging.md#configure_msvsmon).

For information on running the remote debugger as a service, see [Run the remote debugger as a service](../debugger/remote-debugging.md#bkmk_configureService).

## <a name="BKMK_attach"></a> Attach to the ASP.NET application from the Visual Studio computer

1. On the Visual Studio computer, open the solution that you are trying to debug (**MyASPApp** if you are following all the steps in this article).
2. In Visual Studio, click **Debug > Attach to Process** (Ctrl + Alt + P).

    > [!TIP]
    > In Visual Studio 2017 and later versions, you can reattach to the same process you previously attached to by using **Debug > Reattach to Process...** (Shift + Alt + P).

3. Set the Qualifier field to **\<remote computer name>** and press **Enter**.

    Verify that Visual Studio adds the required port to the computer name, which appears in the format: **\<remote computer name>:port**

    ::: moniker range=">=vs-2022"
    On Visual Studio 2022, you should see **\<remote computer name>:4026**
    ::: moniker-end
    ::: moniker range="vs-2019"
    On Visual Studio 2019, you should see **\<remote computer name>:4024**
    ::: moniker-end

    The port is required. If you don't see the port number, add it manually.

4. Click **Refresh**.
    You should see some processes appear in the **Available Processes** window.

    If you don't see any processes, try using the IP address instead of the remote computer name (the port is required). You can use `ipconfig` in a command line to get the IPv4 address.

    If you want to use the **Find** button, you may need to [open UDP port 3702](#bkmk_openports) on the server.

5. Check  **Show processes from all users**.

6. Type the first letter of your process name to quickly find your app.

    * If you're using the [in-process hosting model](/aspnet/core/host-and-deploy/aspnet-core-module?view=aspnetcore-3.1&preserve-view=true#hosting-models) on IIS, select the correct **w3wp.exe** process. Starting in .NET Core 3, this is the default.

    * Otherwise, select the **dotnet.exe** process. (This is the out-of-process hosting model.)

    If you have multiple processes showing *w3wp.exe* or *dotnet.exe*, check the **User Name** column. In some scenarios, the **User Name** column shows your app pool name, such as **IIS APPPOOL\DefaultAppPool**. If you see the App Pool, but it's not unique, create a new named App Pool for the app instance you want to debug, and then you can find it easily in the **User Name** column.

    ![RemoteDBG_AttachToProcess](../debugger/media/vs-2019/remotedbg-attachtoprocess-aspnetcore.png "RemoteDBG_AttachToProcess")
<<<<<<< HEAD
    ::: moniker-end
=======
>>>>>>> a9c87ac4c414b6e2182f91cf5b969bfc83211ebf

7. Click **Attach**.

8. Open the remote computer's website. In a browser, go to **http://\<remote computer name>**.

    You should see the ASP.NET web page.

9. In the running ASP.NET application, click the link to the **About** page.

    The breakpoint should be hit in Visual Studio.

    If you are unable to attach or hit the breakpoint, see [Troubleshoot remote debugging](../debugger/troubleshooting-remote-debugging.md).

## Troubleshooting IIS deployment

- If you can't connect to the host using the host name, try the IP address instead.
- Make sure the required ports are open on the remote server.
- For ASP.NET Core, you need to make sure that the Application pool field for the **DefaultAppPool** is set to **No Managed Code**.
- Verify that the version of ASP.NET used in your app is the same as the version you installed on the server. For your app, you can view and set the version in the **Properties** page. To set the app to a different version, that version must be installed.
- If the app tried to open, but you see a certificate warning, choose to trust the site. If you already closed the warning, you can edit the publishing profile, a *.pubxml file, in your project and add the following element (for test only): `<AllowUntrustedCertificate>true</AllowUntrustedCertificate>`
- If the app does not start from Visual Studio, start the app in IIS to test that it deployed correctly.
- Check the Output window in Visual Studio for status information, and check your error messages.

## <a name="bkmk_openports"></a> Open required ports on Windows Server

In most setups, required ports are opened by the installation of ASP.NET and the remote debugger. However, you may need to verify that ports are open.

> [!NOTE]
> On an Azure VM, you must open ports through the [Network security group](/azure/virtual-machines/windows/nsg-quickstart-portal).

Required ports:

* 80 - Required for IIS (HTTP)
::: moniker range=">=vs-2022"
* 4026 - Required for remote debugging from Visual Studio 2022 (see [Remote Debugger Port Assignments](../debugger/remote-debugger-port-assignments.md) for more information).
::: moniker-end
::: moniker range="vs-2019"
* 4024 - Required for remote debugging from Visual Studio 2019 (see [Remote Debugger Port Assignments](../debugger/remote-debugger-port-assignments.md) for more information).
::: moniker-end

* UDP 3702 - (Optional) Discovery port enables you to use the **Find** button when attaching to the remote debugger in Visual Studio.

In addition, these ports should already be opened by the ASP.NET installation:
- 8172 - (Optional) Required for Web Deploy to deploy the app from Visual Studio

1. To open a port on Windows Server, open the **Start** menu, search for **Windows Firewall with Advanced Security**.

2. Then choose **Inbound Rules > New Rule > Port**, and then click **Next**. (For UDP 3702, choose **Outbound Rules** instead.)

3. Under **Specific local ports**, enter the port number, click **Next**.

4. Click **Allow the Connection**, click **Next**.

5. Select one or more network types to enable for the port and click **Next**.

    The type you select must include the network to which the remote computer is connected.

6. Add the name (for example, **IIS**, **Web Deploy**, or **msvsmon**) for the Inbound Rule and click **Finish**.

    You should see your new rule in the Inbound Rules or Outbound Rules list.

    If you want more details on configuring Windows Firewall, see [Configure the Windows Firewall for Remote Debugging](../debugger/configure-the-windows-firewall-for-remote-debugging.md).

3. Create additional rules for the other required ports.<|MERGE_RESOLUTION|>--- conflicted
+++ resolved
@@ -51,14 +51,8 @@
     In Visual Studio, choose **File** > **Start window** to open the Start window, and then choose **Create a new project**. In the search box, type **web app**, then choose **C#** as the language, then choose **ASP.NET Core Web Application (Model-View-Controller)**, and then choose **Next**. On the next screen, name the project **MyASPApp**, and then choose **Next**.
 
     Choose either the recommended target framework or .NET 6, and then choose **Create**.
-<<<<<<< HEAD
 
 2. Open the About.cshtml.cs file and set a breakpoint in the `OnGet` method (in older templates, open HomeController.cs instead and set the breakpoint in the `About()` method).
-=======
-    ::: moniker-end
-
-4. Open the About.cshtml.cs file and set a breakpoint in the `OnGet` method (in older templates, open HomeController.cs instead and set the breakpoint in the `About()` method).
->>>>>>> d49ead77
 
 ## <a name="bkmk_configureIIS"></a> Install and Configure IIS on Windows Server
 
@@ -128,13 +122,10 @@
    Choose **More Options** > **Edit** to edit the profile, and then choose **Settings**. Choose a **Debug** configuration, and then choose **Remove additional files at destination** under the **File Publish** options.
    ::: moniker-end
 
-<<<<<<< HEAD
    ::: moniker range="vs-2019"
    Choose **Edit** to edit the profile, and then choose **Settings**. Choose a **Debug** configuration, and then choose **Remove additional files at destination** under the **File Publish** options.
    ::: moniker-end
 
-=======
->>>>>>> d49ead77
    > [!IMPORTANT]
    > If you choose a Release configuration, you disable debugging in the *web.config* file when you publish.
 
@@ -224,10 +215,6 @@
     If you have multiple processes showing *w3wp.exe* or *dotnet.exe*, check the **User Name** column. In some scenarios, the **User Name** column shows your app pool name, such as **IIS APPPOOL\DefaultAppPool**. If you see the App Pool, but it's not unique, create a new named App Pool for the app instance you want to debug, and then you can find it easily in the **User Name** column.
 
     ![RemoteDBG_AttachToProcess](../debugger/media/vs-2019/remotedbg-attachtoprocess-aspnetcore.png "RemoteDBG_AttachToProcess")
-<<<<<<< HEAD
-    ::: moniker-end
-=======
->>>>>>> a9c87ac4c414b6e2182f91cf5b969bfc83211ebf
 
 7. Click **Attach**.
 
