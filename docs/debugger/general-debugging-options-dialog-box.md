--- conflicted
+++ resolved
@@ -57,12 +57,8 @@
 1\) When native code calls managed code by using COM Interop and the managed code throws an exception. See [Introduction to COM Interop](/dotnet/articles/visual-basic/programming-guide/com-interop/introduction-to-com-interop).  
   
 2\) When managed code running in application domain 1 calls managed code in application domain 2, and the code in application domain 2 throws an exception. See [Programming with Application Domains](/dotnet/articles/framework/app-domains/index).  
-  
-<<<<<<< HEAD
- 3\) When code calls a function by using reflection, and the function throws an exception. See [Reflection](/dotnet/framework/reflection-and-codedom/reflection).  
-=======
-3\) When code calls a function by using reflection, and the function throws an exception. See [Reflection](/dotnet/articles/csharp/programming-guide/concepts/reflection).  
->>>>>>> 8bf0b097
+
+3\) When code calls a function by using reflection, and the function throws an exception. See [Reflection](/dotnet/framework/reflection-and-codedom/reflection).  
   
 In condition 2 and 3, the exception is sometimes caught by managed code in `mscorlib` instead of the common language runtime. This option does not affect breaking on exceptions caught by `mscorlib`.  
   
