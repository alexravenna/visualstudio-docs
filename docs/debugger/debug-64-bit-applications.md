--- conflicted
+++ resolved
@@ -44,11 +44,7 @@
 
 -   You have networking security software installed on your computer that has caused the networking stack to be unreliable, and it has dropped packets going over localhost. Try disabling all network security software and see if this resolves it. If so, report to your network security software vendor that the software is interfering with localhost traffic.
 
-<<<<<<< HEAD
--   You are running into a hang or performance problem with Visual Studio. If the problem happens regularly, you can collect dumps of Visual Studio (devenv.exe) and the worker process (msvsmon.exe) and send them to Microsoft. For information about reporting a problem, see [How to Report a Problem with Visual Studio](../ide/How-to-Report-a-Problem-with-Visual-Studio-2017.md).
-=======
 -   You are running into a hang or performance problem with Visual Studio. If the problem happens regularly, you can collect dumps of Visual Studio (devenv.exe) and the worker process (msvsmon.exe) and send them to Microsoft. For information about reporting a problem, see [How to Report a Problem with Visual Studio](../ide/how-to-report-a-problem-with-visual-studio.md).
->>>>>>> fc23f762
 
 ## See Also
 
