---
title: Debug and troubleshoot 64-Bit applications
description: Learn how to debug a 64-bit application with Visual Studio. There are tips for troubleshooting unexpected debugging delays.
ms.date: 11/04/2016
ms.topic: how-to
dev_langs:
  - CSharp
  - VB
  - FSharp
  - C++
helpviewer_keywords:
  - debugging [Visual Studio], 64-bit
  - 64-bit debugging
author: mikejo5000
ms.author: mikejo
manager: mijacobs
ms.subservice: debug-diagnostics
monikerRange: "<=vs-2019"
---

# Debug 64-Bit Applications

You can debug a 64-bit application that is running on the local computer or on a remote computer.

To debug a 64-bit application that is running on a remote computer, see [Remote Debugging](../debugger/remote-debugging.md).

To debug 64-bit applications locally, Visual Studio uses a 64-bit worker process (msvsmon.exe) to perform the low-level operations that cannot be done inside of the 32-bit Visual Studio process.

Mixed-mode debugging is not supported for 64-bit processes that use .NET Framework version 3.5 or earlier.

## Debug a 64-bit Application

To try debugging a 64-bit application:

1. Create a Visual Studio solution, for example a C# console application.

2. Set the configuration to 64-bit using the Configuration Manager. For more information, see [How to: Configure Projects to Target Platforms](../ide/how-to-configure-projects-to-target-platforms.md).

3. At this point the 64-bit version of the remote debugger (msvsmon.exe) starts. It runs as long as the solution with the 64-bit configuration is open.

4. Start debugging. You should have the same experience as with a 32-bit configuration. If you get errors, see the Troubleshooting section below.

## Troubleshooting 64-bit debugging

You might see an error: "A 64-bit debugging operation is taking longer than expected." or "A debugger operation is taking longer than expected." In this case, Visual Studio has sent a request to msvsmon.exe, and it has taken a long time for the result of that request to come back.

There are two main causes for this error:

<<<<<<< HEAD
- You have networking security software installed on your computer that has caused the networking stack to be unreliable, and it has dropped packets going over `localhost`. Try disabling all network security software and see if this resolves it. If so, report to your network security software vendor that the software is interfering with `localhost` traffic. This should not occur with Visual Studio 2019 and later, because those versions don't use sockets for this communication.
=======
- You have networking security software installed on your computer that has caused the networking stack to be unreliable, and it has dropped packets going over localhost. Try disabling all network security software and see whether this resolves it. If so, report to your network security software vendor that the software is interfering with localhost traffic. This should not occur with Visual Studio 2019 and later, because those versions don't use sockets for this communication.
>>>>>>> a37c6130

- You are running into an issue where Visual Studio becomes unresponsive, or other performance problem. If the problem happens regularly, you can collect dumps of Visual Studio (devenv.exe) and the worker process (msvsmon.exe) and send them to Microsoft. For information about reporting a problem, see [How to Report a Problem with Visual Studio](../ide/how-to-report-a-problem-with-visual-studio.md).

## Related content

- [64-bit Applications](/dotnet/framework/64-bit-apps)
- [Configuring Programs for 64-Bit](/cpp/build/configuring-programs-for-64-bit-visual-cpp)
- [Visual Studio IDE 64-Bit Support](../ide/visual-studio-ide-64-bit-support.md)
- [Using Dump Files](../debugger/using-dump-files.md)
- [Remote Debugging](../debugger/remote-debugging.md)<|MERGE_RESOLUTION|>--- conflicted
+++ resolved
@@ -46,11 +46,7 @@
 
 There are two main causes for this error:
 
-<<<<<<< HEAD
 - You have networking security software installed on your computer that has caused the networking stack to be unreliable, and it has dropped packets going over `localhost`. Try disabling all network security software and see if this resolves it. If so, report to your network security software vendor that the software is interfering with `localhost` traffic. This should not occur with Visual Studio 2019 and later, because those versions don't use sockets for this communication.
-=======
-- You have networking security software installed on your computer that has caused the networking stack to be unreliable, and it has dropped packets going over localhost. Try disabling all network security software and see whether this resolves it. If so, report to your network security software vendor that the software is interfering with localhost traffic. This should not occur with Visual Studio 2019 and later, because those versions don't use sockets for this communication.
->>>>>>> a37c6130
 
 - You are running into an issue where Visual Studio becomes unresponsive, or other performance problem. If the problem happens regularly, you can collect dumps of Visual Studio (devenv.exe) and the worker process (msvsmon.exe) and send them to Microsoft. For information about reporting a problem, see [How to Report a Problem with Visual Studio](../ide/how-to-report-a-problem-with-visual-studio.md).
 
