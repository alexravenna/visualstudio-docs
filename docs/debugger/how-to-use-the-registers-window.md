--- conflicted
+++ resolved
@@ -26,22 +26,10 @@
 ms.workload:
   - "multiple"
 ---
-<<<<<<< HEAD
-# View Register Values and use the Registers Window in the Visual Studio Debugger (C#, C++, Visual Basic, F#)
-The Registers window is available only if address-level debugging is enabled in the **Options** dialog box, **Debugging** node, **General** category.  
-  
- The **Registers** window displays register contents. If you keep the **Registers** window open as you step through your program, you can see register values change as your code executes. Values that have changed recently are displayed in red. You can edit register values. For more information, see [How to: Edit a Register Value](../debugger/how-to-edit-a-register-value.md).  
-  
- To reduce clutter, the **Registers** window organizes registers into groups, which vary according to platform and processor type. You can display or hide groups as you want. For more information, see [How to: Display and Hide Register Groups](../debugger/how-to-display-and-hide-register-groups.md).  
-  
- For a high-level introduction to concepts behind registers and the Registers window, see [Debugging Basics: Registers Window](../debugger/debugging-basics-registers-window.md).  
-  
-=======
 # View register values in the Registers window (C#, C++, Visual Basic, F#)
 
 The **Registers** window displays register contents during Visual Studio debugging. For a high-level introduction to concepts behind registers and the **Registers** window, see [Debugging basics: Registers window](../debugger/debugging-basics-registers-window.md).
 
->>>>>>> fec01d33
 > [!NOTE]
 > Register information is not available for script or SQL apps.
 
