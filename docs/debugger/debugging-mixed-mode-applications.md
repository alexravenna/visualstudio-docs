--- conflicted
+++ resolved
@@ -1,13 +1,8 @@
 ---
 title: "Debugging Mixed-Mode Applications"
 description: Debug a mixed-mode application, which is an app that combines native code with managed code that runs on the common language runtime, in Visual Studio.
-<<<<<<< HEAD
 ms.date: "04/15/2022"
 ms.topic: how-to
-=======
-ms.date: "10/27/2025"
-ms.topic: "conceptual"
->>>>>>> fd389074
 dev_langs:
   - "CSharp"
   - "VB"
