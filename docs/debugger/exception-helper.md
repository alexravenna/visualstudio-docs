---
title: "Examine an exception - Visual Studio | Microsoft Docs"
ms.date: "1/18/2020"
ms.topic: "reference"
dev_langs:
  - "CSharp"
  - "VB"
  - "FSharp"
  - "C++"
  - "JavaScript"
helpviewer_keywords:
<<<<<<< HEAD
  - "exception helper, debugger, exception"
=======
  - "exception helper, debugger"
>>>>>>> 91e9c011
  - "debugging [Visual Studio], exception helper, Examine an exception"
author: "mikejo5000"
ms.author: "mikejo"
manager: jillfra
ms.workload:
  - "multiple"
---
<<<<<<< HEAD
# Examine an exception using the Exception Helper" 
=======
# Examining an exception with the exception helper
>>>>>>> 91e9c011

Dealing with exceptions is a common problem, no matter your technology or level of expertise. It can be a frustrating experience figuring out why exceptions are causing problems in your code. When you are debugging an exception in Visual Studio, we want to lessen that frustration by providing you with relevant exception information to help you debug your issue faster.

![Exception Helper](media/debugger-exception-helper-default.png)


<<<<<<< HEAD
## Pausing on the exception
=======
## Breaking on the line of code
>>>>>>> 91e9c011
When the debugger breaks on an exception an exception error icon will appear to the right of that line of code and the non-modal, smaller, less distracting Exception helper will pop down from that icon and stay pinned to that code line.

![Exception helper adjacent to line of code](media/debugger-exception-helper-locerror.png)

<<<<<<< HEAD
## Inspecting exception info
You will instantly be able to read the exception type and exception message in the Exception Helper, and whether the exception was thrown or unhandled. You can inspect and view properies of the Exception object by clicking the 'View Details' link.

## Analyzing null references
Starting in VS 2017 , for both managed and native code, when you hit a NullReferenceException or an Access Violation, you will see null analysis information in the Exception Helper. The analysis is displayed as text benetath the exception message. In the screenshot below it is shown as "**s** was null.".
=======
## Viewing exception information
You will instantly be able to read the exception type and exception message in the Exception Helper, and whether the exception was thrown or unhandled. You can inspect and view properies of the Exception object by clicking the 'View Details' link.

## Analysing null references
Starting in VS 2017, for both managed and native code, when you hit a NullReferenceException or an Access Violation, you will see null analysis information in the Exception Helper. The analysis is displayed as text benetath the exception message. In the screenshot below it is shown as "**s** was null.".
>>>>>>> 91e9c011


![Exception helper null analysis](media/debugger-exception-helper-default.png)


**Note:** Null reference analysis in managed code requires .NET version 4.6.2. Null analysis is currently not supported for Universal Windows Platform (UWP) and any other .NET Core applications. It is only available while debugging code that does not have any Just-In-Time (JIT) code optimizations.

<<<<<<< HEAD
## Configure exception settings 
=======
## Configure your exception settings 
>>>>>>> 91e9c011
You can configure the debugger to break when an Exception of the current type is thrown from the "Exception Settings" section of the exception helper. If the debugger is paused at a thrown exception then you can use the checkbox to disable breaking on that exception type when thrown in the future. You can also specify that you do not want to break on this particular exception thrown in this particular module by checking the box by the module name under “Except when thrown from:” in the Exception Settings. You can apply conditions to your exceptions to only break when thrown from certain modules.

## Inspecting inner exceptions 
If the exception has any inner exceptions ([InnerException](https://docs.microsoft.com/en-us/dotnet/api/system.exception.innerexception?view=netframework-4.8)) you can view them in the Exception Helper. If there are multiple exceptions present you can navigate between them using the arrows on the left and right side of the text that states the number of Inner Exceptions.

![Exception helper with inner exception](media/debugger-exception-helper-innerexception.png)

## Inspecting rethrown exceptions
If the exception being displaying in the Exception Helper was previously thrown the Exception Helper will show the call stack from the first time the exception was thrown. If the exception has been thrown multiple times, only the callstack from the original exception will be shown.

![Exception helper with rethrown exceptions](media/debugger-exception-helper-innerexception.png)

<<<<<<< HEAD
## Sharing a debug session with Live Share
=======
## Starting a live share session
>>>>>>> 91e9c011
From the exception helper you can start start a [Live Share](https://docs.microsoft.com/en-us/visualstudio/liveshare/) session using the link "Start Live Share session...". Anyone who joins the Live Share session will be able to see the exception helper and any other debug information.<|MERGE_RESOLUTION|>--- conflicted
+++ resolved
@@ -9,11 +9,7 @@
   - "C++"
   - "JavaScript"
 helpviewer_keywords:
-<<<<<<< HEAD
   - "exception helper, debugger, exception"
-=======
-  - "exception helper, debugger"
->>>>>>> 91e9c011
   - "debugging [Visual Studio], exception helper, Examine an exception"
 author: "mikejo5000"
 ms.author: "mikejo"
@@ -21,39 +17,23 @@
 ms.workload:
   - "multiple"
 ---
-<<<<<<< HEAD
 # Examine an exception using the Exception Helper" 
-=======
-# Examining an exception with the exception helper
->>>>>>> 91e9c011
 
 Dealing with exceptions is a common problem, no matter your technology or level of expertise. It can be a frustrating experience figuring out why exceptions are causing problems in your code. When you are debugging an exception in Visual Studio, we want to lessen that frustration by providing you with relevant exception information to help you debug your issue faster.
 
 ![Exception Helper](media/debugger-exception-helper-default.png)
 
 
-<<<<<<< HEAD
 ## Pausing on the exception
-=======
-## Breaking on the line of code
->>>>>>> 91e9c011
 When the debugger breaks on an exception an exception error icon will appear to the right of that line of code and the non-modal, smaller, less distracting Exception helper will pop down from that icon and stay pinned to that code line.
 
 ![Exception helper adjacent to line of code](media/debugger-exception-helper-locerror.png)
 
-<<<<<<< HEAD
 ## Inspecting exception info
 You will instantly be able to read the exception type and exception message in the Exception Helper, and whether the exception was thrown or unhandled. You can inspect and view properies of the Exception object by clicking the 'View Details' link.
 
 ## Analyzing null references
 Starting in VS 2017 , for both managed and native code, when you hit a NullReferenceException or an Access Violation, you will see null analysis information in the Exception Helper. The analysis is displayed as text benetath the exception message. In the screenshot below it is shown as "**s** was null.".
-=======
-## Viewing exception information
-You will instantly be able to read the exception type and exception message in the Exception Helper, and whether the exception was thrown or unhandled. You can inspect and view properies of the Exception object by clicking the 'View Details' link.
-
-## Analysing null references
-Starting in VS 2017, for both managed and native code, when you hit a NullReferenceException or an Access Violation, you will see null analysis information in the Exception Helper. The analysis is displayed as text benetath the exception message. In the screenshot below it is shown as "**s** was null.".
->>>>>>> 91e9c011
 
 
 ![Exception helper null analysis](media/debugger-exception-helper-default.png)
@@ -61,11 +41,7 @@
 
 **Note:** Null reference analysis in managed code requires .NET version 4.6.2. Null analysis is currently not supported for Universal Windows Platform (UWP) and any other .NET Core applications. It is only available while debugging code that does not have any Just-In-Time (JIT) code optimizations.
 
-<<<<<<< HEAD
 ## Configure exception settings 
-=======
-## Configure your exception settings 
->>>>>>> 91e9c011
 You can configure the debugger to break when an Exception of the current type is thrown from the "Exception Settings" section of the exception helper. If the debugger is paused at a thrown exception then you can use the checkbox to disable breaking on that exception type when thrown in the future. You can also specify that you do not want to break on this particular exception thrown in this particular module by checking the box by the module name under “Except when thrown from:” in the Exception Settings. You can apply conditions to your exceptions to only break when thrown from certain modules.
 
 ## Inspecting inner exceptions 
@@ -78,9 +54,5 @@
 
 ![Exception helper with rethrown exceptions](media/debugger-exception-helper-innerexception.png)
 
-<<<<<<< HEAD
 ## Sharing a debug session with Live Share
-=======
-## Starting a live share session
->>>>>>> 91e9c011
 From the exception helper you can start start a [Live Share](https://docs.microsoft.com/en-us/visualstudio/liveshare/) session using the link "Start Live Share session...". Anyone who joins the Live Share session will be able to see the exception helper and any other debug information.