--- conflicted
+++ resolved
@@ -1,10 +1,6 @@
 ---
-<<<<<<< HEAD
-title: "Capture Graphics Information Programmatically | Microsoft Docs"
-=======
 title: "Capture graphics info programmatically"
 ms.custom: SEO-VS-2020
->>>>>>> 566144d5
 ms.date: "11/04/2016"
 ms.topic: "conceptual"
 author: "mikejo5000"
