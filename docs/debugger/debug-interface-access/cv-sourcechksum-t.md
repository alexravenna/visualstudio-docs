--- conflicted
+++ resolved
@@ -33,11 +33,7 @@
 
 |Checksum Type|Value|CryptoAPI Label|Description|
 |-------------|-----|---------------|-----------|
-<<<<<<< HEAD
-| `CHKSUM_TYPE_NONE` | 0 | none | No checksum present. |
-=======
 | `CHKSUM_TYPE_NONE` | 0 | \<none\> | No checksum present. |
->>>>>>> 6ff886e3
 | `CHKSUM_TYPE_MD5` | 1 | `CALG_MD5` | Checksum generated with the MD5 hashing algorithm. |
 | `CHKSUM_TYPE_SHA1` | 2 | `CALG_SHA1` | Checksum generated with the SHA1 hashing algorithm. |
 | `CHKSUM_TYPE_SHA_256` | 3 |`CALG_SHA_256`| Checksum generated with the 256-bit SHA hashing algorithm.|
