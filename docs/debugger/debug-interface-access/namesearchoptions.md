--- conflicted
+++ resolved
@@ -38,31 +38,14 @@
 
 ## Elements
 
-<<<<<<< HEAD
-`nsfCaseSensitive`
-Applies a case-sensitive name match.
-
-`nsfCaseInsensitive`
-Applies a case-insensitive name match.
-
-`nsfFNameExt`
-Treats names as paths and applies a `filename.ext` name match.
-
-`nsfRegularExpression`
-Applies a case-sensitive name match using asterisks (`*`) and question marks (`?`) as wildcards. (Other common regular expression characters are not supported.)
-
-`nsfUndecoratedName`
-Applies only to symbols that have both undecorated and decorated names.
-=======
 | Element                | Description                                                             |
 | ---------------------- | ----------------------------------------------------------------------- |
 | `nsNone`               | No options are specified.                                               |
 | `nsfCaseSensitive`     | Applies a case-sensitive name match.                                    |
 | `nsfCaseInsensitive`   | Applies a case-insensitive name match.                                  |
-| `nsfFNameExt`          | Treats names as paths and applies a filename.ext name match.            |
-| `nsfRegularExpression` | Applies a case-sensitive name match using asterisks (*) and question marks (?) as wildcards.</br>(Other common regular expression characters are not supported.) |
+| `nsfFNameExt`          | Treats names as paths and applies a `filename.ext` name match.          |
+| `nsfRegularExpression` | Applies a case-sensitive name match using asterisks (`*`) and question marks (`?`) as wildcards.</br>(Other common regular expression characters are not supported.) |
 | `nsfUndecoratedName`   | Applies only to symbols that have both undecorated and decorated names. |
->>>>>>> 864b3e05
 
 ## Remarks
 The values from this enumeration are passed to the following methods:
