--- conflicted
+++ resolved
@@ -1,11 +1,7 @@
 ---
 title: Debug with GitHub Copilot
 description: Use Copilot to help debug your apps and provide performance insights.
-<<<<<<< HEAD
 ms.date: 04/09/2024
-=======
-ms.date: 04/01/2024
->>>>>>> e88baff1
 ms.topic: how-to
 dev_langs: 
   - CSharp
