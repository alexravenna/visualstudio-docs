--- conflicted
+++ resolved
@@ -95,11 +95,7 @@
 
 2. Share the **Remote Debugger** folder on the Visual Studio computer.
 
-<<<<<<< HEAD
 3. On the remote computer, run *msvsmon.exe* from the shared folder. Follow the [setup instructions](#bkmk_setup).
-=======
-3. On the remote computer, run *msvsmon.exe*. Follow the [Set up the remote debugger](#Requirements).
->>>>>>> 3d856709
 
 > [!TIP]
 > For command line installation and command line reference, see the Help page for *msvsmon.exe* by typing ``msvsmon.exe /?`` in the command line on the computer with Visual Studio installed (or go to **Help > Usage** in the remote debugger).
