--- conflicted
+++ resolved
@@ -47,11 +47,7 @@
 | | |
 |---------------------| - |
 | **Full support** | - Visual Basic and Visual C# applications that use .NET Framework 2.0 or higher versions.<br/>You can debug most applications, including ASP.NET, Microsoft Azure, Windows Forms, WCF, WPF, Windows Workflow, SharePoint 2010, SharePoint 2013, and 64-bit apps.<br/>To debug SharePoint applications with IntelliTrace, see [Walkthrough: Debugging a SharePoint Application by Using IntelliTrace](../sharepoint/walkthrough-debugging-a-sharepoint-application-by-using-intellitrace.md).<br/> To debug Microsoft Azure apps with IntelliTrace, see [Debugging a Published Cloud Service with IntelliTrace and Visual Studio](/azure/vs-azure-tools-intellitrace-debug-published-cloud-services). |
-<<<<<<< HEAD
 | **Limited support** | - C++ apps targeting Windows support viewing snapshots using IntelliTrace step-back. Only debugger and exception events are supported.<br />- .NET Core and ASP.NET Core apps supported for certain events only (MVC Controller, ADO.NET, and HTTPClicent events) in local debugging. The Standalone Collector is not supported for .NET Core or ASP.NET Core apps.<br />- F# apps on an experimental basis<br />- UWP apps supported for events only |
-=======
-| **Limited support** | - Native apps targeting Windows support viewing snapshots using IntelliTrace step-back. Only debugger and exception events are supported.<br />- .NET Core and ASP.NET Core apps supported for certain events only (MVC Controller, ADO.NET, and HTTPClient events) in local debugging. The Standalone Collector is not supported for .NET Core or ASP.NET Core apps.<br />- F# apps on an experimental basis<br />- UWP apps supported for events only |
->>>>>>> 51a69e6d
 | **Not supported** | - Other languages and script<br />- Windows Services, Silverlight, Xbox, or [!INCLUDE[winmobile](../debugger/includes/winmobile_md.md)] apps |
 
 > [!NOTE]
