---
title: "View threads in the Parallel Stacks window | Microsoft Docs"
description: Use Parallel Stacks to help debug multithreaded applications. You can view stack information for all threads, and task-centered call stack information.
ms.date: "11/20/2018"
ms.topic: "conceptual"
f1_keywords:
  - "vs.debug.parallelstacks"
dev_langs:
  - "CSharp"
  - "VB"
  - "FSharp"
  - "C++"
helpviewer_keywords:
  - "debugger, parallel tasks window"
ms.assetid: f50efb78-5206-4803-bb42-426ef8133f2f
author: "mikejo5000"
ms.author: "mikejo"
manager: jmartens
ms.technology: vs-ide-debug
ms.workload:
  - "multiple"
---
# View threads and tasks in the Parallel Stacks window (C#, Visual Basic, C++)

 [!INCLUDE [Visual Studio](~/includes/applies-to-version/vs-windows-only.md)]

The **Parallel Stacks** window is useful for debugging multithreaded applications. It has several views:

- [Threads view](#threads-view) shows call stack information for all threads in the app. You can navigate between threads and stack frames on those threads.

- [Tasks view](#tasks-view) shows task-centered call stack information.
  - In managed code, **Tasks** view shows call stacks of <xref:System.Threading.Tasks.Task?displayProperty=fullName> objects.
  - In native code, **Tasks** view shows call stacks of [task groups](/cpp/parallel/concrt/task-parallelism-concurrency-runtime), [parallel algorithms](/cpp/parallel/concrt/parallel-algorithms), [asynchronous agents](/cpp/parallel/concrt/asynchronous-agents), and [lightweight tasks](/cpp/parallel/concrt/task-scheduler-concurrency-runtime).

- [Method View](#method-view) pivots the call stack on a selected method.

## Use the Parallel Stacks window

To open the **Parallel Stacks** window, you must be in a debugging session. Select **Debug** > **Windows** > **Parallel Stacks**.

### Toolbar controls

The **Parallel Stacks** window has the following toolbar controls:
::: moniker range="vs-2019"
![Screenshot of Toolbar in Parallel Stacks window.](../debugger/media/parallel-stackstoolbar.png "Parallel Stacks toolbar.")

|Icon|Control|Description|
|-|-|-|
|![Threads/Tasks combo box](media/parallel-toolbar1.png "Threads/Tasks combo box")|**Threads**/**Tasks** combo box|Switches the view between call stacks of threads and call stacks of tasks. For more information, see [Tasks view](#tasks-view) and [Threads view](#threads-view).|
|![Show Only Flagged icon](media/parallel-toolbar2.png "Show Only Flagged icon")|Show Only Flagged|Shows call stacks only for the threads that are flagged in other debugger windows, such as the **GPU Threads** window and the **Parallel Watch** window.|
|![Toggle Method View icon](media/parallel-toolbar3.png "Toggle Method View icon")|Toggle **Method View**|Switches between call stack views and **Method View**. For more information, see [Method View](#method-view).|
|![Auto Scroll to Current icon](media/parallel-toolbar4.png "Auto Scroll to Current icon")|Auto Scroll To Current Stack Frame|Autoscrolls the graph so that the current stack frame is in view. This feature is useful when you change the current stack frame from other windows, or when you hit a new breakpoint in large graphs.|
|![Toggle Zoom icon](media/parallel-toolbar5.png "Toggle Zoom icon")|Toggle Zoom Control|Shows or hides the zoom control at the left of the window. <br /><br />Regardless of the visibility of the zoom control, you can also zoom by pressing **Ctrl** and turning the mouse wheel, or by pressing **Ctrl**+**Shift**+**+** to zoom in and **Ctrl**+**Shift**+**-** to zoom out. |

::: moniker-end
::: moniker range=">=vs-2022"
![Screenshot of Toolbar in Parallel Stacks window 2022.](../debugger/media/vs-2022/parallel-stacks-toolbar.png "Parallel Stacks toolbar.")


|Icon|Control|Description|
|-|-|-|
|![Threads/Tasks combo box](media/vs-2022/parallel-stacks-toolbar-threads.png "Threads/Tasks combo box")|**Threads**/**Tasks** combo box|Switches the view between call stacks of threads and call stacks of tasks. For more information, see [Tasks view](#tasks-view) and [Threads view](#threads-view).|
|![Show Only Flagged icon](media/vs-2022/parallel-stacks-toolbar-flag.png "Show Only Flagged icon")|Show Only Flagged|Shows call stacks only for the threads that are flagged in other debugger windows, such as the **GPU Threads** window and the **Parallel Watch** window.|
|![Toggle Method View icon](media/vs-2022/parallel-stacks-toolbar-method-toggle.png  "Toggle Method View icon")|Toggle **Method View**|Switches between call stack views and **Method View**. For more information, see [Method View](#method-view).|
|![Auto Scroll to Current icon](media/vs-2022/parallel-stacks-toolbar-autoscroll.png   "Auto Scroll to Current icon")|Auto Scroll To Current Stack Frame|Autoscrolls the graph so that the current stack frame is in view. This feature is useful when you change the current stack frame from other windows, or when you hit a new breakpoint in large graphs.|
|![Toggle Zoom icon](media/vs-2022/parallel-stacks-toolbar-zoom.png "Toggle Zoom icon")|Toggle Zoom Control|Shows or hides the zoom control at the left of the window. <br /><br />Regardless of the visibility of the zoom control, you can also zoom by pressing **Ctrl** and turning the mouse wheel, or by pressing **Ctrl**+**Shift**+**+** to zoom in and **Ctrl**+**Shift**+**-** to zoom out. |
|![Search icon](media/vs-2022/parallel-stacks-toolbar-search.png   "Search icon")|Search Control|With this feature you can easily search through stack frames and then use arrows to navigate between those results.|
|![Save icon](media/vs-2022/parallel-stacks-toolbar-save.png   "Save icon")|Save Control| Enables you to save/export the content from the parallel stack window as an image.|
|![External Code icon](media/vs-2022/parallel-stacks-toolbar-external-code.png   "External Code icon")|Show External Code Control| Using this feature, you can show/hide the stacks from the external code/libraries.|
::: moniker-end

### Stack Frame icons
The following icons provide information about the active and current stack frames in all views:

::: moniker range="vs-2019"
|Icon|Description|
|-|-|
|![Yellow arrow](media/icon-parallelyellowarrow.gif)|Indicates the current location (active stack frame) of the current thread.|
|![Threads icon](media/icon-parallelthreads.gif)|Indicates the current location (active stack frame) of a non-current thread.|
|![Green arrow](media/icon-parallelgreenarrow.gif)|Indicates the current stack frame (the current debugger context). The method name is bold wherever it appears.|

::: moniker-end

::: moniker range=">=vs-2022"
Icon|Description|
|-|-|
|![Yellow arrow](media/icon-parallelyellowarrow.gif)|Indicates the current location (active stack frame) of the current thread.|
|![Threads icon](media/icon-parallelthreads.gif)|Indicates the current location (active stack frame) of a non-current thread.|
|![Green arrow](media/icon-parallelgreenarrow.gif)|Indicates the current stack frame (the current debugger context). The method name is bold wherever it appears.|
|![Status Error](media/vs-2022/icon-status-error.png)|Indicates that the current stack frame has Critical status warning such as Deadlock.|
|![Status Excluded](media/vs-2022/icon-status-excluded.png)|Indicates the deadlocked node.|
|![Status Information](media/vs-2022/icon-status-information.png)|Indicates that the current stack frame has additional information such as Waiting on, Waiting on lock, owned by, etc. |
|![Status Blocked](media/vs-2022/icon-status-block.png)|Indicates that the current task is in blocked/waiting state, etc. |
|![Status Running](media/vs-2022/icon-status-running.png)|Indicates that the currently running task.|

::: moniker-end


### Context menu items
The following shortcut menu items are available when you right-click a method in **Threads** view or **Tasks** view. The last six items are the same as in the [Call Stack window](how-to-use-the-call-stack-window.md).

::: moniker range="vs-2019"

![Screenshot of Shortcut menu in Parallel Stacks window.](../debugger/media/parallel_contmenu.png "Shortcut menu in Parallel Stacks window.")

|Menu item|Description|
|-|-|
|**Flag**|Flags the selected item.|
|**Unflag**|Unflags the selected item.|
|**Freeze**|Freezes the selected item.|
|**Thaw**|Thaws the selected item.|
|**Switch To Frame**|Same as the corresponding menu command in the **Call Stack** window. However, in the **Parallel Stacks** window, one method may be in several frames. You can select the frame you want in the submenu for this item. If one of the stack frames is on the current thread, that frame is selected by default in the submenu.|
|**Go to Task** or **Go to Thread**|Switches to the **Task** or **Threads** view, and keeps the same stack frame highlighted.|
|**Go To Source Code**|Goes to the corresponding location in the source code window. |
|**Go To Disassembly**|Goes to the corresponding location in the **Disassembly** window.|
|**Show External Code**|Shows or hides external code.|
|**Hexadecimal Display**|Toggles between decimal and hexadecimal display.|
|**Show Threads in Source**|Flags the location of the thread in the source code window. |
|**Symbol Load Information**|Opens the **Symbol Load Information** dialog box.|
|**Symbol Settings**|Opens the **Symbol Settings** dialog box. |

::: moniker-end

::: moniker range=">=vs-2022"

![Screenshot of Shortcut menu in Parallel Stacks window 2022.](../debugger/media/vs-2022/parallel-stacks-menu.png "Shortcut menu in Parallel Stacks window.")

|Menu item|Description|
|-|-|
|**Copy**|Copy the selected item.|
|**Select All Frames Below**|Selects all the frames under the selected stack.|
|**Flag**|Flags the selected item.|
|**Unflag**|Unflags the selected item.|
|**Freeze**|Freezes the selected item.|
|**Thaw**|Thaws the selected item.|
|**Switch To Frame**|Same as the corresponding menu command in the **Call Stack** window. However, in the **Parallel Stacks** window, one method may be in several frames. You can select the frame you want in the submenu for this item. If one of the stack frames is on the current thread, that frame is selected by default in the submenu.|
|**Go to Task** or **Go to Thread**|Switches to the **Task** or **Threads** view, and keeps the same stack frame highlighted.|
|**Go To Source Code**|Goes to the corresponding location in the source code window. |
|**Go To Disassembly**|Goes to the corresponding location in the **Disassembly** window.|
|**Show External Code**|Shows or hides external code.|
|**Hexadecimal Display**|Toggles between decimal and hexadecimal display.|
|**Show Threads in Source**|Flags the location of the thread in the source code window. |
|**Symbol Load Information**|Opens the **Symbol Load Information** dialog box.|
|**Symbol Settings**|Opens the **Symbol Settings** dialog box. |
::: moniker-end

## Threads view

In **Threads** view, the stack frame and call path of the current thread are highlighted in blue. The current location of the thread is shown by the yellow arrow.

To change the current stack frame, double-click a different method. This might also switch the current thread, depending on whether the method you select is part of the current thread or another thread.

When the **Threads** view graph is too large to fit into the window, a **Bird's Eye View** control appears in the window. You can move the frame in the control to navigate to different parts of the graph.

::: moniker range="vs-2019"

The following illustration shows one thread that goes from Main to a Managed to Native code transition. Six threads are in the current method. One continues to Thread.Sleep, and another continues to Console.WriteLine and then to SyncTextWriter.WriteLine.

 ![Screenshot of Threads view in Parallel Stacks window.](../debugger/media/parallel-stack1.png "Threads view in Parallel Stacks window.")

The following table describes the main features of the **Threads** view:

|Callout|Element name|Description|
|-|-|-|
|1|Call stack segment or node|Contains a series of methods for one or more threads. If the frame has no arrow lines connected to it, the frame shows the entire call path for the thread(s).|
|2|Blue highlight|Indicates the call path of the current thread.|
|3|Arrow lines|Connect nodes to make up the entire call path for the thread(s).|
|4|Node header|Shows the number of processes and threads for the node.|
|5|Method|Represents one or more stack frames in the same method.|
|6|Tooltip on method|Appears when you hover over a method. In **Threads** view, the tooltip shows all threads, in a table similar to the **Threads** window. |

::: moniker-end

::: moniker range=">=vs-2022"

The following illustration shows one thread that goes from Main to a Managed to Native code transition. Five threads are in the current method. One continues to ServerClass.InstanceMethod, and another continues to Worker.Thread.Start and then to StartupHook.Initialize.AnonymousMethod.

 [![Screenshot of Threads view in Parallel Stacks window 2022.](../debugger/media/vs-2022/parallel-stacks-toolbar-threads-view.png "Threads view in Parallel Stacks window.")](../debugger/media/vs-2022/parallel-stacks-toolbar-threads-view.png#lightbox)

The following table describes the main features of the **Threads** view:

|Callout|Element name|Description|
|-|-|-|
|1|Call stack segment or node|Contains a series of methods for one or more threads. If the frame has no arrow lines connected to it, the frame shows the entire call path for the thread(s).|
|2|Blue highlight|Indicates the call path of the current thread.|
|3|Arrow lines|Connect nodes to make up the entire call path for the thread(s).|
|4|Node header|Shows the number of processes/threads, thread name, and thread ID for the node.|
|5|Method|Represents one or more stack frames in the same method.|
|6|Tooltip on method|Appears when you hover over a method. In **Threads** view, the tooltip shows all threads, in a table similar to the **Threads** window. |
::: moniker-end
## Tasks view
If your app uses <xref:System.Threading.Tasks.Task?displayProperty=fullName> objects (managed code) or `task_handle` objects (native code) to express parallelism, you can use **Tasks** view. **Tasks** view shows call stacks of tasks instead of threads.

In **Tasks** view:

- Call stacks of threads that aren't running tasks aren't shown.
- Call stacks of threads that are running tasks are visually trimmed at the top and bottom, to show the most relevant frames for tasks.
- When several tasks are on one thread, the call stacks of those tasks are shown in separate nodes.

To see an entire call stack, switch back to **Threads** view by right-clicking in a stack frame and selecting **Go to Thread**.

The following illustration shows the **Threads** view at the top and the corresponding **Tasks** view at the bottom.

::: moniker range="vs-2019"
![Screenshot of Threads and Tasks views.](../debugger/media/parallel-threads-tasks.png "Threads and Tasks views.")

::: moniker-end


::: moniker range=">=vs-2022"
[![Screenshot of Tasks view in Parallel Stacks window.](../debugger/media/vs-2022/parallel-stacks-toolbar-threads-tasks-view.png "Tasks view in Parallel Stacks window.")](../debugger/media/vs-2022/parallel-stacks-toolbar-threads-tasks-view.png#lightbox)
::: moniker-end

Hover over a method to show a tooltip with additional information. In **Tasks** view, the tooltip shows all the tasks in a table similar to the **Tasks** window.

The following image shows the tooltip for a method in the **Threads** view at the top and for the corresponding **Tasks** view at the bottom.

::: moniker range="vs-2019"

![Screenshot of Threads and Tasks tooltips.](../debugger/media/parallel-threads-tasks-tooltips.png "Threads and Tasks tooltips.")

::: moniker-end

::: moniker range=">=vs-2022"
[![Screenshot of Threads and Tasks tooltips.](../debugger/media/vs-2022/parallel-stacks-toolbar-threads-tasks-view-hover.png "Threads and Tasks tooltips.")](../debugger/media/vs-2022/parallel-stacks-toolbar-threads-tasks-view-hover.png#lightbox)
::: moniker-end
## Method View
From either **Threads** view or **Tasks** view, you can pivot the graph on the current method by selecting the **Toggle Method View** icon on the toolbar. **Method View** shows at a glance all methods on all threads that either call or are called by the current method. The following illustration shows how the same information looks in **Threads** view on the left and in **Method View** on the right.

::: moniker range="vs-2019"

[![Screenshot of Methods view in Parallel Stacks window.](../debugger/media/parallel-methodview.png "Methods view in Parallel Stacks window.")](../debugger/media/parallel-methodview.png#lightbox)

::: moniker-end

::: moniker range=">=vs-2022"
<<<<<<< HEAD
[![Screenshot of Methods view in Parallel Stacks window 2022.](../debugger/media/vs-2022/parallel-stacks-methods-view.png "Methods view in Parallel Stacks window.")](../debugger/media/vs-2022/parallel-stacks-methods-view#lightbox)
=======
[![Screenshot of Methods view in Parallel Stacks window 2022.](../debugger/media/vs-2022/parallel-stacks-methods_view.png "Methods view in Parallel Stacks window.")](../debugger/media/vs-2022/parallel-stacks-methods_view.png#lightbox)
>>>>>>> e4714004
::: moniker-end

If you switch to a new stack frame, you make that method the current method, and **Method View** shows all callers and callees for the new method. This may cause some threads to appear or disappear from the view, depending on whether that method appears on their call stacks. To return to the call stack view, select the **Method View** toolbar icon again.

## Debug threads and tasks with parallel stacks video tutorial
These video tutorials demonstrate how you can use the Threads and Tasks views of the Parallel Stacks window in Visual Studio 2022 to debug your multithreaded applications.

- [Debugging tasks with the Parallel Stacks window](/shows/visual-studio-toolbox/debugging-tasks-with-the-parallel-stacks-window)
- [Debugging threads with the Parallel Stacks window](/shows/visual-studio-toolbox/debugging-threads-with-the-parallel-stacks-window)



## See also
- [Get started debugging a multithreaded application](../debugger/get-started-debugging-multithreaded-apps.md)
- [Walkthrough: Debug a parallel application](../debugger/walkthrough-debugging-a-parallel-application.md)
- [Switch to Another Thread While Debugging in Visual Studio](../debugger/how-to-switch-to-another-thread-while-debugging.md)
- [Debugging managed code](../debugger/debugging-managed-code.md)
- [Parallel programming](/dotnet/standard/parallel-programming/index)
- [Use the Tasks window](../debugger/using-the-tasks-window.md)
- [Task class](../extensibility/debugger/task-class-internal-members.md)<|MERGE_RESOLUTION|>--- conflicted
+++ resolved
@@ -234,11 +234,7 @@
 ::: moniker-end
 
 ::: moniker range=">=vs-2022"
-<<<<<<< HEAD
-[![Screenshot of Methods view in Parallel Stacks window 2022.](../debugger/media/vs-2022/parallel-stacks-methods-view.png "Methods view in Parallel Stacks window.")](../debugger/media/vs-2022/parallel-stacks-methods-view#lightbox)
-=======
-[![Screenshot of Methods view in Parallel Stacks window 2022.](../debugger/media/vs-2022/parallel-stacks-methods_view.png "Methods view in Parallel Stacks window.")](../debugger/media/vs-2022/parallel-stacks-methods_view.png#lightbox)
->>>>>>> e4714004
+[![Screenshot of Methods view in Parallel Stacks window 2022.](../debugger/media/vs-2022/parallel-stacks-methods-view.png "Methods view in Parallel Stacks window.")](../debugger/media/vs-2022/parallel-stacks-methods-view.png#lightbox)
 ::: moniker-end
 
 If you switch to a new stack frame, you make that method the current method, and **Method View** shows all callers and callees for the new method. This may cause some threads to appear or disappear from the view, depending on whether that method appears on their call stacks. To return to the call stack view, select the **Method View** toolbar icon again.
