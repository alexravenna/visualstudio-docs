--- conflicted
+++ resolved
@@ -27,11 +27,7 @@
 
 ## Prerequisites
 
-<<<<<<< HEAD
-Visual Studio 2019 is required to follow the steps shown in this article.
-=======
 Visual Studio 2019 or a later version is required to follow the steps shown in this article.
->>>>>>> 0bd02b2b
 
 These procedures have been tested on these server configurations:
 
@@ -57,11 +53,9 @@
 
 1. Create a new MVC ASP.NET application.
 
-<<<<<<< HEAD
+    ::: moniker range=">=vs-2019"
     In Visual Studio 2019, type **Ctrl + Q** to open the search box, type **asp.net**, choose **Templates**, then choose **Create new ASP.NET Web Application (.NET Framework)**. In the dialog box that appears, name the project **MyASPApp**, and then choose **Create**. Select **MVC** and choose **Create**.
-=======
-    In Visual Studio, choose **File** > **Start window** to open the Start window, and then choose **Create a new project**. In the search box, type **asp.net framework**, and then choose **ASP.NET Web Application (.NET Framework)**. In the dialog box that appears, name the project **MyASPApp**, choose **ASP.NET Framework 4.8**, and then choose **Create**.
->>>>>>> 0bd02b2b
+    ::: moniker-end
 
     Select **MVC** and choose **Create**.
 
@@ -89,11 +83,9 @@
 > [!NOTE]
 > The Web Platform Installer reached End-of-Life on 7/1/22. For more information, see [Web Platform Installer - End of support and sunsetting the product/application feed](https://blogs.iis.net/iisteam/web-platform-installer-end-of-support-feed). You can directly install ASP.NET 4.8 from IIS.
 
-1. In the left pane of Server Manager, select **IIS**. Right-click the server and select **Add Roles and Features**.
-
-1. In the wizard, advance to the **Features** section and install ASP.NET 4.8.
-
-    ![Screenshot of IIS Add roles and features for IIS: ASP.NET 4.8 selected.](../debugger/media/remote-debug-iis-asp-dotnet-48.png)
+1. Use the Web Platform Installer (WebPI) to install ASP.NET 4.5 (from the Server node in Windows Server 2012 R2, choose **Get New Web Platform Components** and then search for ASP.NET)
+
+    ![Screenshot of the Web Platform Installer 5.0 showing the search results for asp.net with the web platform component IIS: ASP.NET 4.5 circled in red.](../debugger/media/remotedbg_iis_aspnet_45.png)
 
     > [!NOTE]
     > If you are using Windows Server 2008 R2, install ASP.NET 4 instead using this command:
@@ -133,17 +125,10 @@
 
 1. Switch to a debug configuration.
 
-<<<<<<< HEAD
-   Choose **Edit** to edit the profile, and then choose **Settings**. Choose a **Debug** configuration, and then choose **Remove additional files at destination** under the **File Publish** options.
-=======
-   ::: moniker range=">=vs-2022"
-   Choose **More Options** > **Edit** to edit the profile, and then choose **Settings**. Choose a **Debug** configuration, and then choose **Remove additional files at destination** under the **File Publish** options.
-   ::: moniker-end
->>>>>>> 0bd02b2b
-
-   ::: moniker range="vs-2019"
+   ::: moniker range=">=vs-2019"
    Choose **Edit** to edit the profile, and then choose **Settings**. Choose a **Debug** configuration, and then choose **Remove additional files at destination** under the **File Publish** options.
    ::: moniker-end
+
 
    > [!IMPORTANT]
    > If you choose a Release configuration, you disable debugging in the *web.config* file when you publish.
