---
title: "Remote debug ASP.NET on an IIS computer"
description: Learn how to set up and configure a Visual Studio ASP.NET MVC 4.8 application, deploy it to IIS, and attach the remote debugger from Visual Studio. 
ms.custom: ['remotedebugging']
ms.date: 08/29/2022
ms.topic: "conceptual"
ms.assetid: 9cb339b5-3caf-4755-aad1-4a5da54b2a23
author: "mikejo5000"
ms.author: "mikejo"
manager: jmartens
ms.technology: vs-ide-debug
ms.workload:
  - "aspnet"
---
# Remote Debug ASP.NET on a Remote IIS Computer

 [!INCLUDE [Visual Studio](~/includes/applies-to-version/vs-windows-only.md)]

To debug an ASP.NET application that has been deployed to IIS, install and run the remote tools on the computer where you deployed your app, and then attach to your running app from Visual Studio.

![Remote debugger components](../debugger/media/remote-debugger-aspnet.png "Remote_debugger_components")

This guide explains how to set up and configure a Visual Studio ASP.NET MVC 4.8 application, deploy it to IIS, and attach the remote debugger from Visual Studio.

> [!NOTE]
> To remote debug ASP.NET Core instead, see [Remote Debug ASP.NET Core on an IIS Computer](../debugger/remote-debugging-aspnet-on-a-remote-iis-computer.md). For Azure App Service, see [Remote debug ASP.NET Core on Azure](/learn/modules/dotnet-debug-visual-studio-azure-web-apps/) or, for Visual Studio Enterprise, use the [Snapshot Debugger](../debugger/debug-live-azure-applications.md) (.NET 4.6.1 required).

## Prerequisites

Visual Studio 2019 or a later version is required to follow the steps shown in this article.

These procedures have been tested on these server configurations:

* Windows Server 2022 and IIS 10
* Windows Server 2012 R2 and IIS 8 (For Windows Server 2008 R2, the server steps are different)

## Network requirements

The remote debugger is supported on Windows Server starting with Windows Server 2008 Service Pack 2. For a complete list of requirements, see [Requirements](../debugger/remote-debugging.md#requirements_msvsmon).

> [!NOTE]
> Debugging between two computers connected through a proxy is not supported. Debugging over a high latency or low-bandwidth connection, such as dialup Internet, or over the Internet across countries is not recommended and may fail or be unacceptably slow.

## App already running in IIS?

This article includes steps on setting up a basic configuration of IIS on Windows server and deploying the app from Visual Studio. These steps are included to make sure that the server has required components installed, that the app can run correctly, and that you are ready to remote debug.

* If your app is running in IIS and you just want to download the remote debugger and start debugging, go to [Download and Install the remote tools on Windows Server](#BKMK_msvsmon).

* If you want help to make sure that your app is set up, deployed, and running correctly in IIS so that you can debug, follow all the steps in this topic.

## Create the ASP.NET 4.8 application on the Visual Studio computer

1. Create a new MVC ASP.NET application.

    In Visual Studio, choose **File** > **Start window** to open the Start window, and then choose **Create a new project**. In the search box, type **asp.net framework**, and then choose **ASP.NET Web Application (.NET Framework)**. In the dialog box that appears, name the project **MyASPApp**, choose **ASP.NET Framework 4.8**, and then choose **Create**.

    Select **MVC** and choose **Create**.

2. Open the  *HomeController.cs* file, and set a breakpoint in the `About()` method.

## <a name="bkmk_configureIIS"></a> Install and Configure IIS on Windows Server

[!INCLUDE [remote-debugger-install-iis-role](../debugger/includes/remote-debugger-install-iis-role.md)]

## Update browser security settings on Windows Server

If you are using Internet Explorer in an older version of Windows Server, the Enhanced Security Configuration is enabled by default. You may need to add some domains as trusted sites to enable you to download some of the web server components. Add the trusted sites by going to **Internet Options > Security > Trusted Sites > Sites**. Add the following domains.

- microsoft.com
- go.microsoft.com
- download.microsoft.com
- iis.net

When you download the software, you may get requests to grant permission to load various web site scripts and resources. Some of these resources are not required, but to simplify the process, click **Add** when prompted.

## <a name="BKMK_deploy_asp_net"></a> Install ASP.NET 4.8 on Windows Server

If you want more detailed information to install ASP.NET on IIS, see [IIS 8.0 Using ASP.NET 3.5 and ASP.NET 4.5](/iis/get-started/whats-new-in-iis-8/iis-80-using-aspnet-35-and-aspnet-45).

> [!NOTE]
> The Web Platform Installer reached End-of-Life on 7/1/22. For more information, see [Web Platform Installer - End of support and sunsetting the product/application feed](https://blogs.iis.net/iisteam/web-platform-installer-end-of-support-feed). You can directly install ASP.NET 4.8 from IIS.
<<<<<<< HEAD

1. In the left pane of Server Manager, select **IIS**. Right-click the server and select **Add Roles and Features**.
=======
>>>>>>> a9c87ac4c414b6e2182f91cf5b969bfc83211ebf

1. In the wizard, advance to the **Features** section and install ASP.NET 4.8.

    ![Screenshot of IIS Add roles and features for IIS: ASP.NET 4.8 selected.](../debugger/media/remote-debug-iis-asp-dotnet-48.png)

    > [!NOTE]
    > If you are using Windows Server 2008 R2, install ASP.NET 4 instead using this command:

     **C:\Windows\Microsoft.NET\Framework64\v4.0.30319\aspnet_regiis.exe -ir**

2. Restart the system (or execute **net stop was /y** followed by **net start w3svc** from a command prompt to pick up a change to the system PATH).

## Choose a deployment option

If you need help to deploy the app to IIS, consider these options:

* Deploy by creating a publish settings file in IIS and importing the settings in Visual Studio. In some scenarios, this is a fast way to deploy your app. When you create the publish settings file, permissions are automatically set up in IIS.

* Deploy by publishing to a local folder and copying the output by a preferred method to a prepared app folder on IIS.

## (Optional) Deploy using a publish settings file

You can use this option create a publish settings file and import it into Visual Studio.

> [!NOTE]
> If you want to configure Web Deploy manually instead of importing the publish settings, you will need to make sure that an app folder on the server is configured with the correct values and permissions (see [Configure ASP.NET Web site](#BKMK_deploy_asp_net)).

### Install and configure Web Deploy on Windows Server

[!INCLUDE [install-web-deploy-with-hosting-server](../deployment/includes/install-web-deploy-with-hosting-server.md)]

### Create the publish settings file in IIS on Windows Server

[!INCLUDE [install-web-deploy-with-hosting-server](../deployment/includes/create-publish-settings-iis.md)]

### Import the publish settings in Visual Studio and deploy

[!INCLUDE [install-web-deploy-with-hosting-server](../deployment/includes/import-publish-settings-vs.md)]

After the app deploys successfully, it should start automatically. If the app does not start from Visual Studio, start the app in IIS.

1. Switch to a debug configuration.

   ::: moniker range=">=vs-2022"
   Choose **More Options** > **Edit** to edit the profile, and then choose **Settings**. Choose a **Debug** configuration, and then choose **Remove additional files at destination** under the **File Publish** options.
   ::: moniker-end

<<<<<<< HEAD
   ::: moniker range="vs-2019"
   Choose **Edit** to edit the profile, and then choose **Settings**. Choose a **Debug** configuration, and then choose **Remove additional files at destination** under the **File Publish** options.
   ::: moniker-end

=======
>>>>>>> d49ead77
   > [!IMPORTANT]
   > If you choose a Release configuration, you disable debugging in the *web.config* file when you publish.

1. Click **Save** and then republish the app.

## (Optional) Deploy by publishing to a local folder

You can use this option to deploy your app if you want to copy the app to IIS using PowerShell, RoboCopy, or you want to manually copy the files.

### <a name="BKMK_deploy_asp_net"></a> Configure the ASP.NET Web site on the Windows Server computer

1. Open Windows Explorer and create a new folder, **C:\Publish**, where you will later deploy the ASP.NET project.

2. If it's not already open, open the **Internet Information Services (IIS) Manager**. (In the left pane of Server Manager, select **IIS**. Right-click the server and select **Internet Information Services (IIS) Manager**.)

3. Under **Connections** in the left pane, go to **Sites**.

4. Select the **Default Web Site**, choose **Basic Settings**, and set the **Physical path** to **C:\Publish**.

5. Right-click the **Default Web Site** node and select **Add Application**.

6. Set the **Alias** field to **MyASPApp**, accept the default Application Pool (**DefaultAppPool**), and set the **Physical path** to **C:\Publish**.

7. Under **Connections**, select **Application Pools**. Open **DefaultAppPool** and set the Application pool field to **ASP.NET v4.0** (ASP.NET 4.5 is not an option for the Application pool).

8. With the site selected in the IIS Manager, choose **Edit Permissions**, and make sure that IUSR, IIS_IUSRS, or the user configured for the Application Pool is an authorized user with Read & Execute rights. If none of these users are present, add IUSR as a user with Read & Execute rights.

### Publish and Deploy the app by publishing to a local folder from Visual Studio

You can also publish and deploy the app using the file system or other tools.

1. (ASP.NET 4.8) Make sure that the web.config file lists the correct version of .NET.  For example, if you are targeting ASP.NET 4.8, make sure this version is listed in web.config.

    ```xml
    <system.web>
      <compilation debug="true" targetFramework="4.8" />
      <httpRuntime targetFramework="4.8" />
      <httpModules>
        <add name="ApplicationInsightsWebTracking" type="Microsoft.ApplicationInsights.Web.ApplicationInsightsHttpModule, Microsoft.AI.Web" />
      </httpModules>
    </system.web>

    ```

    For example, the version should be 4.0 if you install ASP.NET 4 instead of 4.8.

[!INCLUDE [remote-debugger-deploy-app-local](../debugger/includes/remote-debugger-deploy-app-local.md)]

## <a name="BKMK_msvsmon"></a> Download and Install the remote tools on Windows Server

Download the version of the remote tools that matches your version of Visual Studio.

[!INCLUDE [remote-debugger-download](../debugger/includes/remote-debugger-download.md)]

## <a name="BKMK_setup"></a> Set up the remote debugger on Windows Server

[!INCLUDE [remote-debugger-configuration](../debugger/includes/remote-debugger-configuration.md)]

> [!NOTE]
> If you need to add permissions for additional users, change the authentication mode, or port number for the remote debugger, see [Configure the remote debugger](../debugger/remote-debugging.md#configure_msvsmon).

For information on running the remote debugger as a service, see [Run the remote debugger as a service](../debugger/remote-debugging.md#bkmk_configureService).

## <a name="BKMK_attach"></a> Attach to the ASP.NET application from the Visual Studio computer

1. On the Visual Studio computer, open the solution that you are trying to debug (**MyASPApp** if you are following the steps in this article).
2. In Visual Studio, click **Debug > Attach to Process** (Ctrl + Alt + P).

    > [!TIP]
    > In Visual Studio 2017 and later versions, you can reattach to the same process you previously attached to by using **Debug > Reattach to Process...** (Shift+Alt+P).

3. Set the Qualifier field to **\<remote computer name>** and press **Enter**.

    Verify that Visual Studio adds the required port to the computer name, which appears in the format: **\<remote computer name>:port**

    ::: moniker range=">=vs-2022"
    On Visual Studio 2022, you should see **\<remote computer name>:4026**
    ::: moniker-end
    ::: moniker range="vs-2019"
    On Visual Studio 2019, you should see **\<remote computer name>:4024**
    ::: moniker-end

    The port is required. If you don't see the port number, add it manually.

4. Click **Refresh**.
    You should see some processes appear in the **Available Processes** window.

    If you don't see any processes, try using the IP address instead of the remote computer name (the port is required). You can use `ipconfig` in a command line to get the IPv4 address.

5. Check  **Show processes from all users**.

6. Type the first letter of a process name to quickly find **w3wp.exe** for ASP.NET 4.5.

    If you have multiple processes showing **w3wp.exe**, check the **User Name** column. In some scenarios, the **User Name** column shows your app pool name, such as **IIS APPPOOL\DefaultAppPool**. If you see the App Pool, an easy way to identify the correct process is to create a new named App Pool for the app instance you want to debug, and then you can find it easily in the **User Name** column.

    ![RemoteDBG_AttachToProcess](../debugger/media/vs-2019/remotedbg-attachtoprocess.png "RemoteDBG_AttachToProcess")
<<<<<<< HEAD
    ::: moniker-end
=======
>>>>>>> a9c87ac4c414b6e2182f91cf5b969bfc83211ebf

7. Click **Attach**

8. Open the remote computer's website. In a browser, go to **http://\<remote computer name>**.

    You should see the ASP.NET web page.

9. In the running ASP.NET application, click the link to the **About** page.

    The breakpoint should be hit in Visual Studio.

    If you are unable to attach or hit the breakpoint, see [Troubleshoot remote debugging](../debugger/troubleshooting-remote-debugging.md).

## Troubleshooting IIS deployment

- If you can't connect to the host using the host name, try the IP address instead.
- Make sure the required ports are open on the remote server.
- Verify that the version of ASP.NET used in your app is the same as the version you installed on the server. For your app, you can view and set the version in the **Properties** page. To set the app to a different version, that version must be installed.
- If the app tried to open, but you see a certificate warning, choose to trust the site. If you already closed the warning, you can edit the publishing profile, a *.pubxml file, in your project and add the following element (for test only): `<AllowUntrustedCertificate>true</AllowUntrustedCertificate>`
- If the app does not start from Visual Studio, start the app in IIS to test that it deployed correctly.
- Check the Output window in Visual Studio for status information, and check your error messages.

## <a name="bkmk_openports"></a> Open required ports on Windows Server

In most setups, required ports are opened by the installation of ASP.NET and the remote debugger. However, you may need to verify that ports are open.

> [!NOTE]
> On an Azure VM, you must open ports through the [Network security group](/azure/virtual-machines/windows/nsg-quickstart-portal).

Required ports:

* 80 - Required for IIS
::: moniker range=">=vs-2022"
* 4026 - Required for remote debugging from Visual Studio 2022 (see [Remote Debugger Port Assignments](../debugger/remote-debugger-port-assignments.md) for more information).
::: moniker-end

* 4024 - Required for remote debugging from Visual Studio 2019 (see [Remote Debugger Port Assignments](../debugger/remote-debugger-port-assignments.md) for more information).

* UDP 3702 - (Optional) Discovery port enables you to the **Find** button when attaching to the remote debugger in Visual Studio.

In addition, these ports should already be opened by the ASP.NET installation:
- 8172 - (Optional) Required for Web Deploy to deploy the app from Visual Studio

1. To open a port on Windows Server, open the **Start** menu, search for **Windows Firewall with Advanced Security**.

2. Then choose **Inbound Rules > New Rule > Port**. Choose **Next** and under **Specific local ports**, enter the port number, click **Next**, then **Allow the Connection**, click Next, and add the name (**IIS**, **Web Deploy**, or **msvsmon**) for the Inbound Rule.

    If you want more details on configuring Windows Firewall, see [Configure the Windows Firewall for Remote Debugging](../debugger/configure-the-windows-firewall-for-remote-debugging.md).

3. Create additional rules for the other required ports.<|MERGE_RESOLUTION|>--- conflicted
+++ resolved
@@ -80,11 +80,8 @@
 
 > [!NOTE]
 > The Web Platform Installer reached End-of-Life on 7/1/22. For more information, see [Web Platform Installer - End of support and sunsetting the product/application feed](https://blogs.iis.net/iisteam/web-platform-installer-end-of-support-feed). You can directly install ASP.NET 4.8 from IIS.
-<<<<<<< HEAD
 
 1. In the left pane of Server Manager, select **IIS**. Right-click the server and select **Add Roles and Features**.
-=======
->>>>>>> a9c87ac4c414b6e2182f91cf5b969bfc83211ebf
 
 1. In the wizard, advance to the **Features** section and install ASP.NET 4.8.
 
@@ -95,7 +92,7 @@
 
      **C:\Windows\Microsoft.NET\Framework64\v4.0.30319\aspnet_regiis.exe -ir**
 
-2. Restart the system (or execute **net stop was /y** followed by **net start w3svc** from a command prompt to pick up a change to the system PATH).
+1. Restart the system (or execute **net stop was /y** followed by **net start w3svc** from a command prompt to pick up a change to the system PATH).
 
 ## Choose a deployment option
 
@@ -132,13 +129,10 @@
    Choose **More Options** > **Edit** to edit the profile, and then choose **Settings**. Choose a **Debug** configuration, and then choose **Remove additional files at destination** under the **File Publish** options.
    ::: moniker-end
 
-<<<<<<< HEAD
    ::: moniker range="vs-2019"
    Choose **Edit** to edit the profile, and then choose **Settings**. Choose a **Debug** configuration, and then choose **Remove additional files at destination** under the **File Publish** options.
    ::: moniker-end
 
-=======
->>>>>>> d49ead77
    > [!IMPORTANT]
    > If you choose a Release configuration, you disable debugging in the *web.config* file when you publish.
 
@@ -235,10 +229,6 @@
     If you have multiple processes showing **w3wp.exe**, check the **User Name** column. In some scenarios, the **User Name** column shows your app pool name, such as **IIS APPPOOL\DefaultAppPool**. If you see the App Pool, an easy way to identify the correct process is to create a new named App Pool for the app instance you want to debug, and then you can find it easily in the **User Name** column.
 
     ![RemoteDBG_AttachToProcess](../debugger/media/vs-2019/remotedbg-attachtoprocess.png "RemoteDBG_AttachToProcess")
-<<<<<<< HEAD
-    ::: moniker-end
-=======
->>>>>>> a9c87ac4c414b6e2182f91cf5b969bfc83211ebf
 
 7. Click **Attach**
 
