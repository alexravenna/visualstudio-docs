---
title: "Debug at design time in Visual Studio | Microsoft Docs"
ms.custom: ""
ms.date: "11/21/2018"
ms.technology: "vs-ide-debug"
ms.topic: "conceptual"
dev_langs: 
  - "VB"
helpviewer_keywords: 
  - "debugging [Visual Studio], design-time"
  - "breakpoints, design-time debugging"
  - "Immediate window, design-time debugging"
  - "design-time debugging"
ms.assetid: 35bfdd2c-6f60-4be1-ba9d-55fce70ee4d8
author: "mikejo5000"
ms.author: "mikejo"
manager: douge
ms.workload: 
  - "multiple"
---
<<<<<<< HEAD
# Debug at Design Time in Visual Studio (C#, C++, Visual Basic, F#)
=======
# Debug at design time in Visual Studio (C#, C++, Visual Basic, F#)
>>>>>>> fec01d33

To debug code at design time instead of while an app is running, you can use the **Immediate** window. 

<<<<<<< HEAD
The following example is in Visual Basic. Use of the **Immediate** window at design time is also supported in C#, C++, and F# applications.
  
1.  Paste the following code into a Visual Basic console application:  
  
    ```vb  
    Module Module1  
  
        Sub Main()  
            MySub()  
        End Sub  
  
        Function MyFunction() As Decimal  
            Static i As Integer  
            i = i + 1  
            Dim s As String  
  
            s = "Add Breakpoint here"  
            Return 4  
        End Function  
  
        Sub MySub()  
            MyFunction()  
        End Sub  
    End Module  
    ```  
  
2.  Set a breakpoint on the line that reads, `s="Add BreakPoint Here"`.  
  
3.  Open the **Immediate** window (**Debug** > **Windows** > **Immediate**) and type the following in the window: `?MyFunction<enter>`  
  
4.  Verify that the breakpoint was hit, and that the call stack is accurate.  
=======
To debug XAML code behind an app from the XAML designer, such as data binding code, you can use **Debug** > **Attach to Process**.
>>>>>>> fec01d33
  
## Use the Immediate window  

You can use the Visual Studio **Immediate** window to execute a function or subroutine without running your app. If the function or subroutine contains a breakpoint, Visual Studio will break at the breakpoint. You can then use the debugger windows to examine your program state. This feature is called *debugging at design time*.  

The following example is in Visual Basic. You can also use the **Immediate** window at design time in C#, F#, and C++ apps.

1. Paste the following code into a blank Visual Basic console app:  
   
   ```vb  
   Module Module1
   
       Sub Main()
           MySub()
       End Sub
   
       Function MyFunction() As Decimal
           Static i As Integer
           i = i + 1
           Return i
       End Function
   
       Sub MySub()
           MyFunction()
   
       End Sub
   End Module
   ```  
   
1. Set a breakpoint on the line **End Function**.  
   
1. Open the **Immediate** window by selecting **Debug** > **Windows** > **Immediate**. Type `?MyFunction` in the window, and then press **Enter**.   
   
   The breakpoint is hit, and the value of **MyFunction** in the **Locals** window is **1**. You can examine the call stack and other debugging windows while the app is in break mode. 
   
1. Select **Continue** on the Visual Studio toolbar. The app ends, and **1** is returned in the **Immediate** window. Make sure you are still in design mode.  
   
1. Type `?MyFunction` in the **Immediate** window again, and press **Enter**. The breakpoint is hit, and the value of **MyFunction** in the **Locals** window is **2**. 
   
1. Without selecting **Continue**, type `?MySub()` in the **Immediate** window, and then press **Enter**. The breakpoint is hit, and the value of **MyFunction** in the **Locals** window is **3**. You can examine the app state while the app is in break mode. 
   
1. Select **Continue**. The breakpoint is hit again, and the value of **MyFunction** in the **Locals** window is now **2**. The **Immediate** window returns **Expression has been evaluated and has no value**.
   
1. Select **Continue** again. The app ends, and **2** is returned in the **Immediate** window. Make sure that you are still in design mode.
   
1. To clear the contents of the **Immediate** window, right-click in the window and select **Clear All**. 

## Attach to an app from the XAML designer

In some declarative data binding scenarios, it can help to debug code behind in the XAML designer.

1. In the Visual Studio project, add a new XAML page, such as *temp.xaml*. Leave the new XAML page empty. 
   
1. Build the solution.
   
1. Open *temp.xaml*, which loads the XAML designer, *XDesProc.exe*, or *UwpSurface.exe* in a UWP app. 
   
1. Open a new instance of Visual Studio. In the new instance, select **Debug** > **Attach to Process**. 
   
1. In the **Attach to Process** dialog box, select the designer process from the **Available Processes** list.
   
   For UWP projects targeting Windows build 16299 or above, the designer process is *UwpSurface.exe*. For WPF or UWP versions previous to 16299, the designer process is *XDesProc.exe*.
   
1. Make sure the **Attach to** field is set to the correct code type for your .NET version, such as **Managed Code (CoreCLR)**. 
   
1. Select **Attach**.
   
1. While attached to the process, switch to the other Visual Studio instance, and set breakpoints where you want to debug the code behind your app.
   
   For example, you could set a breakpoint in the type converter code for the following XAML, which binds a TextBlock at design time.
   
    ```xaml
    <TextBlock Text="{Binding title, ConverterParameter=lower, Converter={StaticResource StringFormatConverter}, Mode=TwoWay}"  />
    ```
   When the page loads, the breakpoint is hit.
  
## See also  
 [Debugger security](../debugger/debugger-security.md)   
 [Debugger basics](../debugger/getting-started-with-the-debugger.md)<|MERGE_RESOLUTION|>--- conflicted
+++ resolved
@@ -18,49 +18,11 @@
 ms.workload: 
   - "multiple"
 ---
-<<<<<<< HEAD
-# Debug at Design Time in Visual Studio (C#, C++, Visual Basic, F#)
-=======
 # Debug at design time in Visual Studio (C#, C++, Visual Basic, F#)
->>>>>>> fec01d33
 
 To debug code at design time instead of while an app is running, you can use the **Immediate** window. 
 
-<<<<<<< HEAD
-The following example is in Visual Basic. Use of the **Immediate** window at design time is also supported in C#, C++, and F# applications.
-  
-1.  Paste the following code into a Visual Basic console application:  
-  
-    ```vb  
-    Module Module1  
-  
-        Sub Main()  
-            MySub()  
-        End Sub  
-  
-        Function MyFunction() As Decimal  
-            Static i As Integer  
-            i = i + 1  
-            Dim s As String  
-  
-            s = "Add Breakpoint here"  
-            Return 4  
-        End Function  
-  
-        Sub MySub()  
-            MyFunction()  
-        End Sub  
-    End Module  
-    ```  
-  
-2.  Set a breakpoint on the line that reads, `s="Add BreakPoint Here"`.  
-  
-3.  Open the **Immediate** window (**Debug** > **Windows** > **Immediate**) and type the following in the window: `?MyFunction<enter>`  
-  
-4.  Verify that the breakpoint was hit, and that the call stack is accurate.  
-=======
 To debug XAML code behind an app from the XAML designer, such as data binding code, you can use **Debug** > **Attach to Process**.
->>>>>>> fec01d33
   
 ## Use the Immediate window  
 
