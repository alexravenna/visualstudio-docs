---
title: "Debug user code with Just My Code | Microsoft Docs"
ms.date: "10/22/2018"
ms.topic: "conceptual"
ms.assetid: 0f0df097-bbaf-46ad-9ad1-ef5f40435079
author: "mikejo5000"
ms.author: "mikejo"
manager: jillfra
ms.workload:
  - "multiple"
---
# Debug only user code with Just My Code

*Just My Code* is a Visual Studio debugging feature that automatically steps over calls to system, framework, and other non-user code. In the **Call Stack** window, Just My Code collapses these calls into **[External Code]** frames.

Just My Code works differently in .NET Framework, C++, and JavaScript projects.

## <a name="BKMK_Enable_or_disable_Just_My_Code"></a> Enable or disable Just My Code

For most programming languages, Just My Code is enabled by default.

- To enable or disable Just My Code in Visual Studio, under **Tools** > **Options** (or **Debug** > **Options**) > **Debugging** > **General**, select or deselect **Enable Just My Code**.

![Enable Just My Code in the Options dialog box](../debugger/media/dbg_justmycode_options.png "Enable Just My Code")

> [!NOTE]
> **Enable Just My Code** is a global setting that applies to all Visual Studio projects in all languages.

## Just My Code debugging

During a debugging session, the **Modules** window shows which code modules the debugger is treating as My Code (user code), along with their symbol loading status. For more information, see [Get more familiar with how the debugger attaches to your app](../debugger/debugger-tips-and-tricks.md#modules_window).

![User code in the Modules window](../debugger/media/dbg_justmycode_module.png "User code in the Modules window")

In the **Call Stack** or **Tasks** window, Just My Code collapses non-user code into a grayed-out annotated code frame labeled `[External Code]`.

![External Code frame in the Call Stack window](../debugger/media/dbg_justmycode_externalcode.png "External Code frame")

>[!TIP]
>To open the **Modules**, **Call Stack**, **Tasks**, or most other debugging windows, you must be in a debugging session. While debugging, under **Debug** > **Windows**, select the windows you want to open.

<a name="BKMK_Override_call_stack_filtering"></a>
To view the code in a collapsed **[External Code]** frame, right-click in the **Call Stack** or **Task** window, and select **Show External Code** from the context menu. The expanded external code lines replace the **[External Code**] frame.

![Show External Code in the Call Stack window](../debugger/media/dbg_justmycode_showexternalcode.png "Show External Code")

> [!NOTE]
> **Show External Code** is a current user profiler setting that applies to all projects in all languages that are opened by the user.

Double-clicking an expanded external code line in the **Call Stack** window highlights the calling code line in green in the source code. For DLLs or other modules not found or loaded, a symbol or source not found page may open.

## <a name="BKMK__NET_Framework_Just_My_Code"></a>.NET Framework Just My Code

In .NET Framework projects, Just My Code uses symbol (*.pdb*) files and program optimizations to classify user and non-user code. The .NET Framework debugger considers optimized binaries and non-loaded *.pdb* files to be non-user code.

Three compiler attributes also affect what the .NET debugger considers to be user code:

- <xref:System.Diagnostics.DebuggerNonUserCodeAttribute> tells the debugger that the code it's applied to isn't user code.
- <xref:System.Diagnostics.DebuggerHiddenAttribute> hides the code from the debugger, even if Just My Code is turned off.
- <xref:System.Diagnostics.DebuggerStepThroughAttribute> tells the debugger to step through the code it's applied to, rather than step into the code.

The .NET Framework debugger considers all other code to be user code.

During .NET Framework debugging:

- **Debug** > **Step Into** (or **F11**) on non-user code steps over the code to the next line of user code.
- **Debug** > **Step Out** (or **Shift**+**F11**) on non-user code runs to the next line of user code.

If there's no more user code, debugging continues until it ends, hits another breakpoint, or throws an error.

<a name="BKMK_NET_Breakpoint_behavior"></a>
If the debugger breaks in non-user code (for example, you use **Debug** > **Break All** and pause in non-user code), the **No Source** window appears. You can then use a **Debug** > **Step** command to go to the next line of user code.

If an unhandled exception occurs in non-user code, the debugger breaks at the user code line where the exception was generated.

If first chance exceptions are enabled for the exception, the calling user-code line is highlighted in green in source code. The **Call Stack** window displays the annotated frame labeled **[External Code]**.

## <a name="BKMK_C___Just_My_Code"></a> C++ Just My Code

<<<<<<< HEAD
##  <a name="BKMK_C___Just_My_Code"></a> C++ Just My Code  
  
Starting in Visual Studio 2017 version 15.8, enabling C++ Just My Code also requires use of the [/JMC (Just my code debugging)](/cpp/build/reference/jmc) compiler switch. The switch is enabled by default.

<a name="BKMK_CPP_User_and_non_user_code"></a>
Just My Code is different in C++ than in .NET Framework and JavaScript, because you can specify non-user code separately for stepping behavior and the **Call Stack** window. 
=======
In C++, enabling Just My Code is the same as using the [/JMC (Just my code debugging)](/cpp/build/reference/jmc) compiler switch.

<a name="BKMK_CPP_User_and_non_user_code"></a>
Just My Code is different in C++ than in .NET Framework and JavaScript, because you can specify non-user files separately for stepping behavior and the **Call Stack** window.
>>>>>>> 70817430

Just My Code in C++ considers only these functions to be non-user code:

- For the **Call Stack** window:

  - Functions with stripped source information in their symbols file.
  - Functions where the symbol files indicate that there is no source file corresponding to the stack frame.
  - Functions specified in *\*.natjmc* files in the *%VsInstallDirectory%\Common7\Packages\Debugger\Visualizers* folder.

<<<<<<< HEAD
  - Functions with stripped source information in their symbols file.  
  - Functions where the symbol files indicate that there is no source file corresponding to the stack frame.  
  - Functions specified in *\*.natjmc* files in the *%VsInstallDirectory%\Common7\Packages\Debugger\Visualizers* folder. See [Customize C++ call stack behavior](#BKMK_CPP_Customize_call_stack_behavior). 
  
- For stepping behavior:
  
  - Behavior matches the **Call Stack** window if you compile your project using the MSVC compilers in 15.8 Preview 3 or later, including customization support using *\*.natjmc* files (see [Customize C++ call stack behavior](#BKMK_CPP_Customize_call_stack_behavior)). For additional details, see this [blog post](https://blogs.msdn.microsoft.com/vcblog/2018/06/29/announcing-jmc-stepping-in-visual-studio/). For code compiled using older compilers, *.natstepfilter* files are the only way to customize code stepping, which is independent of Just My Code. See [Customize C++ stepping behavior](#BKMK_CPP_Customize_stepping_behavior)
=======
- For stepping behavior:

  - Functions specified in *\*.natstepfilter* files in the *%VsInstallDirectory%\Common7\Packages\Debugger\Visualizers* folder.

You can create *.natstepfilter* and *.natjmc* files to customize Just My Code stepping behavior and the **Call Stack** window. See [Customize C++ stepping behavior](#BKMK_CPP_Customize_stepping_behavior) and [Customize C++ call stack behavior](#BKMK_CPP_Customize_call_stack_behavior).
>>>>>>> 70817430

<a name="BKMK_CPP_Stepping_behavior"></a>
During C++ debugging:

- **Debug** > **Step Into** (or **F11**) on non-user code steps over the code to the next line of user code.
- **Debug** > **Step Out** (or **Shift**+**F11**) on non-user code runs to the next line of user code.

If there's no more user code, debugging continues until it ends, hits another breakpoint, or throws an error.

If the debugger breaks in non-user code (for example, you use **Debug** > **Break All** and pause in non-user code), stepping continues in the non-user code.

<<<<<<< HEAD
If the debugger hits an exception, it stops on the exception, whether it is in user or non-user code. **User-unhandled** options in the **Exception Settings** dialog box are ignored.   
  
###  <a name="BKMK_CPP_Customize_call_stack_behavior"></a> Customize C++ call stack and code stepping behavior  

For C++ projects, you can specify the modules, source files, and functions the **Call Stack** window treats as non-user code by specifying them in *\*.natjmc* files. This customization also applies to code stepping unless you are using older compilers (see [C++ Just My Code](#BKMK_CPP_User_and_non_user_code)).
  
-   To specify non-user code for all users of the Visual Studio machine, add the *.natjmc* file to the *%VsInstallDirectory%\Common7\Packages\Debugger\Visualizers* folder.  
-   To specify non-user code for an individual user, add the *.natjmc* file to the *%USERPROFILE%\My Documents\Visual Studio 2017\Visualizers* folder.  

A *.natjmc* file is an XML file with this syntax:  
  
```xml  
<?xml version="1.0" encoding="utf-8"?>  
<NonUserCode xmlns="http://schemas.microsoft.com/vstudio/debugger/jmc/2015">  
  
  <!-- Modules -->  
  <Module Name="ModuleSpec" />  
  <Module Name="ModuleSpec" Company="CompanyName" />  
  
  <!-- Files -->  
  <File Name="FileSpec"/>  
  
  <!-- Functions -->  
  <Function Name="FunctionSpec" />  
  <Function Name="FunctionSpec" Module ="ModuleSpec" />  
  <Function Name="FunctionSpec" Module ="ModuleSpec" ExceptionImplementation="true" />  
  
</NonUserCode>  
  
```  
  
 **Module element attributes**  
  
|Attribute|Description|  
|---------------|-----------------|  
|`Name`|Required. The full path of the module or modules. You can use the Windows wildcard characters `?` (zero or one character) and `*` (zero or more characters). For example,<br /><br /> `<Module Name="?:\3rdParty\UtilLibs\*" />`<br /><br /> tells the debugger to treat all modules in *\3rdParty\UtilLibs* on any drive as external code.|  
|`Company`|Optional. The name of the company that publishes the module that is embedded in the executable file. You can use this attribute to disambiguate the modules.|  
  
 **File element attributes**  
  
|Attribute|Description|  
|---------------|-----------------|  
|`Name`|Required. The full path of the source file or files to treat as external code. You can use the Windows wildcard characters `?` and `*` when specifying the path.|  
  
 **Function element attributes**  
  
|Attribute|Description|  
|---------------|-----------------|  
|`Name`|Required. The fully qualified name of the function to treat as external code.|  
|`Module`|Optional. The name or full path to the module that contains the function. You can use this attribute to disambiguate functions with the same name.|  
|`ExceptionImplementation`|When set to `true`, the call stack displays the function that threw the exception rather than this function.|  

###  <a name="BKMK_CPP_Customize_stepping_behavior"></a> Customize C++ stepping behavior independent of Just My Code settings

In C++ projects, you can specify functions to step over by listing them as non-user code in *\*.natstepfilter* files. Functions listed in *\*.natstepfilter* files are not dependent on Just My Code settings.
  
- To specify non-user code for all local Visual Studio users, add the *.natstepfilter* file to the *%VsInstallDirectory%\Common7\Packages\Debugger\Visualizers* folder.  
- To specify non-user code for an individual user, add the *.natstepfilter* file to the *%USERPROFILE%\My Documents\Visual Studio 2017\Visualizers* folder.  
  
A *.natstepfilter* file is an XML file with this syntax:  
  
```xml  
<?xml version="1.0" encoding="utf-8"?>  
<StepFilter xmlns="http://schemas.microsoft.com/vstudio/debugger/natstepfilter/2010">  
    <Function>  
        <Name>FunctionSpec</Name>  
        <Action>StepAction</Action>  
    </Function>  
    <Function>  
        <Name>FunctionSpec</Name>  
        <Module>ModuleSpec</Module>  
        <Action>StepAction</Action>  
    </Function>  
</StepFilter>  
  
```  
  
|Element|Description|  
|-------------|-----------------|  
|`Function`|Required. Specifies one or more functions as non-user functions.|  
|`Name`|Required. An ECMA-262 formatted regular expression specifying the full function name to match. For example:<br /><br /> `<Name>MyNS::MyClass.*</Name>`<br /><br /> tells the debugger that all methods in `MyNS::MyClass` are to be considered non-user code. The match is case-sensitive.|  
|`Module`|Optional. An ECMA-262 formatted regular expression specifying the full path to the module containing the function. The match is case-insensitive.|  
|`Action`|Required. One of these case-sensitive values:<br /><br /> `NoStepInto`  - tells the debugger to step over the function.<br /> `StepInto`  - tells the debugger to step into the function, overriding any other `NoStepInto` for the matched function.| 
  
##  <a name="BKMK_JavaScript_Just_My_Code"></a> JavaScript Just My Code  

<a name="BKMK_JS_User_and_non_user_code"></a> 
JavaScript Just My Code controls stepping and call stack display by categorizing code in one of these classifications:  

|||  
|-|-|  
|**MyCode**|User code that you own and control.|  
|**LibraryCode**|Non-user code from libraries that you use regularly and your app relies on to function correctly (for example WinJS or jQuery).|  
|**UnrelatedCode**|Non-user code in your app that you don't own and your app doesn't rely on to function correctly. For example, an advertising SDK that displays ads could be UnrelatedCode. In UWP projects, any code that is loaded into your app from an HTTP or HTTPS URI is also considered UnrelatedCode.|  

The JavaScript debugger classifies code as user or non-user in this order:  
  
1. The default classifications.  
   -   Script executed by passing a string to the host-provided `eval` function is **MyCode**.  
   -   Script executed by passing a string to the `Function` constructor is **LibraryCode**.  
   -   Script in a framework reference, such as WinJS or the Azure SDK, is **LibraryCode**.  
   -   Script executed by passing a string to the `setTimeout`, `setImmediate`, or `setInterval` functions is **UnrelatedCode**.  
   
2. Classifications specified for all Visual Studio JavaScript projects in the *%VSInstallDirectory%\JavaScript\JustMyCode\mycode.default.wwa.json* file.  
   
3. Classifications in the *mycode.json* file of the current project.  
  
Each classification step overrides the previous steps. 

All other code is classified as **MyCode**.  

You can modify the default classifications, and classify specific files and URLs as user or non-user code, by adding a *.json* file named *mycode.json* to the root folder of a JavaScript project. See [Customize JavaScript Just My Code](#BKMK_JS_Customize_Just_My_Code). 
=======
If the debugger hits an exception, it stops on the exception, whether it is in user or non-user code. **User-unhandled** options in the **Exception Settings** dialog box are ignored.

### <a name="BKMK_CPP_Customize_stepping_behavior"></a> Customize C++ stepping behavior

In C++ projects, you can specify functions to step over by listing them as non-user code in *\*.natstepfilter* files.

- To specify non-user code for all local Visual Studio users, add the *.natstepfilter* file to the *%VsInstallDirectory%\Common7\Packages\Debugger\Visualizers* folder.
- To specify non-user code for an individual user, add the *.natstepfilter* file to the *%USERPROFILE%\My Documents\Visual Studio 2017\Visualizers* folder.

A *.natstepfilter* file is an XML file with this syntax:

```xml
<?xml version="1.0" encoding="utf-8"?>
<StepFilter xmlns="http://schemas.microsoft.com/vstudio/debugger/natstepfilter/2010">
    <Function>
        <Name>FunctionSpec</Name>
        <Action>StepAction</Action>
    </Function>
    <Function>
        <Name>FunctionSpec</Name>
        <Module>ModuleSpec</Module>
        <Action>StepAction</Action>
    </Function>
</StepFilter>

```

|Element|Description|
|-------------|-----------------|
|`Function`|Required. Specifies one or more functions as non-user functions.|
|`Name`|Required. An ECMA-262 formatted regular expression specifying the full function name to match. For example:<br /><br /> `<Name>MyNS::MyClass.*</Name>`<br /><br /> tells the debugger that all methods in `MyNS::MyClass` are to be considered non-user code. The match is case-sensitive.|
|`Module`|Optional. An ECMA-262 formatted regular expression specifying the full path to the module containing the function. The match is case-insensitive.|
|`Action`|Required. One of these case-sensitive values:<br /><br /> `NoStepInto`  - tells the debugger to step over the function.<br /> `StepInto`  - tells the debugger to step into the function, overriding any other `NoStepInto` for the matched function.|

### <a name="BKMK_CPP_Customize_call_stack_behavior"></a> Customize C++ call stack behavior

For C++ projects, you can specify the modules, source files, and functions the **Call Stack** window treats as non-user code by specifying them in *\*.natjmc* files.

- To specify non-user code for all users of the Visual Studio machine, add the *.natjmc* file to the *%VsInstallDirectory%\Common7\Packages\Debugger\Visualizers* folder.
- To specify non-user code for an individual user, add the *.natjmc* file to the *%USERPROFILE%\My Documents\Visual Studio 2017\Visualizers* folder.

A *.natjmc* file is an XML file with this syntax:

```xml
<?xml version="1.0" encoding="utf-8"?>
<NonUserCode xmlns="http://schemas.microsoft.com/vstudio/debugger/jmc/2015">

  <!-- Modules -->
  <Module Name="ModuleSpec" />
  <Module Name="ModuleSpec" Company="CompanyName" />

  <!-- Files -->
  <File Name="FileSpec"/>

  <!-- Functions -->
  <Function Name="FunctionSpec" />
  <Function Name="FunctionSpec" Module ="ModuleSpec" />
  <Function Name="FunctionSpec" Module ="ModuleSpec" ExceptionImplementation="true" />

</NonUserCode>

```

**Module element attributes**

|Attribute|Description|
|---------------|-----------------|
|`Name`|Required. The full path of the module or modules. You can use the Windows wildcard characters `?` (zero or one character) and `*` (zero or more characters). For example,<br /><br /> `<Module Name="?:\3rdParty\UtilLibs\*" />`<br /><br /> tells the debugger to treat all modules in *\3rdParty\UtilLibs* on any drive as external code.|
|`Company`|Optional. The name of the company that publishes the module that is embedded in the executable file. You can use this attribute to disambiguate the modules.|

**File element attributes**

|Attribute|Description|
|---------------|-----------------|
|`Name`|Required. The full path of the source file or files to treat as external code. You can use the Windows wildcard characters `?` and `*` when specifying the path.|

**Function element attributes**

|Attribute|Description|
|---------------|-----------------|
|`Name`|Required. The fully qualified name of the function to treat as external code.|
|`Module`|Optional. The name or full path to the module that contains the function. You can use this attribute to disambiguate functions with the same name.|
|`ExceptionImplementation`|When set to `true`, the call stack displays the function that threw the exception rather than this function.|

## <a name="BKMK_JavaScript_Just_My_Code"></a> JavaScript Just My Code

<a name="BKMK_JS_User_and_non_user_code"></a>
JavaScript Just My Code controls stepping and call stack display by categorizing code in one of these classifications:

|||
|-|-|
|**MyCode**|User code that you own and control.|
|**LibraryCode**|Non-user code from libraries that you use regularly and your app relies on to function correctly (for example WinJS or jQuery).|
|**UnrelatedCode**|Non-user code in your app that you don't own and your app doesn't rely on to function correctly. For example, an advertising SDK that displays ads could be UnrelatedCode. In UWP projects, any code that is loaded into your app from an HTTP or HTTPS URI is also considered UnrelatedCode.|

The JavaScript debugger classifies code as user or non-user in this order:

1. The default classifications.
   - Script executed by passing a string to the host-provided `eval` function is **MyCode**.
   - Script executed by passing a string to the `Function` constructor is **LibraryCode**.
   - Script in a framework reference, such as WinJS or the Azure SDK, is **LibraryCode**.
   - Script executed by passing a string to the `setTimeout`, `setImmediate`, or `setInterval` functions is **UnrelatedCode**.

2. Classifications specified for all Visual Studio JavaScript projects in the *%VSInstallDirectory%\JavaScript\JustMyCode\mycode.default.wwa.json* file.

3. Classifications in the *mycode.json* file of the current project.

Each classification step overrides the previous steps.

All other code is classified as **MyCode**.

You can modify the default classifications, and classify specific files and URLs as user or non-user code, by adding a *.json* file named *mycode.json* to the root folder of a JavaScript project. See [Customize JavaScript Just My Code](#BKMK_JS_Customize_Just_My_Code).
>>>>>>> 70817430

<a name="BKMK_JS_Stepping_behavior"></a>
During JavaScript debugging:

- If a function is non-user code, **Debug** > **Step Into** (or **F11**) behaves the same as **Debug** > **Step Over** (or **F10**).
- If a step begins in non-user (**LibraryCode** or **UnrelatedCode**) code, stepping temporarily behaves as if Just My Code isn't enabled. When you step back to user code, Just My Code stepping is re-enabled.
- When a user code step results in leaving the current execution context, the debugger stops at the next executed user code line. For example, if a callback executes in **LibraryCode** code, the debugger continues until the next line of user code executes.
- **Step Out** (or **Shift**+**F11**) stops on the next line of user code.

If there's no more user code, debugging continues until it ends, hits another breakpoint, or throws an error.

Breakpoints set in code are always hit, but the code is classified.

- If the `debugger` keyword occurs in **LibraryCode**, the debugger always breaks.
- If the `debugger` keyword occurs in **UnrelatedCode**, the debugger doesn't stop.

<a name="BKMK_JS_Exception_behavior"></a>
If an unhandled exception occurs in **MyCode** or **LibraryCode** code, the debugger always breaks.

If an unhandled exception occurs in **UnrelatedCode**, and **MyCode** or **LibraryCode** is on the call stack, the debugger breaks.

If first-chance exceptions are enabled for the exception, and the exception occurs in **LibraryCode** or **UnrelatedCode**:

- If the exception is handled, the debugger doesn't break.
- If the exception is not handled, the debugger breaks.

### <a name="BKMK_JS_Customize_Just_My_Code"></a> Customize JavaScript Just My Code

To categorize user and non-user code for a single JavaScript project, you can add a *.json* file named *mycode.json* to the root folder of the project.

Specifications in this file override the default classifications and the *mycode.default.wwa.json* file. The *mycode.json* file does not need to list all key value pairs. The **MyCode**, **Libraries**, and **Unrelated** values can be empty arrays.

*Mycode.json* files use this syntax:

```json
{
    "Eval" : "Classification",
    "Function" : "Classification",
    "ScriptBlock" : "Classification",
    "MyCode" : [
        "UrlOrFileSpec",
        . . .
        "UrlOrFileSpec"
    ],
    "Libraries" : [
        "UrlOrFileSpec",
        . .
        "UrlOrFileSpec"
    ],
    "Unrelated" : [
        "UrlOrFileSpec",
        . . .
        "UrlOrFileSpec"
    ]
}

```

**Eval, Function, and ScriptBlock**

The **Eval**, **Function**, and **ScriptBlock** key value pairs determine how dynamically generated code is classified:

|||
|-|-|
|**Eval**|Script that is executed by passing a string to the host-provided `eval` function. By default, Eval script is classified as **MyCode**.|
|**Function**|Script that is executed by passing a string to the `Function` constructor. By default, Function script is classified as **LibraryCode**.|
|**ScriptBlock**|Script that is executed by passing a string to the `setTimeout`, `setImmediate`, or `setInterval` functions. By default, ScriptBlock script is classified as **UnrelatedCode**.|

You can change the value to one of these keywords:

- `MyCode` classifies the script as **MyCode**.
- `Library` classifies the script as **LibraryCode**.
- `Unrelated` classifies the script as **UnrelatedCode**.

**MyCode, Libraries, and Unrelated**

The **MyCode**, **Libraries**, and **Unrelated** key value pairs specify the URLs or files that you want to include in a classification:

|||
|-|-|
|**MyCode**|An array of URLs or files that are classified as **MyCode**.|
|**Libraries**|An array of URLs or files that are classified as **LibraryCode**.|
|**Unrelated**|An array of URLs or files that are classified as **UnrelatedCode**.|

The URL or file string can have one or more `*` characters, which match zero or more characters. `*` is the same as the regular expression `.*`.<|MERGE_RESOLUTION|>--- conflicted
+++ resolved
@@ -76,20 +76,11 @@
 If first chance exceptions are enabled for the exception, the calling user-code line is highlighted in green in source code. The **Call Stack** window displays the annotated frame labeled **[External Code]**.
 
 ## <a name="BKMK_C___Just_My_Code"></a> C++ Just My Code
-
-<<<<<<< HEAD
-##  <a name="BKMK_C___Just_My_Code"></a> C++ Just My Code  
   
 Starting in Visual Studio 2017 version 15.8, enabling C++ Just My Code also requires use of the [/JMC (Just my code debugging)](/cpp/build/reference/jmc) compiler switch. The switch is enabled by default.
 
 <a name="BKMK_CPP_User_and_non_user_code"></a>
 Just My Code is different in C++ than in .NET Framework and JavaScript, because you can specify non-user code separately for stepping behavior and the **Call Stack** window. 
-=======
-In C++, enabling Just My Code is the same as using the [/JMC (Just my code debugging)](/cpp/build/reference/jmc) compiler switch.
-
-<a name="BKMK_CPP_User_and_non_user_code"></a>
-Just My Code is different in C++ than in .NET Framework and JavaScript, because you can specify non-user files separately for stepping behavior and the **Call Stack** window.
->>>>>>> 70817430
 
 Just My Code in C++ considers only these functions to be non-user code:
 
@@ -98,22 +89,10 @@
   - Functions with stripped source information in their symbols file.
   - Functions where the symbol files indicate that there is no source file corresponding to the stack frame.
   - Functions specified in *\*.natjmc* files in the *%VsInstallDirectory%\Common7\Packages\Debugger\Visualizers* folder.
-
-<<<<<<< HEAD
-  - Functions with stripped source information in their symbols file.  
-  - Functions where the symbol files indicate that there is no source file corresponding to the stack frame.  
-  - Functions specified in *\*.natjmc* files in the *%VsInstallDirectory%\Common7\Packages\Debugger\Visualizers* folder. See [Customize C++ call stack behavior](#BKMK_CPP_Customize_call_stack_behavior). 
   
 - For stepping behavior:
   
   - Behavior matches the **Call Stack** window if you compile your project using the MSVC compilers in 15.8 Preview 3 or later, including customization support using *\*.natjmc* files (see [Customize C++ call stack behavior](#BKMK_CPP_Customize_call_stack_behavior)). For additional details, see this [blog post](https://blogs.msdn.microsoft.com/vcblog/2018/06/29/announcing-jmc-stepping-in-visual-studio/). For code compiled using older compilers, *.natstepfilter* files are the only way to customize code stepping, which is independent of Just My Code. See [Customize C++ stepping behavior](#BKMK_CPP_Customize_stepping_behavior)
-=======
-- For stepping behavior:
-
-  - Functions specified in *\*.natstepfilter* files in the *%VsInstallDirectory%\Common7\Packages\Debugger\Visualizers* folder.
-
-You can create *.natstepfilter* and *.natjmc* files to customize Just My Code stepping behavior and the **Call Stack** window. See [Customize C++ stepping behavior](#BKMK_CPP_Customize_stepping_behavior) and [Customize C++ call stack behavior](#BKMK_CPP_Customize_call_stack_behavior).
->>>>>>> 70817430
 
 <a name="BKMK_CPP_Stepping_behavior"></a>
 During C++ debugging:
@@ -125,7 +104,6 @@
 
 If the debugger breaks in non-user code (for example, you use **Debug** > **Break All** and pause in non-user code), stepping continues in the non-user code.
 
-<<<<<<< HEAD
 If the debugger hits an exception, it stops on the exception, whether it is in user or non-user code. **User-unhandled** options in the **Exception Settings** dialog box are ignored.   
   
 ###  <a name="BKMK_CPP_Customize_call_stack_behavior"></a> Customize C++ call stack and code stepping behavior  
@@ -238,120 +216,6 @@
 All other code is classified as **MyCode**.  
 
 You can modify the default classifications, and classify specific files and URLs as user or non-user code, by adding a *.json* file named *mycode.json* to the root folder of a JavaScript project. See [Customize JavaScript Just My Code](#BKMK_JS_Customize_Just_My_Code). 
-=======
-If the debugger hits an exception, it stops on the exception, whether it is in user or non-user code. **User-unhandled** options in the **Exception Settings** dialog box are ignored.
-
-### <a name="BKMK_CPP_Customize_stepping_behavior"></a> Customize C++ stepping behavior
-
-In C++ projects, you can specify functions to step over by listing them as non-user code in *\*.natstepfilter* files.
-
-- To specify non-user code for all local Visual Studio users, add the *.natstepfilter* file to the *%VsInstallDirectory%\Common7\Packages\Debugger\Visualizers* folder.
-- To specify non-user code for an individual user, add the *.natstepfilter* file to the *%USERPROFILE%\My Documents\Visual Studio 2017\Visualizers* folder.
-
-A *.natstepfilter* file is an XML file with this syntax:
-
-```xml
-<?xml version="1.0" encoding="utf-8"?>
-<StepFilter xmlns="http://schemas.microsoft.com/vstudio/debugger/natstepfilter/2010">
-    <Function>
-        <Name>FunctionSpec</Name>
-        <Action>StepAction</Action>
-    </Function>
-    <Function>
-        <Name>FunctionSpec</Name>
-        <Module>ModuleSpec</Module>
-        <Action>StepAction</Action>
-    </Function>
-</StepFilter>
-
-```
-
-|Element|Description|
-|-------------|-----------------|
-|`Function`|Required. Specifies one or more functions as non-user functions.|
-|`Name`|Required. An ECMA-262 formatted regular expression specifying the full function name to match. For example:<br /><br /> `<Name>MyNS::MyClass.*</Name>`<br /><br /> tells the debugger that all methods in `MyNS::MyClass` are to be considered non-user code. The match is case-sensitive.|
-|`Module`|Optional. An ECMA-262 formatted regular expression specifying the full path to the module containing the function. The match is case-insensitive.|
-|`Action`|Required. One of these case-sensitive values:<br /><br /> `NoStepInto`  - tells the debugger to step over the function.<br /> `StepInto`  - tells the debugger to step into the function, overriding any other `NoStepInto` for the matched function.|
-
-### <a name="BKMK_CPP_Customize_call_stack_behavior"></a> Customize C++ call stack behavior
-
-For C++ projects, you can specify the modules, source files, and functions the **Call Stack** window treats as non-user code by specifying them in *\*.natjmc* files.
-
-- To specify non-user code for all users of the Visual Studio machine, add the *.natjmc* file to the *%VsInstallDirectory%\Common7\Packages\Debugger\Visualizers* folder.
-- To specify non-user code for an individual user, add the *.natjmc* file to the *%USERPROFILE%\My Documents\Visual Studio 2017\Visualizers* folder.
-
-A *.natjmc* file is an XML file with this syntax:
-
-```xml
-<?xml version="1.0" encoding="utf-8"?>
-<NonUserCode xmlns="http://schemas.microsoft.com/vstudio/debugger/jmc/2015">
-
-  <!-- Modules -->
-  <Module Name="ModuleSpec" />
-  <Module Name="ModuleSpec" Company="CompanyName" />
-
-  <!-- Files -->
-  <File Name="FileSpec"/>
-
-  <!-- Functions -->
-  <Function Name="FunctionSpec" />
-  <Function Name="FunctionSpec" Module ="ModuleSpec" />
-  <Function Name="FunctionSpec" Module ="ModuleSpec" ExceptionImplementation="true" />
-
-</NonUserCode>
-
-```
-
-**Module element attributes**
-
-|Attribute|Description|
-|---------------|-----------------|
-|`Name`|Required. The full path of the module or modules. You can use the Windows wildcard characters `?` (zero or one character) and `*` (zero or more characters). For example,<br /><br /> `<Module Name="?:\3rdParty\UtilLibs\*" />`<br /><br /> tells the debugger to treat all modules in *\3rdParty\UtilLibs* on any drive as external code.|
-|`Company`|Optional. The name of the company that publishes the module that is embedded in the executable file. You can use this attribute to disambiguate the modules.|
-
-**File element attributes**
-
-|Attribute|Description|
-|---------------|-----------------|
-|`Name`|Required. The full path of the source file or files to treat as external code. You can use the Windows wildcard characters `?` and `*` when specifying the path.|
-
-**Function element attributes**
-
-|Attribute|Description|
-|---------------|-----------------|
-|`Name`|Required. The fully qualified name of the function to treat as external code.|
-|`Module`|Optional. The name or full path to the module that contains the function. You can use this attribute to disambiguate functions with the same name.|
-|`ExceptionImplementation`|When set to `true`, the call stack displays the function that threw the exception rather than this function.|
-
-## <a name="BKMK_JavaScript_Just_My_Code"></a> JavaScript Just My Code
-
-<a name="BKMK_JS_User_and_non_user_code"></a>
-JavaScript Just My Code controls stepping and call stack display by categorizing code in one of these classifications:
-
-|||
-|-|-|
-|**MyCode**|User code that you own and control.|
-|**LibraryCode**|Non-user code from libraries that you use regularly and your app relies on to function correctly (for example WinJS or jQuery).|
-|**UnrelatedCode**|Non-user code in your app that you don't own and your app doesn't rely on to function correctly. For example, an advertising SDK that displays ads could be UnrelatedCode. In UWP projects, any code that is loaded into your app from an HTTP or HTTPS URI is also considered UnrelatedCode.|
-
-The JavaScript debugger classifies code as user or non-user in this order:
-
-1. The default classifications.
-   - Script executed by passing a string to the host-provided `eval` function is **MyCode**.
-   - Script executed by passing a string to the `Function` constructor is **LibraryCode**.
-   - Script in a framework reference, such as WinJS or the Azure SDK, is **LibraryCode**.
-   - Script executed by passing a string to the `setTimeout`, `setImmediate`, or `setInterval` functions is **UnrelatedCode**.
-
-2. Classifications specified for all Visual Studio JavaScript projects in the *%VSInstallDirectory%\JavaScript\JustMyCode\mycode.default.wwa.json* file.
-
-3. Classifications in the *mycode.json* file of the current project.
-
-Each classification step overrides the previous steps.
-
-All other code is classified as **MyCode**.
-
-You can modify the default classifications, and classify specific files and URLs as user or non-user code, by adding a *.json* file named *mycode.json* to the root folder of a JavaScript project. See [Customize JavaScript Just My Code](#BKMK_JS_Customize_Just_My_Code).
->>>>>>> 70817430
 
 <a name="BKMK_JS_Stepping_behavior"></a>
 During JavaScript debugging:
