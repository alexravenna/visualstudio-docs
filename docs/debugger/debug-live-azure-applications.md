--- conflicted
+++ resolved
@@ -30,16 +30,12 @@
 
 * Snapshot Debugger is only available starting in Visual Studio 2017 Enterprise version 15.5 or higher with the **Azure development workload**. (Under the **Individual components** tab, you find it under **Debugging and testing** > **Snapshot debugger**.)
 
-<<<<<<< HEAD
     ::: moniker range=">=vs-2019"
     If it's not already installed, install [Visual Studio 2019](https://visualstudio.microsoft.com/downloads/?utm_medium=microsoft&utm_source=docs.microsoft.com&utm_campaign=inline+link&utm_content=download+vs2019). If you are updating from a previous Visual Studio installation, run the Visual Studio Installer and check the Snapshot Debugger component in the **ASP.NET and web development workload**.
     ::: moniker-end
     ::: moniker range="vs-2017"
-    If it's not already installed, install [Visual Studio 2017 Enterprise version 15.5](https://visualstudio.microsoft.com/downloads/?utm_medium=microsoft&utm_source=docs.microsoft.com&utm_campaign=inline+link&utm_content=download+vs2017) or later. If you are updating from a previous Visual Studio 2017 installation, run the Visual Studio Installer and check the Snapshot Debugger component in the **ASP.NET and web development workload**.
+    If it's not already installed, install [Visual Studio 2017 Enterprise version 15.5](https://visualstudio.microsoft.com/vs/older-downloads/?utm_medium=microsoft&utm_source=docs.microsoft.com&utm_campaign=vs+2017+download) or later. If you are updating from a previous Visual Studio 2017 installation, run the Visual Studio Installer and check the Snapshot Debugger component in the **ASP.NET and web development workload**.
     ::: moniker-end
-=======
-    If it's not already installed, install [Visual Studio 2017 Enterprise version 15.5](https://visualstudio.microsoft.com/vs/older-downloads/?utm_medium=microsoft&utm_source=docs.microsoft.com&utm_campaign=vs+2017+download) or later. If you are updating from a previous Visual Studio 2017 installation, run the Visual Studio Installer and check the Snapshot Debugger component in the **ASP.NET and web development workload**.
->>>>>>> 20c84d68
 
 * Basic or higher Azure App Service plan.
 
