---
title: "Debug live ASP.NET Azure apps - Visual Studio | Microsoft Docs"
ms.date: "11/13/2017"
ms.reviewer: ""
ms.suite: ""
ms.technology: 
  - "vs-ide-debug"
ms.tgt_pltfrm: ""
ms.topic: "article"
helpviewer_keywords: 
  - "debugger"
ms.assetid: adb22512-4d4d-40e5-9564-1af421b7087e
caps.latest.revision: 1
author: "mikejo5000"
ms.author: "mikejo"
manager: ghogen
---
# Debug live ASP.NET apps using snappoints and logpoints

The Snapshot Debugger takes a snapshot of your in-production apps when code that you are interested in executes. To instruct the debugger to take a snapshot, you set snappoints and logpoints in your code. The debugger lets you see exactly what went wrong, without impacting traffic of your production application. The Snapshot Debugger can help you dramatically reduce the time it takes to resolve issues that occur in production environments.

Snappoints and logpoints are similar to breakpoints. Unlike breakpoints, snappoints do not halt the application when hit. Typically, capturing a snapshot at a snappoint takes 10-20 milliseconds. 

Snapshot collection is available for the following web apps running in Azure App Service:

- ASP.NET applications running on .NET Framework 4.6.1 or later.
- ASP.NET Core applications running on .NET Core 2.0 or later on Windows.

Additionally, the Snapshot Debugger is only available for **Visual Studio 2017 Enterprise version 15.5 or higher. 

## Start the Snapshot Debugger

1. Install the [Visual Studio Enterprise 15.5 Preview](https://www.visualstudio.com/en-us/news/releasenotes/vs2017-preview-relnotes) or later.

1. Launch VS and open Cloud Explorer from **View > Cloud Explorer**. Then update to the latest Cloud Explorer from the **Tools > Extensions and Updates...** menu in **Updates > Visual Studio Marketplace**.

1. Open the project you would like to snapshot debug.

    > [!IMPORTANT] 
    > In order to snapshot debug, you need to open the **same version of source code** that is published to your Azure App Service. 

4. In the Cloud Explorer, right-click the Azure App Service your project is deployed to and select **Attach Snapshot Debugger** to start the Snapshot Debugger.

   ![Launch the snapshot debugger](../debugger/media/snapshot-launch.png "Launch the snapshot debugger")

    The first time you select **Attach Snapshot Debugger**, you are prompted to install the Snapshot Debugger on your Azure App Service. This installation requires a restart of your Azure App Service. 

   Visual Studio is now in snapshot debugging mode.

   ![Snapshot debugging mode](../debugger/media/snapshot-message.png "Snapshot debugging mode")

   The **Modules** window shows you when all the modules have loaded for the Azure App Service (choose **Debug / Windows / Modules** to open this window).

   ![Check the Modules window](../debugger/media/snapshot-modules.png "Check the Modules window")

## Set a snappoint

1. In the code editor, click the left gutter next to a line of code you are interested in to set a snappoint. Make sure it is code that you know will execute.

   ![Set a snappoint](../debugger/media/snapshot-set-snappoint.png "Set a snappoint")

2. Click **Start Collection** to turn on the snappoint.  

   ![Turn on the snappoint](../debugger/media/snapshot-start-collection.png "Turn on the snappoint")

    > [!TIP]
    > You cannot step when viewing a snapshot, but you can place multiple snappoints in your code to follow execution at different lines of code. If you have multiple snappoints in your code, the Snapshot Debugger ensures that the corresponding snapshots are from the same end-user session, even if there are multiple users hitting your app.

## Take a snapshot

When a snappoint is turned on, it will capture a snapshot whenever the line of code where the snappoint is placed is executed. This execution can be caused by a real request on your server. To force your snappoint to hit, you can also go to the browser view of your web site and take any actions required that cause your snappoint to be hit.

## Inspect snapshot data

1. When the snappoint is hit, a snapshot appears in the Diagnostic Tools window. Choose **Debug / Windows / Show Diagnostic Tools** to open this window.

   ![Open a snappoint](../debugger/media/snapshot-diagsession-window.png "Open a snappoint")

1. Double-click the snappoint to open the snapshot in the code editor.

   ![Inspect snapshot data](../debugger/media/snapshot-inspect-data.png "Inspect snapshot data")

   From this view, you can hover over variables to view DataTips, use the **Locals**, **Watches**, and **Call Stack** windows, and also evaluate expressions.

    The website itself is still live and end users are not impacted.

Only one snapshot is captured per snappoint by default: after a snapshot is captured the snappoint turns off. If you want to capture another snapshot at the snappoint, you can turn the snappoint back on by clicking **Update Collection**.

You can also add more snappoints to your app and turn them on with the **Update Collection** button.

**Need help?** See the [Troubleshooting and known issues](../debugger/debug-live-azure-apps-troubleshooting.md) and [FAQ for snapshot debugging](../debugger/debug-live-azure-apps-faq.md) pages.

**Need help?** See our [Troubleshooting, FAQ, and known issues](../debugger/debug-live-azure-apps-troubleshooting.md) page.

## Set a conditional snappoint

If it is difficult to recreate a particular state in your app, consider whether the use of a conditional snappoint can help. You can use conditional snappoints to avoid taking a snapshot until the app enters a desired state, such as when a variable has a particular value you're interested in. You can set conditions using expressions, filters, or hit counts.

#### To create a conditional snappoint

1. Right-click a snappoint icon (the hollow ball) and choose **Settings**.

   ![Choose Settings](../debugger/media/snapshot-snappoint-settings.png "Choose Settings")

1. In the snappoint settings window, type an expression.

   ![Type an expression](../debugger/media/snapshot-snappoint-conditions.png "Type an expression")

   In the preceding illustration, the snapshot is only taken for the snappoint when `visitor.FirstName == "Dan"`.

## Set a logpoint

In addition to taking a snapshot when a snappoint is hit, you can also configure a snappoint to log a message (that is, create a logpoint). You can set logpoints without having to redeploy your app. Logpoints are executed virtually and cause no impact or side effects to your running application.

#### To create a logpoint

1. Right-click a snappoint icon (the blue hexagon) and choose **Settings**.

1. In the snappoint settings window, select **Actions**.

    ![Create a logpoint](../debugger/media/snapshot-logpoint.png "Create a logpoint")

1. In the Message field, you can enter the new log message you want to log. You can also evaluate variables in your log message by placing them inside curly braces.

    If you choose **Send to Output Window**, when the logpoint is hit, the message appears in the Diagnostic Tools window.

    ![Logpoint data in the .diagsession window](../debugger/media/snapshot-logpoint-output.png "Logpoint data in the .diagsession window")

<<<<<<< HEAD
    If you choose **Send to application log**, when the logpoint is hit, the message will appear anywhere that you can see messages from `System.Diagnostics.Trace` (or `ILogger` in .NET Core), such as [App Insights](/azure/application-insights/app-insights-asp-net-trace-logs).

## See Also  
 [Debug Azure apps](../debugger/debug-azure-apps.md)  
 [Troubleshooting and known issues for snapshot debugging](../debugger/debug-live-azure-apps-troubleshooting.md)  
 [FAQ for snapshot debugging](../debugger/debug-live-azure-apps-faq.md)
=======
    If you choose **Send to application log**, when the logpoint is hit, the message appears anywhere that you can see messages from `System.Diagnostics.Trace` (or `ILogger` in .NET Core), such as [App Insights](/azure/application-insights/app-insights-asp-net-trace-logs).

## Next steps

- To learn how to inspect variables while viewing a snapshot, see [Debbuger Feature Tour](../debugger/debugger-feature-tour.md).
- View the [FAQ for snapshot debugging](../debugger/debug-live-azure-apps-faq.md).
- View [troubleshooting tips and known issues for snapshot debugging](../debugger/debug-live-azure-apps-troubleshooting.md).
- If you want to view snapshots in Application Insights when your app hits an exception, you can do that. For more information, see [Debug snapshots on exceptions in .NET apps](/azure/application-insights/app-insights-snapshot-debugger). Application Insights supports Service Fabric apps in addition to Azure App Service.
>>>>>>> b09bb60d
<|MERGE_RESOLUTION|>--- conflicted
+++ resolved
@@ -90,8 +90,6 @@
 
 **Need help?** See the [Troubleshooting and known issues](../debugger/debug-live-azure-apps-troubleshooting.md) and [FAQ for snapshot debugging](../debugger/debug-live-azure-apps-faq.md) pages.
 
-**Need help?** See our [Troubleshooting, FAQ, and known issues](../debugger/debug-live-azure-apps-troubleshooting.md) page.
-
 ## Set a conditional snappoint
 
 If it is difficult to recreate a particular state in your app, consider whether the use of a conditional snappoint can help. You can use conditional snappoints to avoid taking a snapshot until the app enters a desired state, such as when a variable has a particular value you're interested in. You can set conditions using expressions, filters, or hit counts.
@@ -126,14 +124,6 @@
 
     ![Logpoint data in the .diagsession window](../debugger/media/snapshot-logpoint-output.png "Logpoint data in the .diagsession window")
 
-<<<<<<< HEAD
-    If you choose **Send to application log**, when the logpoint is hit, the message will appear anywhere that you can see messages from `System.Diagnostics.Trace` (or `ILogger` in .NET Core), such as [App Insights](/azure/application-insights/app-insights-asp-net-trace-logs).
-
-## See Also  
- [Debug Azure apps](../debugger/debug-azure-apps.md)  
- [Troubleshooting and known issues for snapshot debugging](../debugger/debug-live-azure-apps-troubleshooting.md)  
- [FAQ for snapshot debugging](../debugger/debug-live-azure-apps-faq.md)
-=======
     If you choose **Send to application log**, when the logpoint is hit, the message appears anywhere that you can see messages from `System.Diagnostics.Trace` (or `ILogger` in .NET Core), such as [App Insights](/azure/application-insights/app-insights-asp-net-trace-logs).
 
 ## Next steps
@@ -141,5 +131,4 @@
 - To learn how to inspect variables while viewing a snapshot, see [Debbuger Feature Tour](../debugger/debugger-feature-tour.md).
 - View the [FAQ for snapshot debugging](../debugger/debug-live-azure-apps-faq.md).
 - View [troubleshooting tips and known issues for snapshot debugging](../debugger/debug-live-azure-apps-troubleshooting.md).
-- If you want to view snapshots in Application Insights when your app hits an exception, you can do that. For more information, see [Debug snapshots on exceptions in .NET apps](/azure/application-insights/app-insights-snapshot-debugger). Application Insights supports Service Fabric apps in addition to Azure App Service.
->>>>>>> b09bb60d
+- If you want to view snapshots in Application Insights when your app hits an exception, you can do that. For more information, see [Debug snapshots on exceptions in .NET apps](/azure/application-insights/app-insights-snapshot-debugger). Application Insights supports Service Fabric apps in addition to Azure App Service.