---
title: "Debug live ASP.NET Azure apps | Microsoft Docs"
ms.date: "07/26/2017"
ms.reviewer: ""
ms.suite: ""
ms.technology: 
  - "vs-ide-debug"
ms.tgt_pltfrm: ""
ms.topic: "article"
helpviewer_keywords: 
  - "debugger"
ms.assetid: adb22512-4d4d-40e5-9564-1af421b7087e
caps.latest.revision: 1
author: "mikejo5000"
ms.author: "mikejo"
manager: "ghogen"
translation.priority.ht: 
  - "de-de"
  - "es-es"
  - "fr-fr"
  - "it-it"
  - "ja-jp"
  - "ko-kr"
  - "ru-ru"
  - "zh-cn"
  - "zh-tw"
translation.priority.mt: 
  - "cs-cz"
  - "pl-pl"
  - "pt-br"
  - "tr-tr"
---
# Debug live ASP.NET apps using snappoints and logpoints

The Snapshot Debugger takes a snapshot of your in-production apps when code that you are interested in executes. To instruct the debugger to take a snapshot, you set snappoints and logpoints in your code. The debugger lets you see exactly what went wrong, without impacting traffic of your production application. The Snapshot Debugger can help you dramatically reduce the time it takes to resolve issues that occur in production environments.

Snapshot collection is available for the following web apps running in Azure App Service:

- ASP.NET applications running on .NET Framework 4.6.1 or later.
- ASP.NET Core applications running on .NET Core 2.0 or later on Windows.

Additionally, the Snapshot Debugger is only available for **Visual Studio 2017 Enterprise (15.5+)**. 

> [!NOTE]
> With some additional configuration, Application Insights can automatically capture snapshots when your app hits an exception. For more information, see [Debug snapshots on exceptions in .NET apps](/azure/application-insights/app-insights-snapshot-debugger). Application Insights supports Service Fabric apps in addition to Azure App Service.

## Start the Snapshot Debugger

<<<<<<< HEAD
1. Install the [Visual Studio Enterprise 15.5 Preview](https://www.visualstudio.com/en-us/news/releasenotes/vs2017-preview-relnotes) or later.

2. Open the project you would like to snapshot debug. 
=======
1. Install the [Visual Studio Enterprise 15.4 Preview](https://www.visualstudio.com/en-us/news/releasenotes/vs2017-preview-relnotes) or later. Ensure that your installation contains the Azure development workload.

2. Install the [Snapshot Debugger extension](http://aka.ms/snapshotdebuggervsix) for Visual Studio. This extension will enable you to set snappoints and logpoints against apps running in Azure App Services.

3. Launch VS and open Cloud Explorer from **View > Cloud Explorer**. Then update to the latest Cloud Explorer from the **Tools > Extensions and Updates...** menu in **Updates > Visual Studio Marketplace**. 

4. Open the project you would like to snapshot debug. 
>>>>>>> 27081b89

    > [!NOTE] 
    > In order to snapshot debug, you need to open the **same version of source code** that is published to your Azure Azure App Service. 

<<<<<<< HEAD
3. In the Cloud Explorer, right click the Azure App Service your project is deployed to and select **Attach Snapshot Debugger** to start the Snapshot Debugger.
=======
5. In the Cloud Explorer, right click the Azure App Service your project is deployed to and select **Attach Snapshot Debugger** to start the Snapshot Debugger.
>>>>>>> 27081b89

    ![Launch the snapshot debugger](../debugger/media/snapshot-launch.png "Launch the snapshot debugger")

    > [!NOTE] 
    > The first time you select **Attach Snapshot Debugger**, you will be prompted to install the Snapshot Debugger on your Azure App Service. This installation requires a restart of your Azure App Service. 

   Visual Studio is now in snapshot debugging mode.

    ![Snapshot debugging mode](../debugger/media/snapshot-message.png "Snapshot debugging mode")

   The **Modules** window shows you when all the modules have loaded for the Azure App Service (choose **Debug / Windows / Modules** to open this window).

    ![Check the Modules window](../debugger/media/snapshot-modules.png "Check the Modules window")

## Set a snappoint

1. In the code editor, click the left gutter next to a line of code you are interested in to set a snappoint (make sure it is code that you know will execute).

    ![Set a snappoint](../debugger/media/snapshot-set-snappoint.png "Set a snappoint")

    > [!NOTE]
    > Unlike breakpoints, snappoints do not halt the application when hit. Typically, capturing a snapshot at a snappoint takes 10-20 milliseconds. 

2. Click **Start Collection** to turn on the snappoint.  

    ![Turn on the snappoint](../debugger/media/snapshot-start-collection.png "Turn on the snappoint")

    > [!TIP]
    > You cannot step when viewing a snapshot, but you can place multiple snappoints in your code to follow execution at different lines of code. If you have multiple snappoints in your code, the Snapshot Debugger ensures that the corresponding snapshots are from the same end user session, even if there are multiple users hitting your app.

## Take a snapshot

When a snappoint is turned on, it will capture a snapshot whenever the line of code where the snappoint is placed is executed. This execution can be caused by a real request on your server. To force your snappoint to hit, you can also go to the browser view of your web site and take any actions required that will cause your snappoint to be hit.

## Inspect snapshot data

1. When the snappoint is hit, a snapshot appears in the Diagnostic Tools window (choose **Debug / Windows / Show Diagnostic Tools** to open this window).

    ![Open a snappoint](../debugger/media/snapshot-diagsession-window.png "Open a snappoint")

2. Double-click the snappoint to open the snapshot in the code editor.

    ![Inspect snapshot data](../debugger/media/snapshot-inspect-data.png "Inspect snapshot data")

    From this view, you can hover over variables to view DataTips, use the **Locals**, **Watches**, and **Call Stack** windows, and also evaluate expressions.

    > [!NOTE]
    > The website itself is still live and end users are not impacted.

Only one snapshot is captured per snappoint by default: after a snapshot is captured the snappoint turns off. If you want to capture another snapshot at the snappoint, you can turn the snappoint back on by clicking **Update Collection**. 

You can also add more snappoints to your app and turn them on with the **Update Collection** button. 

## Set a conditional snappoint

If it is difficult to recreate a particular state in your app, consider whether the use of a conditional snappoint can help. You can use conditional snappoints to avoid taking a snapshot until the app enters a desired state (such as a state in which a variable has a particular value you're interested in). You can set conditions using expressions, filters, or hit counts.

#### To create a conditional snappoint

1. Right-click a snappoint icon (the hollow ball) and choose **Settings**.

    ![tbd](../debugger/media/snapshot-snappoint-settings.png "t b d")

2. In the snappoint settings window, type an expression.

    ![tbd](../debugger/media/snapshot-snappoint-conditions.png "t b d")

    In the preceding illustration, the snapshot will only be taken for the snappoint when `visitor.FirstName == "Dan"`.

## Set a logpoint

In addition to taking a snapshot when a snappoint is hit, you can also configure a snappoint to log a message (that is, create a logpoint). You can set logpoints without having to redploy your app. Logpoints are virtually executed and cause no impact or side effects to your running application.

#### To create a logpoint

.1. Right-click a snappoint icon (the blue hexagon) and choose **Settings**.

2. In the snappoint settings window, select **Actions**.

    ![Create a logpoint](../debugger/media/snapshot-logpoint.png "Create a logpoint")

3. In the Message field, you can enter the new log message you want to log. You can also evaluate variables in your log message by placing them inside curly braces.

    If you choose **Send to Output Window**, when the logpoint is hit, the message will appear in the Diagnostic Tools window.

    ![Logpoint data in the .diagsession window](../debugger/media/snapshot-logpoint-output.png "Logpoint data in the .diagsession window")

    If you choose **Send to application log**, when the logpoint is hit, the message will appear anywhere that you can see messages from `System.Diagnostics.Trace` (or `ILogger` in .NET Core), such as [App Insights](/azure/application-insights/app-insights-asp-net-trace-logs).

## Frequently Asked Questions

#### What is the performance cost of taking a snapshot? 
When the Snapshot Debugger captures a snapshot of your app, it is forking the app's process and suspending the forked copy. When you debug a snapshot, you are debugging against the forked copy of the process. This process takes only 10-20 milliseconds but does not copy the full heap of the app; instead, it copies only the page table and sets pages to copy on write. If some of your app's objects on the heap change, their respective pages are then copied. Each snapshot therefore has a very small in-memory cost (on the order of hundreds of kilobytes for most apps). 

#### What happens if I have a scaled-out Azure App Service (multiple instances of my app)?
When you have multiple instances of your app, snappoints get applied to every single instance. Only the first snappoint to hit with the condtions specified will create a snapshot. If you have multiple snappoints, subsequent snapshots will come from the same instance that created the first snapshot. Logpoints sent to the output window will only show messages from one instance, while logpoints sent to application logs will send messages from every instance. 

#### How does the Snapshot Debugger load symbols?
The Snapshot Debugger requires you to have the correct symbols corresponding to your application either locally or deployed to your Azure App Service (embedded PDBs are currently not supported). The Snapshot Debugger will automatically download symbols from your Azure App Service. As of Visual Studio 2017 (version 15.2), deploying to Azure App Service will also deploy your app's symbols.

#### Does the Snapshot Debugger work against release builds of my application?
Yes - the Snapshot Debugger is intended to work against release builds. When a snappoint is placed in a function, we temporarily recompile that function back to a debug version and making it debuggable. When you stop the Snapshot Debugger, the functions are returned to their release build. 

#### Can logpoints cause side effects in my production application?
No - any log messages you add to your app are evaluated virtually. They cannot cause any side effects in your application. However, some native properties may not be accessible with logpoints. 

#### Does the Snapshot Debugger work if my server is under load?
Yes, snapshot debugging can work for servers under load. The Snapshot Debugger will throttle and not capture snapshots in situations where there is a low amount of free memory on your server.

#### How do I uninstall the Snapshot Debugger?
You can uninstall the Snapshot Debugger from Visual Studio by uninstalling it from **Tools / Extension and Updates**. Uninstalling the Snapshot Debugger site extension from your App Service currently must be done manually. You can uninstall the Snapshot Debuggger site extension on your App Service with the following steps:
1. Navigate to your App Service's Kudu site (ie yourappservice.**scm**.azurewebsites.net and navigate to the **Debug console**.
2. Navigate to D:/home/SiteExtensions/Microsoft.VisualStudio.SnapshotDebugger.AzureAppServices.Standalone and delete the applicationHost.xdt.
3. Navigate to the **Process explorer** in Kudu and kill all w3wp.exe processes (note that this will restart your site).
4. Navigate to the **Debug console** and delete the Microsoft.VisualStudio.SnapshotDebugger.AzureAppServices.Standalone folder from D:/home/SiteExtensions and D:/home/site/siteextensions.

## Known Issues

* Snapshot debugging with multiple Visual Studio clients against the same App Service is not currently supported.
* Roslyn IL Optimizations are not fully supported in ASP.NET Core projects. For some ASP.NET Core projects, you may not be able to see some variables or use some variables in conditional statements. 
* Special variables, ie *$FUNCTION* or *$CALLER*, cannot be evaluated in conditional statements or logpoints for ASP.NET Core projects.
* Snapshot debugging does not work on App Services which have [Local Caching](https://docs.microsoft.com/en-us/azure/app-service/app-service-local-cache) turned on.


## See Also  
 [Debug Azure apps](../debugger/debug-azure-apps.md)<|MERGE_RESOLUTION|>--- conflicted
+++ resolved
@@ -46,28 +46,16 @@
 
 ## Start the Snapshot Debugger
 
-<<<<<<< HEAD
 1. Install the [Visual Studio Enterprise 15.5 Preview](https://www.visualstudio.com/en-us/news/releasenotes/vs2017-preview-relnotes) or later.
 
-2. Open the project you would like to snapshot debug. 
-=======
-1. Install the [Visual Studio Enterprise 15.4 Preview](https://www.visualstudio.com/en-us/news/releasenotes/vs2017-preview-relnotes) or later. Ensure that your installation contains the Azure development workload.
+2. Launch VS and open Cloud Explorer from **View > Cloud Explorer**. Then update to the latest Cloud Explorer from the **Tools > Extensions and Updates...** menu in **Updates > Visual Studio Marketplace**. 
 
-2. Install the [Snapshot Debugger extension](http://aka.ms/snapshotdebuggervsix) for Visual Studio. This extension will enable you to set snappoints and logpoints against apps running in Azure App Services.
-
-3. Launch VS and open Cloud Explorer from **View > Cloud Explorer**. Then update to the latest Cloud Explorer from the **Tools > Extensions and Updates...** menu in **Updates > Visual Studio Marketplace**. 
-
-4. Open the project you would like to snapshot debug. 
->>>>>>> 27081b89
+3. Open the project you would like to snapshot debug. 
 
     > [!NOTE] 
     > In order to snapshot debug, you need to open the **same version of source code** that is published to your Azure Azure App Service. 
 
-<<<<<<< HEAD
-3. In the Cloud Explorer, right click the Azure App Service your project is deployed to and select **Attach Snapshot Debugger** to start the Snapshot Debugger.
-=======
-5. In the Cloud Explorer, right click the Azure App Service your project is deployed to and select **Attach Snapshot Debugger** to start the Snapshot Debugger.
->>>>>>> 27081b89
+4. In the Cloud Explorer, right click the Azure App Service your project is deployed to and select **Attach Snapshot Debugger** to start the Snapshot Debugger.
 
     ![Launch the snapshot debugger](../debugger/media/snapshot-launch.png "Launch the snapshot debugger")
 
