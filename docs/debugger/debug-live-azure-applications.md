--- conflicted
+++ resolved
@@ -37,11 +37,7 @@
     > [!IMPORTANT] 
     > In order to snapshot debug, you need to open the **same version of source code** that is published to your Azure App Service. 
 
-<<<<<<< HEAD
 3. In the Cloud Explorer (select **View > Cloud Explorer**), right click the Azure App Service your project is deployed to and select **Attach Snapshot Debugger** to start the Snapshot Debugger.
-=======
-4. In the Cloud Explorer, right-click the Azure App Service your project is deployed to and select **Attach Snapshot Debugger** to start the Snapshot Debugger.
->>>>>>> 738b260e
 
    ![Launch the snapshot debugger](../debugger/media/snapshot-launch.png "Launch the snapshot debugger")
 
