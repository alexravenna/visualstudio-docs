--- conflicted
+++ resolved
@@ -331,15 +331,12 @@
           href: ide/reference/generate-constructor.md
         - name: Generate deconstructor
           href: ide/reference/generate-deconstructor.md
-<<<<<<< HEAD
         - name: Generate IEquatable operators for structs
           href: ide/reference/generate-equals-structs.md
         - name: Add file header
           href: ide/reference/add-file-header.md
-=======
         - name: Add explicit cast
           href: ide/reference/add-explicit-cast.md
->>>>>>> 24701c9a
         - name: Add parameter to method
           href: ide/reference/add-parameter.md
         - name: Generate parameter
