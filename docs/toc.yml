- name: Visual Studio IDE documentation
  href: ide/index.yml
  pdf_name: Visual Studio documentation
- name: Overview
  expanded: true
  items:
    - name: About Visual Studio
      href: get-started/visual-studio-ide.md
    - name: About the code editor
      href: get-started/tutorial-editor.md
    - name: About projects and solutions
      href: get-started/tutorial-projects-solutions.md
    - name: More Visual Studio features
      href: ide/advanced-feature-overview.md
- name: Installation
  items:
  - name: Install Visual Studio
    href: install/install-visual-studio.md
  - name: Install offline
    items:
    - name: Create an offline installation of Visual Studio
      href: install/create-an-offline-installation-of-visual-studio.md
    - name: Install required certificates for offline installation
      href: install/install-certificates-for-visual-studio-offline.md
  - name: Install Visual Studio versions side-by-side
    href: install/install-visual-studio-versions-side-by-side.md
  - name: Select installation locations
    href: install/change-installation-locations.md
  - name: Import or export installation configurations
    href: install/import-export-installation-configurations.md
  - name: Troubleshoot installation issues
    href: install/troubleshooting-installation-issues.md
  - name: Update Visual Studio
    href: install/update-visual-studio.md
  - name: Modify Visual Studio
    href: install/modify-visual-studio.md
  - name: Repair Visual Studio
    href: install/repair-visual-studio.md
  - name: Uninstall Visual Studio
    href: install/uninstall-visual-studio.md
  - name: Visual Studio administrator guide
    items:
    - name: Overview
      href: install/visual-studio-administrator-guide.md
    - name: Use the command line
      items:
      - name: Use command-line parameters to install Visual Studio
        href: install/use-command-line-parameters-to-install-visual-studio.md
      - name: Command-line parameter examples
        href: install/command-line-parameter-examples.md
    - name: Install on a network
      items:
      - name: Create a network-based installation of Visual Studio
        href: install/create-a-network-installation-of-visual-studio.md
      - name: Network considerations
        items:
        - name: Install and use Visual Studio behind a firewall or proxy server
          href: install/install-and-use-visual-studio-behind-a-firewall-or-proxy-server.md
        - name: Troubleshoot network errors when you install or use Visual Studio
          href: install/troubleshooting-network-related-errors-in-visual-studio.md
    - name: Deploy in an enterprise
      items:
      - name: Automate Visual Studio installation with a response file
        href: install/automated-installation-with-response-file.md
      - name: Automatically apply product keys when deploying Visual Studio
        href: install/automatically-apply-product-keys-when-deploying-visual-studio.md
      - name: Set defaults for enterprise deployments of Visual Studio
        href: install/set-defaults-for-enterprise-deployments.md
      - name: Deploy Help Viewer
        items:
        - name: Help Viewer Administrator Guide
          href: help-viewer/administrator-guide.md
        - name: Command-Line Arguments for the Help Content Manager
          href: help-viewer/command-line-arguments.md
        - name: Help Content Manager Overrides
          href: help-viewer/behavior-overrides.md
    - name: Manage & update installations
      items:
      - name: Tools for detecting and managing Visual Studio instances
        href: install/tools-for-managing-visual-studio-instances.md
      - name: Update a network-based installation of Visual Studio
        href: install/update-a-network-installation-of-visual-studio.md
      - name: Update Visual Studio while on a servicing baseline
        href: install/update-servicing-baseline.md
      - name: Control updates to Visual Studio deployments
        href: install/controlling-updates-to-visual-studio-deployments.md
      - name: Manage package payload changes
        href: install/changed-payloads.md
      - name: Disable or move the package cache
        href: install/disable-or-move-the-package-cache.md
    - name: Manage subscriptions
      items:
      - name: "Visual Studio subscriptions: Administrator overview"
        href: /visualstudio/subscriptions/admin-responsibilities
    - name: Reference
      items:
      - name: Visual Studio workload and component IDs
        items:
        - name: Overview
          displayName: Workload and component IDs
          href: install/workload-and-component-ids.md
        - name: Visual Studio Enterprise
          href: install/workload-component-id-vs-enterprise.md
        - name: Visual Studio Professional
          href: install/workload-component-id-vs-professional.md
        - name: Visual Studio Community
          href: install/workload-component-id-vs-community.md
        - name: Visual Studio Team Explorer
          href: install/workload-component-id-vs-team-explorer.md
        - name: Visual Studio Desktop Express
          href: install/workload-component-id-vs-express.md
        - name: Visual Studio Build Tools
          href: install/workload-component-id-vs-build-tools.md
        - name: Visual Studio Test Agent
          href: install/workload-component-id-vs-test-agent.md
        - name: Visual Studio Test Controller
          href: install/workload-component-id-vs-test-controller.md
        - name: Visual Studio Test Professional
          href: install/workload-component-id-vs-test-professional.md
        - name: Visual Studio Feedback Client
          href: install/workload-component-id-vs-feedback-client.md
      - name: Visual Studio build numbers and release dates
        href: install/visual-studio-build-numbers-and-release-dates.md
  - name: Use Visual Studio from an Azure virtual machine
    href: install/using-visual-studio-vm.md
  - name: Containers
    items:
    - name: Install Build Tools into a Container
      href: install/build-tools-container.md
    - name: Advanced Example for Containers
      href: install/advanced-build-tools-container.md
    - name: Known Issues for Containers
      href: install/build-tools-container-issues.md
  - name: Install Help Viewer
    href: help-viewer/installation.md
- name: Quickstarts
  items:
  - name: Visual Studio orientation
    displayName: Feature tour
    href: ide/quickstart-ide-orientation.md
  - name: "C++: Create a console app"
    href: /cpp/get-started/tutorial-console-cpp
  - name: "Python: Create a web app"
    href: ide/quickstart-python.md
  - name: "Node.js: Create a web app"
    href: ide/quickstart-nodejs.md
  - name: "F#: Create a web service"
    href: ide/quickstart-fsharp.md
  - name: "C#: Create a web app"
    href: ide/quickstart-aspnet-core.md
  - name: "C#: Create a console app"
    href: ide/quickstart-csharp-console.md
  - name: "Visual Basic: Create a console app"
    href: ide/quickstart-visual-basic-console.md
- name: Tutorials
  items:
  - name: C#
    href: get-started/csharp/
  - name: F#
    href: /dotnet/fsharp/
  - name: Visual Basic
    href: get-started/visual-basic/
  - name: C++
    href: /cpp/get-started/tutorial-console-cpp
  - name: Python
    href: python/
  - name: Node.js
    href: javascript/
- name: Develop
  items:
  - name: Organize and edit code
    href: ide/index-writing-code.yml
  - name: Move around in the IDE
    href: ide/how-to-move-around-in-the-visual-studio-ide.md
  - name: Solutions and projects
    items:
    - name: Work with solutions and projects
      href: ide/solutions-and-projects-in-visual-studio.md
    - name: Create a new project
      href: ide/create-new-project.md
    - name: Create solutions and projects
      href: ide/creating-solutions-and-projects.md
    - name: Open a project from a repo
      href: get-started/tutorial-open-project-from-repo.md
    - name: Port, migrate, and upgrade projects
      href: porting/port-migrate-and-upgrade-visual-studio-projects.md
    - name: Manage project and solution properties
      href: ide/managing-project-and-solution-properties.md
    - name: Project references
      items:
      - name: Manage references in a project
        href: ide/managing-references-in-a-project.md
      - name: Add or remove references by using the Reference Manager
        href: ide/how-to-add-or-remove-references-by-using-the-reference-manager.md
      - name: Add or remove imported namespaces (Visual Basic)
        href: ide/how-to-add-or-remove-imported-namespaces-visual-basic.md
      - name: Troubleshoot broken references
        href: ide/troubleshooting-broken-references.md
    - name: Manage application resources (.NET)
      href: ide/managing-application-resources-dotnet.md
    - name: Application settings (.NET)
      items:
      - name: Manage application settings (.NET)
        href: ide/managing-application-settings-dotnet.md
      - name: Add an app config file to a C# project
        href: ide/how-to-add-app-config-file.md
    - name: Sign manifests
      items:
<<<<<<< HEAD
      - name: Use the editor
        href: ide/writing-code-in-the-code-and-text-editor.md
      - name: Find and replace
        items:
        - name: Find and replace text
          href: ide/finding-and-replacing-text.md
        - name: Use regular expressions
          dispayName: RegEx
          href: ide/using-regular-expressions-in-visual-studio.md
        - name: Find-Command box
          href: ide/find-command-box.md
        - name: Find in Files
          href: ide/find-in-files.md
        - name: Replace in Files
          href: ide/replace-in-files.md
      - name: Encodings
        items:
        - name: Encodings and line breaks
          href: ide/encodings-and-line-breaks.md
        - name: Save and open files with encoding
          href: ide/how-to-save-and-open-files-with-encoding.md
      - name: Outlining
        displayName: Expand and collapse
        href: ide/outlining.md
      - name: Code generation and refactoring
        items:
        - name: Generate and fix code
          href: ide/code-generation-in-visual-studio.md
        - name: Code snippets
          items:
          - name: Use code snippets
            href: ide/code-snippets.md
          - name: C# code snippets reference
            href: ide/visual-csharp-code-snippets.md
          - name: C++ code snippets reference
            href: ide/visual-cpp-code-snippets.md
          - name: Insert XML comments
            href: ide/reference/generate-xml-documentation-comments.md
          - name: Use surround-with code snippets
            href: ide/how-to-use-surround-with-code-snippets.md
          - name: Best practices
            href: ide/best-practices-for-using-code-snippets.md
          - name: Create code snippets
            items:
            - name: "Walkthrough: Create a code snippet"
              href: ide/walkthrough-creating-a-code-snippet.md
            - name: Distribute code snippets
              href: ide/how-to-distribute-code-snippets.md
            - name: Code snippet functions
              href: ide/code-snippet-functions.md
            - name: Code snippets schema reference
              href: ide/code-snippets-schema-reference.md
            - name: Troubleshoot snippets
              href: ide/troubleshooting-snippets.md
        - name: Quick Actions
          href: ide/quick-actions.md
          displayName: light bulb screwdriver suggestions
          items:
          - name: Common Quick Actions
            href: ide/common-quick-actions.md
          - name: Generate class/type
            href: ide/reference/generate-class-type.md
          - name: Generate method
            href: ide/reference/generate-method.md
          - name: Generate field/property/local
            href: ide/reference/generate-field-property-local.md
          - name: Generate constructor
            href: ide/reference/generate-constructor.md
          - name: Generate deconstructor
            href: ide/reference/generate-deconstructor.md
          - name: Add parameter to method
            href: ide/reference/add-parameter.md
          - name: Generate override
            href: ide/reference/generate-override.md
          - name: Generate Equals and GetHashCode method overrides
            href: ide/reference/generate-equals-gethashcode-methods.md
          - name: Generate usings
            href: ide/reference/generate-usings.md
          - name: Implement abstract class
            href: ide/reference/implement-abstract-class.md
          - name: Implement interface
            href: ide/reference/implement-interface.md
          - name: Introduce local variable
            href: ide/reference/introduce-local-variable.md
        - name: Refactor code
          items:
          - name: Overview
            displayName: refactoring
            href: ide/refactoring-in-visual-studio.md
          - name: Add null checks for all parameters
            href: ide/reference/add-null-checks-for-parameters.md
          - name: Change method signature
            href: ide/reference/change-method-signature.md
          - name: Convert anonymous type to class
            href: ide/reference/convert-anonymous-type-to-class.md
          - name: Convert anonymous type to tuple
            href: ide/reference/convert-anonymous-type-to-tuple.md
          - name: Convert between for loop and foreach statement
            href: ide/reference/convert-for-loop-to-foreach.md
          - name: Convert between Get method and property
            href: ide/reference/convert-get-method-to-property.md
          - name: Convert local function to method
            href: ide/reference/convert-local-function-method.md
          - name: Convert foreach loop to LINQ
            href: ide/reference/convert-foreach-linq.md
          - name: Convert LINQ query to foreach statement
            href: ide/reference/convert-linq-to-foreach.md
          - name: Convert switch statement to switch expression
            href: ide/reference/convert-switch-statement-to-switch-expression.md
          - name: Encapsulate field
            href: ide/reference/encapsulate-field.md
          - name: Extract interface
            href: ide/reference/extract-interface.md
          - name: Extract method
            href: ide/reference/extract-method.md
          - name: Generate parameter
            href: ide/reference/generate-parameter.md
          - name: Inline temporary variable
            href: ide/reference/inline-temporary-variable.md
          - name: IntelliSense completion unimported types
            href: ide/reference/intellisense-completion-unimported-types.md
          - name: Invert conditional expressions and logical operations
            href: ide/reference/invert-conditional-logical.md
          - name: Invert if statement
            href: ide/reference/invert-if-statement.md
          - name: Move declaration near reference
            href: ide/reference/move-declaration-near-reference.md
          - name: Move type to matching file
            href: ide/reference/move-type-to-matching-file.md
          - name: Move type to namespace
            href: ide/reference/move-type-to-namespace.md
          - name: Pull member up
            href: ide/reference/pull-members-up.md
          - name: Regex completion through IntelliSense
            href: ide/reference/regex-completion-through-intellisense.md
          - name: Remove unreachable code
            href: ide/reference/remove-unreachable-code.md
          - name: Rename
            href: ide/reference/rename.md
          - name: Sort usings
            href: ide/reference/sort-usings.md
          - name: Split or merge if statements
            href: ide/reference/split-or-merge-if-statement.md
          - name: Static local function refactorings
            href: ide/reference/static-local-function-refactor-options.md
          - name: Sync namespace and folder name
            href: ide/reference/sync-namespace-and-folder-name.md
          - name: Synchronize type and filename
            href: ide/reference/sync-type-and-file.md
          - name: Use explicit type
            href: ide/reference/convert-var-to-explicit-type.md
          - name: Use lambda expression or block body
            href: ide/reference/use-block-body-lambda.md
          - name: Unused value assignments, variables, and parameters
            href: ide/reference/unused-values-parameters.md
          - name: Wrap and align call chains
            href: ide/reference/wrap-and-align-call-chains.md
          - name: Wrap, indent, and align parameters
            href: ide/reference/wrap-align-indent-parameters.md
        - name: "Walkthrough: Generate code from usage"
          href: ide/walkthrough-test-first-support-with-the-generate-from-usage-feature.md
      - name: IntelliSense
        items:
        - name: Use IntelliSense
          href: ide/using-intellisense.md
        - name: Visual Basic IntelliSense
          href: ide/visual-basic-specific-intellisense.md
        - name: C# IntelliSense
          href: ide/visual-csharp-intellisense.md
        - name: JavaScript IntelliSense
          href: ide/javascript-intellisense.md
        - name: Visual C++ IntelliSense
          href: ide/visual-cpp-intellisense.md
        - name: Configure a C++ project for IntelliSense
          href: ide/visual-cpp-intellisense-configuration.md
      - name: Move around in code
=======
      - name: Manage assembly and manifest signing
        href: ide/managing-assembly-and-manifest-signing.md
      - name: Sign application and deployment manifests
        href: ide/how-to-sign-application-and-deployment-manifests.md
    - name: Specify an application icon (Visual Basic, C#)
      href: ide/how-to-specify-an-application-icon-visual-basic-csharp.md
    - name: Target a framework
      href: ide/visual-studio-multi-targeting-overview.md
    - name: Create templates
      items:
      - name: Create project and item templates
        href: ide/creating-project-and-item-templates.md
      - name: Add tags to a template
        href: ide/template-tags.md
      - name: Create project templates
        href: ide/how-to-create-project-templates.md
      - name: Create multi-project templates
        href: ide/how-to-create-multi-project-templates.md
      - name: Create item templates
        href: ide/how-to-create-item-templates.md
      - name: Create multi-file item templates
        href: ide/how-to-create-multi-file-item-templates.md
      - name: Create web templates
        href: ide/how-to-manually-create-web-templates.md
      - name: Troubleshoot templates
        href: ide/how-to-troubleshoot-templates.md
    - name: Locate project and item templates
      href: ide/how-to-locate-and-organize-project-and-item-templates.md
    - name: Customize templates
      items:
      - name: Customize project and item templates
        href: ide/customizing-project-and-item-templates.md
      - name: Update existing templates
        href: ide/how-to-update-existing-templates.md
      - name: Substitute parameters in a template
        href: ide/how-to-substitute-parameters-in-a-template.md
      - name: Template parameters
        href: ide/template-parameters.md
    - name: 64-bit support
      href: ide/visual-studio-ide-64-bit-support.md
  - name: Develop without projects or solutions
    items:
    - name: "How to: Develop without a project"
      displayName: Open folder
      href: ide/develop-code-in-visual-studio-without-projects-or-solutions.md
    - name: Customize build and debug tasks
      displayName: makefile tasks.vs.json
      href: ide/customize-build-and-debug-tasks-in-visual-studio.md
  - name: Connect to a project or repo
    displayName: Azure DevOps VSTS GitHub
    href: ide/connect-team-project.md
  - name: Editor
    items:
    - name: Use the editor
      href: ide/writing-code-in-the-code-and-text-editor.md
    - name: Find and replace
      items:
      - name: Find and replace text
        href: ide/finding-and-replacing-text.md
      - name: Use regular expressions
        dispayName: RegEx
        href: ide/using-regular-expressions-in-visual-studio.md
      - name: Find-Command box
        href: ide/find-command-box.md
      - name: Find in Files
        href: ide/find-in-files.md
      - name: Replace in Files
        href: ide/replace-in-files.md
    - name: Encodings
      items:
      - name: Encodings and line breaks
        href: ide/encodings-and-line-breaks.md
      - name: Save and open files with encoding
        href: ide/how-to-save-and-open-files-with-encoding.md
    - name: Outlining
      displayName: Expand and collapse
      href: ide/outlining.md
    - name: Code generation and refactoring
      items:
      - name: Generate and fix code
        href: ide/code-generation-in-visual-studio.md
      - name: Code snippets
>>>>>>> 92675de7
        items:
        - name: Use code snippets
          href: ide/code-snippets.md
        - name: C# code snippets reference
          href: ide/visual-csharp-code-snippets.md
        - name: C++ code snippets reference
          href: ide/visual-cpp-code-snippets.md
        - name: Insert XML comments
          href: ide/reference/generate-xml-documentation-comments.md
        - name: Use surround-with code snippets
          href: ide/how-to-use-surround-with-code-snippets.md
        - name: Best practices
          href: ide/best-practices-for-using-code-snippets.md
        - name: Create code snippets
          items:
          - name: "Walkthrough: Create a code snippet"
            href: ide/walkthrough-creating-a-code-snippet.md
          - name: Distribute code snippets
            href: ide/how-to-distribute-code-snippets.md
          - name: Code snippet functions
            href: ide/code-snippet-functions.md
          - name: Code snippets schema reference
            href: ide/code-snippets-schema-reference.md
          - name: Troubleshoot snippets
            href: ide/troubleshooting-snippets.md
      - name: Quick Actions
        href: ide/quick-actions.md
        displayName: light bulb screwdriver suggestions
        items:
        - name: Common Quick Actions
          href: ide/common-quick-actions.md
        - name: Generate class/type
          href: ide/reference/generate-class-type.md
        - name: Generate method
          href: ide/reference/generate-method.md
        - name: Generate field/property/local
          href: ide/reference/generate-field-property-local.md
        - name: Generate constructor
          href: ide/reference/generate-constructor.md
        - name: Generate deconstructor
          href: ide/reference/generate-deconstructor.md
        - name: Add parameter to method
          href: ide/reference/add-parameter.md
        - name: Generate override
          href: ide/reference/generate-override.md
        - name: Generate Equals and GetHashCode method overrides
          href: ide/reference/generate-equals-gethashcode-methods.md
        - name: Generate usings
          href: ide/reference/generate-usings.md
        - name: Implement abstract class
          href: ide/reference/implement-abstract-class.md
        - name: Implement interface
          href: ide/reference/implement-interface.md
        - name: Introduce local variable
          href: ide/reference/introduce-local-variable.md
      - name: Refactor code
        items:
        - name: Overview
          displayName: refactoring
          href: ide/refactoring-in-visual-studio.md
        - name: Change method signature
          href: ide/reference/change-method-signature.md
        - name: Convert anonymous type to class
          href: ide/reference/convert-anonymous-type-to-class.md
        - name: Convert anonymous type to tuple
          href: ide/reference/convert-anonymous-type-to-tuple.md
        - name: Convert between for loop and foreach statement
          href: ide/reference/convert-for-loop-to-foreach.md
        - name: Convert between Get method and property
          href: ide/reference/convert-get-method-to-property.md
        - name: Convert local function to method
          href: ide/reference/convert-local-function-method.md
        - name: Convert foreach loop to LINQ
          href: ide/reference/convert-foreach-linq.md
        - name: Convert LINQ query to foreach statement
          href: ide/reference/convert-linq-to-foreach.md
        - name: Convert switch statement to switch expression
          href: ide/reference/convert-switch-statement-to-switch-expression.md
        - name: Encapsulate field
          href: ide/reference/encapsulate-field.md
        - name: Extract interface
          href: ide/reference/extract-interface.md
        - name: Extract method
          href: ide/reference/extract-method.md
        - name: Generate parameter
          href: ide/reference/generate-parameter.md
        - name: Inline temporary variable
          href: ide/reference/inline-temporary-variable.md
        - name: IntelliSense completion unimported types
          href: ide/reference/intellisense-completion-unimported-types.md
        - name: Invert conditional expressions and logical operations
          href: ide/reference/invert-conditional-logical.md
        - name: Invert if statement
          href: ide/reference/invert-if-statement.md
        - name: Move declaration near reference
          href: ide/reference/move-declaration-near-reference.md
        - name: Move type to matching file
          href: ide/reference/move-type-to-matching-file.md
        - name: Move type to namespace
          href: ide/reference/move-type-to-namespace.md
        - name: Pull member up
          href: ide/reference/pull-members-up.md
        - name: Regex completion through IntelliSense
          href: ide/reference/regex-completion-through-intellisense.md
        - name: Remove unreachable code
          href: ide/reference/remove-unreachable-code.md
        - name: Rename
          href: ide/reference/rename.md
        - name: Sort usings
          href: ide/reference/sort-usings.md
        - name: Split or merge if statements
          href: ide/reference/split-or-merge-if-statement.md
        - name: Sync namespace and folder name
          href: ide/reference/sync-namespace-and-folder-name.md
        - name: Synchronize type and filename
          href: ide/reference/sync-type-and-file.md
        - name: Use explicit type
          href: ide/reference/convert-var-to-explicit-type.md
        - name: Use lambda expression or block body
          href: ide/reference/use-block-body-lambda.md
        - name: Unused value assignments, variables, and parameters
          href: ide/reference/unused-values-parameters.md
        - name: Wrap and align call chains
          href: ide/reference/wrap-and-align-call-chains.md
        - name: Wrap, indent, and align parameters
          href: ide/reference/wrap-align-indent-parameters.md
      - name: "Walkthrough: Generate code from usage"
        href: ide/walkthrough-test-first-support-with-the-generate-from-usage-feature.md
    - name: IntelliSense
      items:
      - name: Use IntelliSense
        href: ide/using-intellisense.md
      - name: Visual Basic IntelliSense
        href: ide/visual-basic-specific-intellisense.md
      - name: C# IntelliSense
        href: ide/visual-csharp-intellisense.md
      - name: JavaScript IntelliSense
        href: ide/javascript-intellisense.md
      - name: Visual C++ IntelliSense
        href: ide/visual-cpp-intellisense.md
      - name: Configure a C++ project for IntelliSense
        href: ide/visual-cpp-intellisense-configuration.md
    - name: Move around in code
      items:
      - name: Navigate your code
        href: ide/navigating-code.md
      - name: Find references in your code
        href: ide/finding-references.md
      - name: View type and member definitions
        items:
        - name: Go To Definition and Peek Definition
          href: ide/go-to-and-peek-definition.md
        - name: View and edit code by using Peek Definition
          href: ide/how-to-view-and-edit-code-by-using-peek-definition-alt-plus-f12.md
      - name: Find code using Go To commands
        href: ide/go-to.md
    - name: Customize the editor
      items:
      - name: Change text case
        href: ide/how-to-change-text-case-in-the-editor.md
      - name: Manage editor modes
        href: ide/how-to-manage-editor-modes.md
      - name: Manage editor windows
        href: ide/how-to-manage-editor-windows.md
      - name: Change fonts and colors
        href: ide/reference/how-to-change-fonts-and-colors-in-the-editor.md
      - name: Manage word wrap
        href: ide/reference/how-to-manage-word-wrap-in-the-editor.md
      - name: Display line numbers
        href: ide/reference/how-to-display-line-numbers-in-the-editor.md
      - name: Display URLs as links
        href: ide/reference/how-to-display-urls-as-links-in-the-editor.md
      - name: Set language-specific editor options
        href: ide/reference/setting-language-specific-editor-options.md
    - name: Code style
      items:
      - name: Code style preferences
        href: /visualstudio/ide/code-styles-and-code-cleanup
      - name: Use EditorConfig files for code style
        displayName: Configure code style analyzers
        href: ide/create-portable-custom-editor-options.md
      - name: .NET coding conventions
        items:
        - name: Overview
          href: ide/editorconfig-code-style-settings-reference.md
        - name: Language conventions
          href: ide/editorconfig-language-conventions.md
        - name: Formatting conventions
          href: ide/editorconfig-formatting-conventions.md
        - name: Naming conventions
          href: ide/editorconfig-naming-conventions.md
    - name: Customize the scroll bar
      href: ide/how-to-track-your-code-by-customizing-the-scrollbar.md
    - name: Set bookmarks in code
      href: ide/setting-bookmarks-in-code.md
    - name: CodeLens
      items:
      - name: Find code history with CodeLens
        href: ide/find-code-changes-and-other-history-with-codelens.md
      - name: CodeIndex Command
        href: ide/codeindex-command.md
    - name: Editor support for other languages
      href: ide/adding-visual-studio-editor-support-for-other-languages.md
  - name: Code views
    items:
    - name: View the structure of code
      href: ide/viewing-the-structure-of-code.md
    - name: Class View and Object Browser icons
      href: ide/class-view-and-object-browser-icons.md
  - name: Use the Task List
    href: ide/using-the-task-list.md
  - name: Class Designer
    items:
    - name: Design classes in Class Designer
      href: ide/class-designer/designing-and-viewing-classes-and-types.md
    - name: Add class diagrams to projects
      href: ide/class-designer/how-to-add-class-diagrams-to-projects.md
    - name: Customize class diagrams
      href: ide/class-designer/how-to-customize-class-diagrams.md
    - name: Copy class diagram elements to a Microsoft Office document
      href: ide/class-designer/how-to-copy-class-diagram-elements-to-a-microsoft-office-document.md
    - name: Export class diagrams as images
      href: ide/class-designer/how-to-export-class-diagrams-as-images.md
    - name: Print class diagrams
      href: ide/class-designer/how-to-print-class-diagrams.md
    - name: Add comments to class diagrams
      href: ide/class-designer/how-to-add-comments-to-class-diagrams.md
    - name: Create classes and types
      items:
      - name: Create types
        href: ide/class-designer/how-to-create-types.md
      - name: Create inheritance between types
        href: ide/class-designer/how-to-create-inheritance-between-types.md
      - name: Create associations between types
        href: ide/class-designer/how-to-create-associations-between-types.md
      - name: Visualize a collection association
        href: ide/class-designer/how-to-visualize-a-collection-association.md
      - name: Create and configure type members
        href: ide/class-designer/creating-and-configuring-type-members.md
    - name: View types and relationships
      items:
      - name: View existing types
        href: ide/class-designer/how-to-view-existing-types.md
      - name: View inheritance between types
        href: ide/class-designer/how-to-view-inheritance-between-types.md
      - name: Member notation and association notation
        href: ide/class-designer/how-to-change-between-member-notation-and-association-notation.md
    - name: Refactor classes and types
      href: ide/class-designer/refactoring-classes-and-types.md
    - name: Implement an interface
      href: ide/class-designer/how-to-implement-an-interface.md
    - name: Split a class into partial classes
      href: ide/class-designer/how-to-split-a-class-into-partial-classes.md
    - name: Create a nullable type
      href: ide/class-designer/how-to-create-a-nullable-type.md
    - name: C++ in Class Designer
      items:
      - name: Work with Visual C++ code
        href: ide/class-designer/working-with-visual-cpp-code.md
      - name: C++ classes
        href: ide/class-designer/visual-cpp-classes.md
      - name: C++ structures
        href: ide/class-designer/visual-cpp-structures.md
      - name: C++ enumerations
        href: ide/class-designer/visual-cpp-enumerations.md
      - name: C++ typedefs
        href: ide/class-designer/visual-cpp-typedefs.md
    - name: Keyboard and mouse shortcuts
      href: ide/class-designer/keyboard-and-mouse-shortcuts-in-the-class-diagram-and-class-details-window.md
    - name: Class Designer errors
      href: ide/class-designer/additional-information-about-errors.md
  - name: Improve your code
    href: ide/find-and-fix-code-errors.md
  - name: Tips and tricks
    items:
    - name: Productivity features
      href: ide/productivity-features.md
    - name: Productivity shortcuts
      href: ide/productivity-shortcuts.md
    - name: Tips for C# developers
      displayName: ReSharper
      href: ide/csharp-developer-productivity.md
    - name: Customize keyboard shortcuts
      href: ide/identifying-and-customizing-keyboard-shortcuts-in-visual-studio.md
    - name: Use the keyboard exclusively
      displayName: accessibility
      href: ide/reference/how-to-use-the-keyboard-exclusively.md
  - name: Work with...
    items:
    - name: Windows Forms apps
      items:
      - name: Windows Forms Designer overview
        href: designers/windows-forms-designer-overview.md
      - name: Get started with Windows Forms Designer
        href: designers/walkthrough-windows-forms-designer.md
      - name: Arrange controls >>
        href: /dotnet/framework/winforms/controls/arranging-controls-on-windows-forms
      - name: Create a data-bound control >>
        href: /dotnet/framework/winforms/how-to-create-a-simple-bound-control-on-a-windows-form
      - name: Create custom controls >>
        href: /dotnet/framework/winforms/controls/developing-windows-forms-controls-at-design-time
      - name: Disable DPI awareness for Windows Forms Designer
        href: designers/disable-dpi-awareness.md
      - name: Reference
        items:
        - name: System.Windows.Forms API >>
          href: /dotnet/api/system.windows.forms
      - name: Tutorials
        items:
        - name: "Tutorial 1: Create a picture viewer (C#)"
          items:
          - name: Overview
            displayName: Tutorial 1 Picture viewer
            href: ide/tutorial-1-create-a-picture-viewer.md
          - name: "Step 1: Create a Windows Forms App project"
            href: ide/step-1-create-a-windows-forms-application-project.md
          - name: "Step 2: Run your app"
            href: ide/step-2-run-your-program.md
          - name: "Step 3: Set your form properties"
            href: ide/step-3-set-your-form-properties.md
          - name: "Step 4: Lay out your form with a TableLayoutPanel control"
            href: ide/step-4-lay-out-your-form-with-a-tablelayoutpanel-control.md
          - name: "Step 5: Add controls to your form"
            href: ide/step-5-add-controls-to-your-form.md
          - name: "Step 6: Name your button controls"
            href: ide/step-6-name-your-button-controls.md
          - name: "Step 7: Add dialog components to your form"
            href: ide/step-7-add-dialog-components-to-your-form.md
          - name: "Step 8: Write code for the Show a Picture button event handler"
            href: ide/step-8-write-code-for-the-show-a-picture-button-event-handler.md
          - name: "Step 9: Review, comment, and test your code"
            href: ide/step-9-review-comment-and-test-your-code.md
          - name: "Step 10: Write code for additional buttons and a check box"
            href: ide/step-10-write-code-for-additional-buttons-and-a-check-box.md
          - name: "Step 11: Run your app and try other features"
            href: ide/step-11-run-your-program-and-try-other-features.md
        - name: "Tutorial 2: Create a timed math quiz (C#)"
          items:
          - name: Overview
            displayName: Tutorial 2 Timed math quiz
            href: ide/tutorial-2-create-a-timed-math-quiz.md
          - name: "Step 1: Create a project and add labels to your form"
            href: ide/step-1-create-a-project-and-add-labels-to-your-form.md
          - name: "Step 2: Create a random addition problem"
            href: ide/step-2-create-a-random-addition-problem.md
          - name: "Step 3: Add a countdown timer"
            href: ide/step-3-add-a-countdown-timer.md
          - name: "Step 4: Add the CheckTheAnswer() method"
            href: ide/step-4-add-the-checktheanswer-parens-method.md
          - name: "Step 5: Add Enter event handlers for the NumericUpDown controls"
            href: ide/step-5-add-enter-event-handlers-for-the-numericupdown-controls.md
          - name: "Step 6: Add a subtraction problem"
            href: ide/step-6-add-a-subtraction-problem.md
          - name: "Step 7: Add multiplication and division problems"
            href: ide/step-7-add-multiplication-and-division-problems.md
          - name: "Step 8: Customize the quiz"
            href: ide/step-8-customize-the-quiz.md
        - name: "Tutorial 3: Create a matching game (C#)"
          items:
          - name: Overview
            displayName: Tutorial 3 Matching game
            href: ide/tutorial-3-create-a-matching-game.md
          - name: "Step 1: Create a project and add a table to your form"
            href: ide/step-1-create-a-project-and-add-a-table-to-your-form.md
          - name: "Step 2: Add a random object and a list of icons"
            href: ide/step-2-add-a-random-object-and-a-list-of-icons.md
          - name: "Step 3: Assign a random icon to each label"
            href: ide/step-3-assign-a-random-icon-to-each-label.md
          - name: "Step 4: Add a click event handler to each label"
            href: ide/step-4-add-a-click-event-handler-to-each-label.md
          - name: "Step 5: Add label references"
            href: ide/step-5-add-label-references.md
          - name: "Step 6: Add a timer"
            href: ide/step-6-add-a-timer.md
          - name: "Step 7: Keep pairs visible"
            href: ide/step-7-keep-pairs-visible.md
          - name: "Step 8: Add a method to verify whether the player won"
            href: ide/step-8-add-a-method-to-verify-whether-the-player-won.md
          - name: "Step 9: Try other features"
            href: ide/step-9-try-other-features.md
    - name: F#
      items:
      - name: F# development
        href: ide/fsharp-visual-studio.md
      - name: Target older .NET versions
        href: ide/fsharp-target-older-dotnet-versions.md
    - name: 3D graphical assets
      items:
      - name: Work with 3D assets for games and apps
        href: designers/working-with-3-d-assets-for-games-and-apps.md
      - name: "How to: Use 3D assets in your game or app"
        href: designers/using-3-d-assets-in-your-game-or-app.md
      - name: Textures and images
        items:
        - name: Work with textures and images
          href: designers/working-with-textures-and-images.md
        - name: Image editor
          href: designers/image-editor.md
        - name: Image editor examples
          items:
          - name: Create a basic texture
            href: designers/how-to-create-a-basic-texture.md
          - name: Create and modify MIP levels
            href: designers/how-to-create-and-modify-mip-levels.md
      - name: 3D models
        items:
        - name: Work with 3D models
          href: designers/working-with-3-d-models.md
        - name: Model editor
          href: designers/model-editor.md
        - name: Model editor examples
          items:
          - name: Create a basic 3D model
            href: designers/how-to-create-a-basic-3-d-model.md
          - name: Modify the pivot point of a 3D model
            href: designers/how-to-modify-the-pivot-point-of-a-3-d-model.md
          - name: Model 3D terrain
            href: designers/how-to-model-3-d-terrain.md
          - name: Apply a shader to a 3D model
            href: designers/how-to-apply-a-shader-to-a-3-d-model.md
      - name: Shaders
        items:
        - name: Work with shaders
          href: designers/working-with-shaders.md
        - name: Shader designer
          href: designers/shader-designer.md
        - name: Shader designer nodes
          items:
          - name: Overview
            displayName: Shader designer nodes
            href: designers/shader-designer-nodes.md
          - name: Constant nodes
            href: designers/constant-nodes.md
          - name: Parameter nodes
            href: designers/parameter-nodes.md
          - name: Texture nodes
            href: designers/texture-nodes.md
          - name: Math nodes
            href: designers/math-nodes.md
          - name: Utility nodes
            href: designers/utility-nodes.md
          - name: Filter nodes
            href: designers/filter-nodes.md
        - name: Shader designer examples
          items:
          - name: Create a basic color shader
            displayName: Shader designer example
            href: designers/how-to-create-a-basic-color-shader.md
          - name: Create a basic Lambert shader
            href: designers/how-to-create-a-basic-lambert-shader.md
          - name: Create a basic Phong shader
            href: designers/how-to-create-a-basic-phong-shader.md
          - name: Create a basic texture shader
            href: designers/how-to-create-a-basic-texture-shader.md
          - name: Create a grayscale texture shader
            href: designers/how-to-create-a-grayscale-texture-shader.md
          - name: Create a geometry-based gradient shader
            href: designers/how-to-create-a-geometry-based-gradient-shader.md
          - name: "Walkthrough: Create a realistic 3D billiard ball"
            href: designers/walkthrough-creating-a-realistic-3-d-billiard-ball.md
          - name: Export a shader
            href: designers/how-to-export-a-shader.md
      - name: Export textures
        items:
        - name: Export a texture that contains mipmaps
          href: designers/how-to-export-a-texture-that-contains-mipmaps.md
        - name: Export a texture that has premultiplied alpha
          href: designers/how-to-export-a-texture-that-has-premultiplied-alpha.md
        - name: Export a texture for use with Direct2D or JavaScript apps
          href: designers/how-to-export-a-texture-for-use-with-direct2d-or-javascipt-apps.md
    - name: XAML files >>
      href: xaml-tools/index.yml
    - name: XML and XSLT files >>
      href: xml-tools/xml-tools-in-visual-studio.md
    - name: Docker containers >>
      href: containers/index.yml 
    - name: Workflows >>
      href: workflow-designer/developing-applications-with-the-workflow-designer.md
    - name: Mobile apps
      href: cross-platform/cross-platform-mobile-development-in-visual-studio.md
    - name: Office and SharePoint apps >>
      href: vsto/office-and-sharepoint-development-in-visual-studio.md
  - name: Access data >>
    displayName: Data connections
    href: data-tools/accessing-data-in-visual-studio.md
  - name: Develop inclusive apps
    items:
    - name: Design accessible apps
      href: ide/reference/resources-for-designing-accessible-applications.md
    - name: Design international apps
      displayName: Globalization localization world-ready
      href: ide/globalizing-and-localizing-applications.md
- name: Build
  items:
  - name: Overview
    displayName: Compile build
    href: ide/compiling-and-building-in-visual-studio.md
  - name: "Walkthrough: Build an application"
    href: ide/walkthrough-building-an-application.md
  - name: Build and clean projects and solutions
    items:
    - name: Overview
      displayName: Build clean
      href: ide/building-and-cleaning-projects-and-solutions-in-visual-studio.md
    - name: Change the build output directory
      href: ide/how-to-change-the-build-output-directory.md
    - name: Build to a common output directory
      href: ide/how-to-build-to-a-common-output-directory.md
    - name: Specify custom build events
      href: ide/specifying-custom-build-events-in-visual-studio.md
    - name: Set multiple startup projects
      href: ide/how-to-set-multiple-startup-projects.md
    - name: Create and remove project dependencies
      href: ide/how-to-create-and-remove-project-dependencies.md
    - name: View, save, and configure build log files
      href: ide/how-to-view-save-and-configure-build-log-files.md
    - name: Exclude projects from a build
      href: ide/how-to-exclude-projects-from-a-build.md
    - name: Suppress compiler warnings
      href: ide/how-to-suppress-compiler-warnings.md
  - name: Build actions
    href: ide/build-actions.md
  - name: Build configurations
    items:
    - name: Understand build configurations
      href: ide/understanding-build-configurations.md
    - name: Create and edit configurations
      href: ide/how-to-create-and-edit-configurations.md
    - name: Manage build configurations with Visual Basic developer settings
      href: ide/how-to-manage-build-configurations-with-visual-basic-developer-settings-applied.md
    - name: Build multiple configurations simultaneously
      href: ide/how-to-build-multiple-configurations-simultaneously.md
  - name: Build platforms
    items:
    - name: Understand build platforms
      href: ide/understanding-build-platforms.md
    - name: Configure projects to target a platform
      href: ide/how-to-configure-projects-to-target-platforms.md
    - name: Configure projects to target multiple platforms
      href: ide/how-to-configure-projects-to-target-multiple-platforms.md
  - name: MSBuild >>
    href: msbuild/msbuild.md
  - name: Azure Pipelines and TFS >>
    displayName: VSTS Azure DevOps CI/CD Continuous integration delivery
    href: /azure/devops/pipelines/index?view=vsts
  - name: Specify build events (Visual Basic)
    href: ide/how-to-specify-build-events-visual-basic.md
  - name: Specify build events (C#)
    href: ide/how-to-specify-build-events-csharp.md
  - name: Configure warnings in Visual Basic
    href: ide/configuring-warnings-in-visual-basic.md
  - name: "Walkthrough: Create a multiple-computer build environment"
    href: ide/walkthrough-creating-a-multiple-computer-build-environment.md
- name: Debug >>
  href: debugger/index.yml
- name: Test >>
  displayName: Unit testing
  href: test/improve-code-quality.md
- name: Measure performance >>
  displayName: Profiling
  href: profiling/index.yml
- name: Analyze code quality >>
  displayName: Code analysis FxCop Analyzers
  href: code-quality/index.yml
- name: Deploy >>
  href: deployment/index.yml
- name: Extend Visual Studio >>
  displayName: Visual Studio SDK
  href: extensibility/visual-studio-sdk.md
- name: Analyze and Model Architecture >>
  href: modeling/analyze-and-model-your-architecture.md
- name: Personalize Visual Studio
  items:
  - name: Customize the IDE
    displayName: Personalize
    href: ide/personalizing-the-visual-studio-ide.md
  - name: "Quickstart: Personalize theme and text colors"
    href: ide/quickstart-personalize-the-ide.md
  - name: Environment settings
    displayName: profiles
    href: ide/environment-settings.md
  - name: Synchronized settings
    href: ide/synchronized-settings-in-visual-studio.md
  - name: Fonts and colors
    href: ide/how-to-change-fonts-and-colors-in-visual-studio.md
  - name: Menus and toolbars
    href: ide/how-to-customize-menus-and-toolbars-in-visual-studio.md
  - name: Window layouts
    href: ide/customizing-window-layouts-in-visual-studio.md
  - name: File nesting in Solution Explorer
    href: ide/file-nesting-solution-explorer.md
  - name: Startup behavior
    displayName: Start page window
    href: ide/customizing-the-start-page-for-visual-studio.md
  - name: Manage extensions
    href: ide/finding-and-using-visual-studio-extensions.md
    displayName: marketplace, gallery, vsix
  - name: Manage external tools
    href: ide/managing-external-tools.md
  - name: Personalization accounts
    items:
    - name: Sign in to Visual Studio
      displayName: personalization accounts
      href: ide/signing-in-to-visual-studio.md
    - name: Work with multiple user accounts
      href: ide/work-with-multiple-user-accounts.md
    - name: Extend a trial version or update a license
      href: ide/how-to-unlock-visual-studio.md
  - name: Tuning the performance of Visual Studio
    items:
    - name: Optimize performance
      href: ide/optimize-visual-studio-performance.md
    - name: Startup time
      href: ide/optimize-visual-studio-startup-time.md
    - name: Load a filtered solution
      href: ide/filtered-solutions.md
    - name: Tips and tricks
      href: ide/visual-studio-performance-tips-and-tricks.md
- name: Accessibility
  items:
  - name: Manage accessibility features
    href: ide/reference/accessibility-features-of-visual-studio.md
  - name: Set IDE accessibility options
    href: ide/reference/how-to-set-ide-accessibility-options.md
  - name: Accessibility tips and tricks
    href: ide/reference/accessibility-tips-and-tricks.md
  - name: Accessibility products and services from Microsoft
    href: ide/reference/accessibility-products-and-services-from-microsoft.md
- name: Reference
  items:
  - name: Keyboard shortcuts
    items:
    - name: Popular commands
      displayName: keyboard shortcuts
      href: ide/default-keyboard-shortcuts-for-frequently-used-commands-in-visual-studio.md
    - name: All commands
      displayName: keyboard commands
      href: ide/default-keyboard-shortcuts-in-visual-studio.md
  - name: Visual Studio commands
    items:
    - name: Reference
      displayName: Visual Studio commands
      href: ide/reference/visual-studio-commands.md
    - name: Command aliases
      href: ide/reference/visual-studio-command-aliases.md
    - name: Add Existing Item command
      href: ide/reference/add-existing-item-command.md
    - name: Add Existing Project command
      href: ide/reference/add-existing-project-command.md
    - name: Add New Item command
      href: ide/reference/add-new-item-command.md
    - name: Alias command
      href: ide/reference/alias-command.md
    - name: Evaluate Statement command
      href: ide/reference/evaluate-statement-command.md
    - name: Find command
      href: ide/reference/find-command.md
    - name: Find in Files command
      href: ide/reference/find-in-files-command.md
    - name: Go To command
      href: ide/reference/go-to-command.md
    - name: Import and Export Settings command
      href: ide/reference/import-and-export-settings-command.md
    - name: List Call Stack command
      href: ide/reference/list-call-stack-command.md
    - name: List Disassembly command
      href: ide/reference/list-disassembly-command.md
    - name: List Memory command
      href: ide/reference/list-memory-command.md
    - name: List Modules command
      href: ide/reference/list-modules-command.md
    - name: List Registers command
      href: ide/reference/list-registers-command.md
    - name: List Source command
      href: ide/reference/list-source-command.md
    - name: List Threads command
      href: ide/reference/list-threads-command.md
    - name: Log Command window output command
      href: ide/reference/log-command-window-output-command.md
    - name: New File command
      href: ide/reference/new-file-command.md
    - name: Open File command
      href: ide/reference/open-file-command.md
    - name: Open Project command
      href: ide/reference/open-project-command.md
    - name: Print command
      href: ide/reference/print-command.md
    - name: Quick Watch command
      href: ide/reference/quick-watch-command.md
    - name: Replace command
      href: ide/reference/replace-command.md
    - name: Replace In Files command
      href: ide/reference/replace-in-files-command.md
    - name: Set Current Process
      href: ide/reference/set-current-process.md
    - name: Set Current Stack Frame command
      href: ide/reference/set-current-stack-frame-command.md
    - name: Set Current Thread command
      href: ide/reference/set-current-thread-command.md
    - name: Set Radix command
      href: ide/reference/set-radix-command.md
    - name: Shell command
      href: ide/reference/shell-command.md
    - name: ShowWebBrowser command
      href: ide/reference/showwebbrowser-command.md
    - name: Start command
      href: ide/reference/start-command.md
    - name: Symbol Path command
      href: ide/reference/symbol-path-command.md
    - name: Toggle Breakpoint command
      href: ide/reference/toggle-breakpoint-command.md
    - name: Watch command
      href: ide/reference/watch-command.md
  - name: General user interface elements
    displayName: Windows and dialogs
    items:
    - name: Call Hierarchy
      href: ide/reference/call-hierarchy.md
    - name: Preview Changes
      href: ide/preview-changes.md
    - name: Choose Toolbox items, WPF components
      href: ide/reference/choose-toolbox-items-wpf-components.md
    - name: Code snippet picker
      href: ide/reference/code-snippet-picker.md
    - name: Command window
      href: ide/reference/command-window.md
    - name: Convert dialog box
      href: ide/reference/convert-dialog-box.md
    - name: Error List window
      href: ide/reference/error-list-window.md
    - name: File Properties, JavaScript
      href: ide/reference/file-properties-javascript.md
    - name: Go To Line
      href: ide/reference/go-to-line.md
    - name: Immediate window
      href: ide/reference/immediate-window.md
    - name: Miscellaneous files
      href: ide/reference/miscellaneous-files.md
    - name: Options
      items:
      - name: Options dialog box
        href: ide/reference/options-dialog-box-visual-studio.md
      - name: Environment
        items:
        - name: General
          href: ide/reference/general-environment-options-dialog-box.md
        - name: Accounts
          href: ide/reference/accounts-environment-options-dialog-box.md
        - name: AutoRecover
          href: ide/reference/autorecover-environment-options-dialog-box.md
        - name: Documents
          href: ide/reference/documents-environment-options-dialog-box.md
        - name: Extensions
          href: ide/reference/extensions-and-updates-environment-options-dialog-box.md
        - name: Find and Replace
          href: ide/reference/find-and-replace-environment-options-dialog-box.md
        - name: Fonts and Colors
          href: ide/reference/fonts-and-colors-environment-options-dialog-box.md
        - name: Import and Export Settings
          href: ide/reference/import-and-export-settings-environment-options-dialog-box.md
        - name: International Settings
          href: ide/reference/international-settings-environment-options-dialog-box.md
        - name: Keyboard
          href: ide/reference/keyboard-environment-options-dialog-box.md
        - name: Preview Features
          href: ide/reference/environment-preview-features-options.md
        - name: Notifications
          href: ide/reference/notifications-environment-options-dialog-box.md
        - name: Quick Launch
          href: ide/reference/quick-launch-environment-options-dialog-box.md
        - name: Startup
          href: ide/reference/startup-environment-options-dialog-box.md
        - name: Tabs and Windows
          href: ide/reference/tabs-and-windows-environment-options-dialog-box.md
        - name: Task List
          href: ide/reference/task-list-environment-options-dialog-box.md
        - name: Trust Settings
          href: ide/reference/trust-settings.md
        - name: Web Browser
          href: ide/reference/web-browser-environment-options-dialog-box.md
      - name: Projects and Solutions
        items:
        - name: General
          href: ide/reference/projects-and-solutions-options-dialog-box.md
        - name: Build and Run
          href: ide/reference/options-dialog-box-projects-and-solutions-build-and-run.md
        - name: Locations
          href: ide/reference/projects-solutions-locations-options.md
        - name: VB Defaults
          href: ide/reference/visual-basic-defaults-projects-options-dialog-box.md
        - name: VC++ Project Settings
          href: ide/reference/vcpp-project-settings-projects-and-solutions-options-dialog-box.md
        - name: Web Projects
          href: ide/reference/options-dialog-box-projects-and-solutions-web-projects.md
      - name: Text Editor
        items:
        - name: General
          href: ide/reference/options-text-editor-general.md
        - name: File Extension
          href: ide/reference/options-text-editor-file-extension.md
        - name: All Languages
          items:
          - name: General
            href: ide/reference/options-text-editor-all-languages.md
          - name: Scroll Bars
            href: ide/reference/options-text-editor-all-languages-scroll-bars.md
          - name: Tabs
            href: ide/reference/options-text-editor-all-languages-tabs.md
        - name: Basic
          items:
          - name: Advanced
            href: ide/reference/options-text-editor-basic-visual-basic.md
          - name: Code Style
            href: ide/code-styles-and-code-cleanup.md
          - name: IntelliSense
            href: ide/visual-basic-specific-intellisense.md
        - name: C#
          items:
          - name: Advanced
            href: ide/reference/options-text-editor-csharp-advanced.md
          - name: Code Style > Formatting
            href: ide/reference/options-text-editor-csharp-formatting.md
          - name: IntelliSense
            href: ide/reference/options-text-editor-csharp-intellisense.md
        - name: C/C++
          items:
          - name: Advanced
            href: ide/reference/options-text-editor-c-cpp-advanced.md
          - name: Experimental
            href: ide/reference/options-text-editor-c-cpp-experimental.md
          - name: Formatting
            href: ide/reference/options-text-editor-c-cpp-formatting.md
          - name: View
            href: ide/reference/options-text-editor-c-cpp-view.md
        - name: F#
          items:
          - name: Advanced
            href: ide/reference/options-text-editor-fsharp-advanced.md
          - name: Code Fixes
            href: ide/reference/options-text-editor-fsharp-code-fixes.md
          - name: CodeLens
            href: ide/reference/options-text-editor-fsharp-codelens.md
          - name: IntelliSense
            href: ide/reference/options-text-editor-fsharp-intellisense.md
        - name: HTML (Web Forms)
          items:
          - name: Formatting
            href: ide/reference/options-text-editor-html-formatting.md
          - name: Miscellaneous
            href: ide/reference/options-text-editor-html-miscellaneous.md
          - name: Validation
            href: ide/reference/options-text-editor-html-validation.md
        - name: JavaScript/TypeScript
          items:
          - name: Code Validation
            href: ide/reference/options-text-editor-javascript-code-validation.md
          - name: Formatting
            href: ide/reference/options-text-editor-javascript-formatting.md
          - name: IntelliSense
            href: ide/reference/options-text-editor-javascript-intellisense.md
          - name: Linting
            href: ide/reference/options-text-editor-javascript-linting.md
          - name: Project
            href: ide/reference/options-text-editor-javascript-project.md
        - name: U-SQL
          items:
          - name: Formatting
            href: ide/reference/options-text-editor-usql-formatting.md
          - name: IntelliSense
            href: ide/reference/options-text-editor-usql-intellisense.md
        - name: XAML
          items:
          - name: Formatting
            href: ide/reference/options-text-editor-xaml-formatting.md
          - name: Miscellaneous
            href: ide/reference/options-text-editor-xaml-miscellaneous.md
        - name: XML
          items:
          - name: Formatting
            href: ide/reference/options-text-editor-xml-formatting.md
          - name: Miscellaneous
            href: ide/reference/options-text-editor-xml-miscellaneous.md
      - name: Windows Forms Designer
        items:
        - name: General
          href: ide/reference/options-windows-forms-designer.md
        - name: Data UI Customization
          href: ide/reference/options-windows-forms-designer-data-ui-customization.md
      - name: XAML Designer
        href: ide/reference/xaml-designer.md
    - name: Output window
      href: ide/reference/output-window.md
    - name: Project Properties
      items:
      - name: Reference
        displayName: Project properties
        href: ide/reference/project-properties-reference.md
      - name: Application Page, Project Designer (UWP)
        href: ide/reference/application-page-project-designer-uwp.md
      - name: Application Page, Project Designer (Visual Basic)
        items:
        - name: Application Page
          href: ide/reference/application-page-project-designer-visual-basic.md
        - name: Assembly Information Dialog Box
          href: ide/reference/assembly-information-dialog-box.md
      - name: Application Page, Project Designer (C#)
        href: ide/reference/application-page-project-designer-csharp.md
      - name: Build Events Page, Project Designer (C#)
        items:
        - name: Build Events Page
          href: ide/reference/build-events-page-project-designer-csharp.md
        - name: Pre-build Event-Post-build Event Command Line Dialog Box
          href: ide/reference/pre-build-event-post-build-event-command-line-dialog-box.md
      - name: Build Page, Project Designer (C#)
        items:
        - name: Build Page
          href: ide/reference/build-page-project-designer-csharp.md
        - name: Advanced Build Settings Dialog Box (C#)
          href: ide/reference/advanced-build-settings-dialog-box-csharp.md
      - name: Code Analysis, Project Designer
        href: ide/reference/code-analysis-project-designer.md
      - name: Compile Page, Project Designer (Visual Basic)
        items:
        - name: Compile Page
          href: ide/reference/compile-page-project-designer-visual-basic.md
        - name: Advanced Compiler Settings Dialog Box (Visual Basic)
          href: ide/reference/advanced-compiler-settings-dialog-box-visual-basic.md
        - name: Build Events Dialog Box (Visual Basic)
          href: ide/reference/build-events-dialog-box-visual-basic.md
      - name: Debug Page, Project Designer
        href: ide/reference/debug-page-project-designer.md
      - name: My Extensions Page, Project Designer (Visual Basic)
        href: ide/reference/my-extensions-page-project-designer-visual-basic.md
      - name: Publish Page, Project Designer
        items:
        - name: Publish Page
          href: ide/reference/publish-page-project-designer.md
        - name: Prerequisites Dialog Box
          href: ide/reference/prerequisites-dialog-box.md
      - name: References Page, Project Designer (Visual Basic)
        href: ide/reference/references-page-project-designer-visual-basic.md
      - name: Security Page, Project Designer
        items:
        - name: Security Page
          href: ide/reference/security-page-project-designer.md
        - name: Advanced Security Settings Dialog Box
          href: ide/reference/advanced-security-settings-dialog-box.md
      - name: Services Page, Project Designer
        items:
        - name: Services Page
          href: ide/reference/services-page-project-designer.md
        - name: Advanced Settings for Services Dialog Box
          href: ide/reference/advanced-settings-for-services-dialog-box.md
      - name: Settings Page, Project Designer
        href: ide/reference/settings-page-project-designer.md
      - name: Signing Page, Project Designer
        href: ide/reference/signing-page-project-designer.md
    - name: Property Pages, JavaScript
      href: ide/reference/property-pages-javascript.md
    - name: Properties window
      href: ide/reference/properties-window.md
    - name: Team Explorer reference
      href: ide/reference/team-explorer-reference.md
    - name: Toolbox
      items:
      - name: Reference
        displayName: Toolbox
        href: ide/reference/toolbox.md
      - name: Toolbox, Components Tab
        href: ide/reference/toolbox-components-tab.md
      - name: Toolbox, Data Tab
        href: ide/reference/toolbox-data-tab.md
      - name: Toolbox, HTML Tab
        href: ide/reference/toolbox-html-tab.md
  - name: Devenv command-line switches
    items:
    - name: Reference
      displayName: devenv command-line switches
      href: ide/reference/devenv-command-line-switches.md
    - name: -? (devenv.exe)
      href: ide/reference/q-devenv-exe.md
    - name: -Build (devenv.exe)
      href: ide/reference/build-devenv-exe.md
    - name: -Clean (devenv.exe)
      href: ide/reference/clean-devenv-exe.md
    - name: -Command (devenv.exe)
      href: ide/reference/command-devenv-exe.md
    - name: -DebugExe (devenv.exe)
      href: ide/reference/debugexe-devenv-exe.md
    - name: -Deploy (devenv.exe)
      href: ide/reference/deploy-devenv-exe.md
    - name: -Diff (devenv.exe)
      href: ide/reference/diff.md
    - name: -DoNotLoadProjects (devenv.exe)
      href: ide/reference/donotloadprojects-devenv-exe.md
    - name: -Edit (devenv.exe)
      href: ide/reference/edit-devenv-exe.md
    - name: -LCID (devenv.exe)
      href: ide/reference/lcid-devenv-exe.md
    - name: -Log (devenv.exe)
      href: ide/reference/log-devenv-exe.md
    - name: -NoSplash (devenv.exe)
      href: ide/reference/nosplash-devenv-exe.md
    - name: -Out (devenv.exe)
      href: ide/reference/out-devenv-exe.md
    - name: -Project (devenv.exe)
      href: ide/reference/project-devenv-exe.md
    - name: -ProjectConfig (devenv.exe)
      href: ide/reference/projectconfig-devenv-exe.md
    - name: -Rebuild (devenv.exe)
      href: ide/reference/rebuild-devenv-exe.md
    - name: -ResetSettings (devenv.exe)
      href: ide/reference/resetsettings-devenv-exe.md
    - name: -Run (devenv.exe)
      href: ide/reference/run-devenv-exe.md
    - name: -Runexit (devenv.exe)
      href: ide/reference/runexit-devenv-exe.md
    - name: -SafeMode (devenv.exe)
      href: ide/reference/safemode-devenv-exe.md
    - name: -Upgrade (devenv.exe)
      href: ide/reference/upgrade-devenv-exe.md
    - name: -UseEnv (devenv.exe)
      href: ide/reference/useenv-devenv-exe.md
  - name: Security
    items:
    - name: Develop secure applications
      href: ide/securing-applications.md
    - name: Run Visual Studio as normal user or administrator
      href: ide/user-permissions-and-visual-studio.md
    - name: Windows Information Protection (WIP)
      href: ide/exempt-visual-studio-from-wip.md
  - name: Bidirectional language input
    href: ide/use-bidirectional-languages.md
  - name: Microsoft Help Viewer
    items:
    - name: Overview
      displayName: Help Viewer
      href: help-viewer/overview.md
    - name: Install and Manage Local Content
      displayName: Offline books docs
      href: help-viewer/install-manage-local-content.md
    - name: Find topics in Help Viewer
      items:
      - name: Find Topics in the Index
        href: help-viewer/find-topics-index.md
      - name: Find Topics in the Table of Contents
        href: help-viewer/find-topics-toc.md
      - name: Search
        items:
        - name: Search for Topics
          href: help-viewer/find-topics.md
        - name: Logical and Advanced Operators in Search Expressions
          href: help-viewer/logical-operators-search-expressions.md
    - name: Customize Help Viewer
      href: help-viewer/customize.md
    - name: Accessibility
      href: help-viewer/accessibility-features.md
    - name: Shortcut Keys
      href: help-viewer/shortcut-keys.md
  - name: The Visual Studio image library
    href: designers/the-visual-studio-image-library.md
  - name: Dotfuscator Community
    items:
    - name: Overview
      displayName: Dotfuscator Community
      href: ide/dotfuscator/index.md
    - name: Capabilities of Dotfuscator
      href: ide/dotfuscator/capabilities.md
    - name: Install Dotfuscator Community
      href: ide/dotfuscator/install.md
    - name: Upgrade Dotfuscator Community
      href: ide/dotfuscator/upgrades.md
- name: Resources
  expanded: true
  items:
  - name: What's new in Visual Studio 2017
    href: ide/whats-new-visual-studio-2017.md
  - name: What's new in Visual Studio 2019
    href: ide/whats-new-visual-studio-2019.md
  - name: Release notes & system requirements
    items:
    - name: Release rhythm
      href: /visualstudio/productinfo/release-rhythm/
    - name: Visual Studio 2017
      items:
      - name: Current release notes
        href: /visualstudio/releasenotes/vs2017-relnotes/
      - name: Preview release notes
        href: /visualstudio/releasenotes/vs2017-preview-relnotes/
      - name: Release notes history
        href: /visualstudio/releasenotes/vs2017-relnotes-history/
      - name: Distributable code
        href: /visualstudio/productinfo/2017-redistribution-vs/
      - name: Platform compatibility
        href: /visualstudio/productinfo/vs2017-compatibility-vs/
      - name: System requirements
        href: /visualstudio/productinfo/vs2017-system-requirements-vs/
    - name: Visual Studio 2019
      items:
      - name: Current release notes
        href: /visualstudio/releases/2019/release-notes/
      - name: Preview release notes
        href: /visualstudio/releases/2019/release-notes-preview/
      - name: Release notes history
        href: /visualstudio/releases/2019/release-notes-history/
      - name: Distributable code
        href: /visualstudio/releases/2019/redistribution/
      - name: Platform compatibility
        href: /visualstudio/releases/2019/compatibility/
      - name: System requirements
        href: /visualstudio/releases/2019/system-requirements/
    - name: License terms
      href: https://visualstudio.microsoft.com/license-terms/
    - name: Support lifecycle and servicing
      href: /visualstudio/productinfo/vs-servicing-vs/
  - name: Problem reports
    items:
    - name: How to report a problem in Visual Studio
      href: ide/how-to-report-a-problem-with-visual-studio.md
    - name: Report a problem states and FAQ
      displayName: Developer Community
      href: ide/report-a-problem.md
    - name: Increase the chances of a performance issue being fixed
      href: ide/how-to-increase-chances-of-performance-issue-being-fixed.md
    - name: Create minidumps for a Visual Studio process with all callstacks
      displayName: Create minidumps with call stacks
      href: ide/report-a-problem-minidumps.md
    - name: Create logs for MSBuild problems
      displayName: Create logs for MSBuild problems
      href: ide/msbuild-logs.md
    - name: Collect an ETL trace with PerfView
      displayName: ETL trace with PerfView
      href: ide/report-a-problem-perfview.md
  - name: Suggest a feature for Visual Studio
    href: ide/suggest-a-feature.md
  - name: Developer Community data privacy
    href: ide/developer-community-privacy.md
  - name: Customer Experience Improvement Program
    items:
    - name: Overview
      displayName: Customer Experience Improvement Program
      href: ide/visual-studio-experience-improvement-program.md
    - name: System-generated logs
      href: ide/diagnostic-data-collection.md
  - name: Resources for troubleshooting IDE errors
    href: ide/reference/resources-for-troubleshooting-integrated-development-environment-errors.md
  - name: Feedback
    displayName: Feedback
    href: ide/feedback-options.md<|MERGE_RESOLUTION|>--- conflicted
+++ resolved
@@ -206,184 +206,6 @@
         href: ide/how-to-add-app-config-file.md
     - name: Sign manifests
       items:
-<<<<<<< HEAD
-      - name: Use the editor
-        href: ide/writing-code-in-the-code-and-text-editor.md
-      - name: Find and replace
-        items:
-        - name: Find and replace text
-          href: ide/finding-and-replacing-text.md
-        - name: Use regular expressions
-          dispayName: RegEx
-          href: ide/using-regular-expressions-in-visual-studio.md
-        - name: Find-Command box
-          href: ide/find-command-box.md
-        - name: Find in Files
-          href: ide/find-in-files.md
-        - name: Replace in Files
-          href: ide/replace-in-files.md
-      - name: Encodings
-        items:
-        - name: Encodings and line breaks
-          href: ide/encodings-and-line-breaks.md
-        - name: Save and open files with encoding
-          href: ide/how-to-save-and-open-files-with-encoding.md
-      - name: Outlining
-        displayName: Expand and collapse
-        href: ide/outlining.md
-      - name: Code generation and refactoring
-        items:
-        - name: Generate and fix code
-          href: ide/code-generation-in-visual-studio.md
-        - name: Code snippets
-          items:
-          - name: Use code snippets
-            href: ide/code-snippets.md
-          - name: C# code snippets reference
-            href: ide/visual-csharp-code-snippets.md
-          - name: C++ code snippets reference
-            href: ide/visual-cpp-code-snippets.md
-          - name: Insert XML comments
-            href: ide/reference/generate-xml-documentation-comments.md
-          - name: Use surround-with code snippets
-            href: ide/how-to-use-surround-with-code-snippets.md
-          - name: Best practices
-            href: ide/best-practices-for-using-code-snippets.md
-          - name: Create code snippets
-            items:
-            - name: "Walkthrough: Create a code snippet"
-              href: ide/walkthrough-creating-a-code-snippet.md
-            - name: Distribute code snippets
-              href: ide/how-to-distribute-code-snippets.md
-            - name: Code snippet functions
-              href: ide/code-snippet-functions.md
-            - name: Code snippets schema reference
-              href: ide/code-snippets-schema-reference.md
-            - name: Troubleshoot snippets
-              href: ide/troubleshooting-snippets.md
-        - name: Quick Actions
-          href: ide/quick-actions.md
-          displayName: light bulb screwdriver suggestions
-          items:
-          - name: Common Quick Actions
-            href: ide/common-quick-actions.md
-          - name: Generate class/type
-            href: ide/reference/generate-class-type.md
-          - name: Generate method
-            href: ide/reference/generate-method.md
-          - name: Generate field/property/local
-            href: ide/reference/generate-field-property-local.md
-          - name: Generate constructor
-            href: ide/reference/generate-constructor.md
-          - name: Generate deconstructor
-            href: ide/reference/generate-deconstructor.md
-          - name: Add parameter to method
-            href: ide/reference/add-parameter.md
-          - name: Generate override
-            href: ide/reference/generate-override.md
-          - name: Generate Equals and GetHashCode method overrides
-            href: ide/reference/generate-equals-gethashcode-methods.md
-          - name: Generate usings
-            href: ide/reference/generate-usings.md
-          - name: Implement abstract class
-            href: ide/reference/implement-abstract-class.md
-          - name: Implement interface
-            href: ide/reference/implement-interface.md
-          - name: Introduce local variable
-            href: ide/reference/introduce-local-variable.md
-        - name: Refactor code
-          items:
-          - name: Overview
-            displayName: refactoring
-            href: ide/refactoring-in-visual-studio.md
-          - name: Add null checks for all parameters
-            href: ide/reference/add-null-checks-for-parameters.md
-          - name: Change method signature
-            href: ide/reference/change-method-signature.md
-          - name: Convert anonymous type to class
-            href: ide/reference/convert-anonymous-type-to-class.md
-          - name: Convert anonymous type to tuple
-            href: ide/reference/convert-anonymous-type-to-tuple.md
-          - name: Convert between for loop and foreach statement
-            href: ide/reference/convert-for-loop-to-foreach.md
-          - name: Convert between Get method and property
-            href: ide/reference/convert-get-method-to-property.md
-          - name: Convert local function to method
-            href: ide/reference/convert-local-function-method.md
-          - name: Convert foreach loop to LINQ
-            href: ide/reference/convert-foreach-linq.md
-          - name: Convert LINQ query to foreach statement
-            href: ide/reference/convert-linq-to-foreach.md
-          - name: Convert switch statement to switch expression
-            href: ide/reference/convert-switch-statement-to-switch-expression.md
-          - name: Encapsulate field
-            href: ide/reference/encapsulate-field.md
-          - name: Extract interface
-            href: ide/reference/extract-interface.md
-          - name: Extract method
-            href: ide/reference/extract-method.md
-          - name: Generate parameter
-            href: ide/reference/generate-parameter.md
-          - name: Inline temporary variable
-            href: ide/reference/inline-temporary-variable.md
-          - name: IntelliSense completion unimported types
-            href: ide/reference/intellisense-completion-unimported-types.md
-          - name: Invert conditional expressions and logical operations
-            href: ide/reference/invert-conditional-logical.md
-          - name: Invert if statement
-            href: ide/reference/invert-if-statement.md
-          - name: Move declaration near reference
-            href: ide/reference/move-declaration-near-reference.md
-          - name: Move type to matching file
-            href: ide/reference/move-type-to-matching-file.md
-          - name: Move type to namespace
-            href: ide/reference/move-type-to-namespace.md
-          - name: Pull member up
-            href: ide/reference/pull-members-up.md
-          - name: Regex completion through IntelliSense
-            href: ide/reference/regex-completion-through-intellisense.md
-          - name: Remove unreachable code
-            href: ide/reference/remove-unreachable-code.md
-          - name: Rename
-            href: ide/reference/rename.md
-          - name: Sort usings
-            href: ide/reference/sort-usings.md
-          - name: Split or merge if statements
-            href: ide/reference/split-or-merge-if-statement.md
-          - name: Static local function refactorings
-            href: ide/reference/static-local-function-refactor-options.md
-          - name: Sync namespace and folder name
-            href: ide/reference/sync-namespace-and-folder-name.md
-          - name: Synchronize type and filename
-            href: ide/reference/sync-type-and-file.md
-          - name: Use explicit type
-            href: ide/reference/convert-var-to-explicit-type.md
-          - name: Use lambda expression or block body
-            href: ide/reference/use-block-body-lambda.md
-          - name: Unused value assignments, variables, and parameters
-            href: ide/reference/unused-values-parameters.md
-          - name: Wrap and align call chains
-            href: ide/reference/wrap-and-align-call-chains.md
-          - name: Wrap, indent, and align parameters
-            href: ide/reference/wrap-align-indent-parameters.md
-        - name: "Walkthrough: Generate code from usage"
-          href: ide/walkthrough-test-first-support-with-the-generate-from-usage-feature.md
-      - name: IntelliSense
-        items:
-        - name: Use IntelliSense
-          href: ide/using-intellisense.md
-        - name: Visual Basic IntelliSense
-          href: ide/visual-basic-specific-intellisense.md
-        - name: C# IntelliSense
-          href: ide/visual-csharp-intellisense.md
-        - name: JavaScript IntelliSense
-          href: ide/javascript-intellisense.md
-        - name: Visual C++ IntelliSense
-          href: ide/visual-cpp-intellisense.md
-        - name: Configure a C++ project for IntelliSense
-          href: ide/visual-cpp-intellisense-configuration.md
-      - name: Move around in code
-=======
       - name: Manage assembly and manifest signing
         href: ide/managing-assembly-and-manifest-signing.md
       - name: Sign application and deployment manifests
@@ -466,7 +288,6 @@
       - name: Generate and fix code
         href: ide/code-generation-in-visual-studio.md
       - name: Code snippets
->>>>>>> 92675de7
         items:
         - name: Use code snippets
           href: ide/code-snippets.md
