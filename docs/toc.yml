- name: Visual Studio documentation
  href: ide/index.yml
- name: Overview
  expanded: true
  items:
    - name: About Visual Studio 2017
      href: ide/visual-studio-ide.md
    - name: About the code editor
      href: get-started/tutorial-editor.md
    - name: About projects and solutions
      href: get-started/tutorial-projects-solutions.md
    - name: More Visual Studio features
      href: ide/advanced-feature-overview.md
- name: Installation
  items:
  - name: Install Visual Studio
    href: install/install-visual-studio.md
  - name: Sign in to Visual Studio
    href: ide/signing-in-to-visual-studio.md
    items:
    - name: Work with multiple user accounts
      href: ide/work-with-multiple-user-accounts.md
    - name: Extend a trial version or update a license
      href: ide/how-to-unlock-visual-studio.md
  - name: Install offline
    items:
    - name: Create an offline installation of Visual Studio
      href: install/create-an-offline-installation-of-visual-studio.md
    - name: Install required certificates for offline installation
      href: install/install-certificates-for-visual-studio-offline.md
  - name: Select installation locations
    href: install/change-installation-locations.md
  - name: Troubleshoot installation issues
    href: install/troubleshooting-installation-issues.md
  - name: Update Visual Studio
    href: install/update-visual-studio.md
  - name: Modify Visual Studio
    href: install/modify-visual-studio.md
  - name: Install Help Viewer
    href: ide/microsoft-help-viewer-installation.md
  - name: Repair Visual Studio
    href: install/repair-visual-studio.md
  - name: Uninstall Visual Studio
    href: install/uninstall-visual-studio.md
  - name: Visual Studio administrator guide
    href: install/visual-studio-administrator-guide.md
    items:
    - name: Use the command line
      items:
      - name: Use command-line parameters to install Visual Studio
        href: install/use-command-line-parameters-to-install-visual-studio.md
      - name: Command-line parameter examples
        href: install/command-line-parameter-examples.md
    - name: Install on a network
      items:
      - name: Create a network-based installation of Visual Studio
        href: install/create-a-network-installation-of-visual-studio.md
      - name: Update a network-based installation of Visual Studio
        href: install/update-a-network-installation-of-visual-studio.md
      - name: Install and use Visual Studio behind a firewall or proxy server
        href: install/install-and-use-visual-studio-behind-a-firewall-or-proxy-server.md
        items:
        - name: Troubleshoot network errors when you install or use Visual Studio
          href: install/troubleshooting-network-related-errors-in-visual-studio.md
    - name: Deploy in an enterprise
      items:
      - name: Automate Visual Studio installation with a response file
        href: install/automated-installation-with-response-file.md
      - name: Automatically apply product keys when deploying Visual Studio
        href: install/automatically-apply-product-keys-when-deploying-visual-studio.md
      - name: Set defaults for enterprise deployments of Visual Studio
        href: install/set-defaults-for-enterprise-deployments.md
      - name: Disable or move the package cache
        href: install/disable-or-move-the-package-cache.md
      - name: Control updates to Visual Studio deployments
        href: install/controlling-updates-to-visual-studio-deployments.md
    - name: Manage installations
      items:
      - name: Tools for detecting and managing Visual Studio instances
        href: install/tools-for-managing-visual-studio-instances.md
    - name: Manage subscriptions
      items:
      - name: "Visual Studio subscriptions: Administrator overview"
        href: /visualstudio/subscriptions/admin-responsibilities
    - name: Help Viewer Administrator Guide
      href: ide/help-viewer-administrator-guide.md
      items:
      - name: Command-Line Arguments for the Help Content Manager
        href: ide/command-line-arguments-for-the-help-content-manager.md
      - name: Help Content Manager Overrides
        href: ide/help-content-manager-overrides.md
    - name: Reference
      items:
      - name: Visual Studio workload and component IDs
        href: install/workload-and-component-ids.md
        items:
        - name: Visual Studio Enterprise 2017
          href: install/workload-component-id-vs-enterprise.md
        - name: Visual Studio Professional 2017
          href: install/workload-component-id-vs-professional.md
        - name: Visual Studio Community 2017
          href: install/workload-component-id-vs-community.md
        - name: Visual Studio Team Explorer 2017
          href: install/workload-component-id-vs-team-explorer.md
        - name: Visual Studio Desktop Express 2017
          href: install/workload-component-id-vs-express.md
        - name: Visual Studio Build Tools 2017
          href: install/workload-component-id-vs-build-tools.md
        - name: Visual Studio Test Agent 2017
          href: install/workload-component-id-vs-test-agent.md
        - name: Visual Studio Test Controller 2017
          href: install/workload-component-id-vs-test-controller.md
        - name: Visual Studio Test Professional 2017
          href: install/workload-component-id-vs-test-professional.md
        - name: Visual Studio Feedback Client 2017
          href: install/workload-component-id-vs-feedback-client.md
      - name: Visual Studio build numbers and release dates
        href: install/visual-studio-build-numbers-and-release-dates.md
  - name: Use Visual Studio from an Azure virtual machine
    href: install/using-visual-studio-vm.md
  - name: Install Build Tools into a Container
    href: install/build-tools-container.md
    items:
    - name: Advanced Example for Containers
      href: install/advanced-build-tools-container.md
    - name: Known Issues for Containers
      href: install/build-tools-container-issues.md
<<<<<<< HEAD
=======
- name: Quickstarts
  items:
  - name: Visual Studio orientation
    href: ide/quickstart-ide-orientation.md
  - name: "C++: Create a console app"
    href: ide/getting-started-with-cpp-in-visual-studio.md
  - name: "Python: Create a web app"
    href: ide/quickstart-python.md
  - name: "Node.js: Create a web app"
    href: ide/quickstart-nodejs.md
  - name: "F#: Create a web service"
    href: ide/quickstart-fsharp.md
  - name: "C#: Create a web app"
    href: ide/quickstart-aspnet-core.md
  - name: "C#: Create a console app"
    href: ide/quickstart-csharp-console.md
  - name: "Visual Basic: Create a console app"
    href: ide/quickstart-visual-basic-console.md
>>>>>>> 2f5366db
- name: Tutorials
  items:
  - name: C#
    href: get-started/csharp/
  - name: F#
    href: /dotnet/fsharp/
  - name: Visual Basic
    href: get-started/visual-basic/
  - name: C++
    href: /cpp/get-started/tutorials/
  - name: Python
    href: python/
  - name: Node.js
    href: javascript/
- name: How-to guides
  items:
  - name: Develop
    href: ide/index-writing-code.md
    items:
    - name: Move around in the IDE
      href: ide/how-to-move-around-in-the-visual-studio-ide.md
    - name: Work with solutions and projects
      href: ide/solutions-and-projects-in-visual-studio.md
      items:
      - name: Create solutions and projects
        href: ide/creating-solutions-and-projects.md
      - name: Port, migrate, and upgrade projects
        href: porting/port-migrate-and-upgrade-visual-studio-projects.md
      - name: Port, migrate, and upgrade projects in Visual Studio 2019 Preview
        href: porting/port-migrate-upgrade-visual-studio-projects-2019.md
      - name: Manage project and solution properties
        href: ide/managing-project-and-solution-properties.md
      - name: Manage references in a project
        href: ide/managing-references-in-a-project.md
        items:
        - name: Add or remove references by using the Reference Manager
          href: ide/how-to-add-or-remove-references-by-using-the-reference-manager.md
        - name: Add references using NuGet versus an extension SDK
          href: ide/adding-references-using-nuget-versus-an-extension-sdk.md
        - name: Add or remove imported namespaces (Visual Basic)
          href: ide/how-to-add-or-remove-imported-namespaces-visual-basic.md
        - name: Troubleshoot broken references
          href: ide/troubleshooting-broken-references.md
      - name: Manage application resources (.NET)
        href: ide/managing-application-resources-dotnet.md
      - name: Manage application settings (.NET)
        href: ide/managing-application-settings-dotnet.md
        items:
        - name: Add an app config file to a C# project
          href: ide/how-to-add-app-config-file.md
      - name: Manage assembly and manifest signing
        href: ide/managing-assembly-and-manifest-signing.md
        items:
        - name: Sign application and deployment manifests
          href: ide/how-to-sign-application-and-deployment-manifests.md
      - name: Specify an application icon (Visual Basic, C#)
        href: ide/how-to-specify-an-application-icon-visual-basic-csharp.md
      - name: Multi-targeting overview
        href: ide/visual-studio-multi-targeting-overview.md
        items:
        - name: Target a version of the .NET Framework
          href: ide/how-to-target-a-version-of-the-dotnet-framework.md
      - name: Create project and item templates
        href: ide/creating-project-and-item-templates.md
        items:
        - name: Create project templates
          href: ide/how-to-create-project-templates.md
        - name: Create multi-project templates
          href: ide/how-to-create-multi-project-templates.md
        - name: Create item templates
          href: ide/how-to-create-item-templates.md
        - name: Create multi-file item templates
          href: ide/how-to-create-multi-file-item-templates.md
        - name: Create web templates
          href: ide/how-to-manually-create-web-templates.md
        - name: Troubleshoot templates
          href: ide/how-to-troubleshoot-templates.md
      - name: Locate and organize project and item templates
        href: ide/how-to-locate-and-organize-project-and-item-templates.md
      - name: Customize project and item templates
        href: ide/customizing-project-and-item-templates.md
        items:
        - name: Update existing templates
          href: ide/how-to-update-existing-templates.md
        - name: Substitute parameters in a template
          href: ide/how-to-substitute-parameters-in-a-template.md
      - name: 64-bit support
        href: ide/visual-studio-ide-64-bit-support.md
    - name: Develop without projects or solutions ("Open Folder")
      href: ide/develop-code-in-visual-studio-without-projects-or-solutions.md
      items:
      - name: Customize build and debug tasks
        href: ide/customize-build-and-debug-tasks-in-visual-studio.md
    - name: Use the editor
      href: ide/writing-code-in-the-code-and-text-editor.md
      items:
      - name: Find and replace text
        href: ide/finding-and-replacing-text.md
        items:
        - name: Use regular expressions
          href: ide/using-regular-expressions-in-visual-studio.md
        - name: Find-Command box
          href: ide/find-command-box.md
        - name: Find in Files
          href: ide/find-in-files.md
        - name: Replace in Files
          href: ide/replace-in-files.md
      - name: Encodings and line breaks
        href: ide/encodings-and-line-breaks.md
        items:
        - name: Save and open files with encoding
          href: ide/how-to-save-and-open-files-with-encoding.md
      - name: Outlining
        href: ide/outlining.md
      - name: Generate and fix code
        href: ide/code-generation-in-visual-studio.md
        items:
        - name: Code snippets
          items:
          - name: Use code snippets
            href: ide/code-snippets.md
            items:
            - name: C# code snippets reference
              href: ide/visual-csharp-code-snippets.md
            - name: C++ code snippets reference
              href: ide/visual-cpp-code-snippets.md
            - name: Insert XML comments
              href: ide/reference/generate-xml-documentation-comments.md
            - name: Use surround-with code snippets
              href: ide/how-to-use-surround-with-code-snippets.md
            - name: Best practices
              href: ide/best-practices-for-using-code-snippets.md
          - name: Create code snippets
            items:
            - name: "Walkthrough: Create a code snippet"
              href: ide/walkthrough-creating-a-code-snippet.md
            - name: Distribute code snippets
              href: ide/how-to-distribute-code-snippets.md
            - name: Code snippet functions
              href: ide/code-snippet-functions.md
            - name: Code snippets schema reference
              href: ide/code-snippets-schema-reference.md
            - name: Troubleshoot snippets
              href: ide/troubleshooting-snippets.md
        - name: Quick Actions
          href: ide/quick-actions.md
          items:
          - name: Common Quick Actions
            href: ide/common-quick-actions.md
          - name: Generate class/type
            href: ide/reference/generate-class-type.md
          - name: Generate method
            href: ide/reference/generate-method.md
          - name: Generate field/property/local
            href: ide/reference/generate-field-property-local.md
          - name: Generate constructor
            href: ide/reference/generate-constructor.md
          - name: Add parameter to method
            href: ide/reference/add-parameter.md
          - name: Generate override
            href: ide/reference/generate-override.md
          - name: Generate Equals and GetHashCode method overrides
            href: ide/reference/generate-equals-gethashcode-methods.md
          - name: Implement abstract class
            href: ide/reference/implement-abstract-class.md
          - name: Implement interface
            href: ide/reference/implement-interface.md
          - name: Introduce local variable
            href: ide/reference/introduce-local-variable.md
        - name: Refactor code
          href: ide/refactoring-in-visual-studio.md
          items:
          - name: Change method signature
            href: ide/reference/change-method-signature.md
          - name: Convert between for loop and foreach statement
            href: ide/reference/convert-for-loop-to-foreach.md
          - name: Convert between Get method and property
            href: ide/reference/convert-get-method-to-property.md
          - name: Convert LINQ query to foreach statement
            href: ide/reference/convert-linq-to-foreach.md
          - name: Encapsulate field
            href: ide/reference/encapsulate-field.md
          - name: Extract interface
            href: ide/reference/extract-interface.md
          - name: Extract method
            href: ide/reference/extract-method.md
          - name: Inline temporary variable
            href: ide/reference/inline-temporary-variable.md
          - name: Move declaration near reference
            href: ide/reference/move-declaration-near-reference.md
          - name: Move type to matching file
            href: ide/reference/move-type-to-matching-file.md
          - name: Remove unreachable code
            href: ide/reference/remove-unreachable-code.md
          - name: Rename
            href: ide/reference/rename.md
          - name: Synchronize type and filename
            href: ide/reference/sync-type-and-file.md
          - name: Use explicit type
            href: ide/reference/convert-var-to-explicit-type.md
        - name: "Walkthrough: Generate code from usage"
          href: ide/walkthrough-test-first-support-with-the-generate-from-usage-feature.md
      - name: Productivity tips
        href: ide/productivity-tips-for-visual-studio.md
        items:
        - name: Keyboard shortcuts
          href: ide/tips-and-tricks-for-visual-studio.md
          items:
          - name: Identify and customize keyboard shortcuts
            href: ide/identifying-and-customizing-keyboard-shortcuts-in-visual-studio.md
          - name: Shortcuts for frequently used commands
            href: ide/default-keyboard-shortcuts-for-frequently-used-commands-in-visual-studio.md
          - name: All keyboard shortcuts
            href: ide/default-keyboard-shortcuts-in-visual-studio.md
        - name: Tips for .NET developers
          href: ide/visual-studio-2017-for-dotnet-developers.md
      - name: Use IntelliSense
        href: ide/using-intellisense.md
        items:
        - name: Visual Basic IntelliSense
          href: ide/visual-basic-specific-intellisense.md
        - name: C# IntelliSense
          href: ide/visual-csharp-intellisense.md
        - name: JavaScript IntelliSense
          href: ide/javascript-intellisense.md
        - name: Visual C++ IntelliSense
          href: ide/visual-cpp-intellisense.md
        - name: Configure a C++ project for IntelliSense
          href: ide/visual-cpp-intellisense-configuration.md
      - name: Navigate your code
        href: ide/navigating-code.md
        items:
        - name: Find references in your code
          href: ide/finding-references.md
        - name: View type and member definitions
          href: ide/go-to-and-peek-definition.md
          items:
          - name: View and edit code by using Peek Definition
            href: ide/how-to-view-and-edit-code-by-using-peek-definition-alt-plus-f12.md
        - name: Find code using Go To commands
          href: ide/go-to.md
      - name: Customize the editor
        href: ide/customizing-the-editor.md
        items:
        - name: Change text case
          href: ide/how-to-change-text-case-in-the-editor.md
        - name: Manage editor modes
          href: ide/how-to-manage-editor-modes.md
        - name: Manage editor windows
          href: ide/how-to-manage-editor-windows.md
        - name: Change fonts and colors
          href: ide/reference/how-to-change-fonts-and-colors-in-the-editor.md
        - name: Manage word wrap
          href: ide/reference/how-to-manage-word-wrap-in-the-editor.md
        - name: Display line numbers
          href: ide/reference/how-to-display-line-numbers-in-the-editor.md
        - name: Display URLs as links
          href: ide/reference/how-to-display-urls-as-links-in-the-editor.md
        - name: Set language-specific editor options
          href: ide/reference/setting-language-specific-editor-options.md
      - name: Code style preferences
        href: ide/code-styles-and-quick-actions.md
        items:
        - name: Use EditorConfig files for code style
          href: ide/create-portable-custom-editor-options.md
          items:
          - name: .NET language and formatting conventions
            href: ide/editorconfig-code-style-settings-reference.md
          - name: .NET naming conventions
            href: ide/editorconfig-naming-conventions.md
      - name: Customize the scroll bar
        href: ide/how-to-track-your-code-by-customizing-the-scrollbar.md
      - name: Set bookmarks in code
        href: ide/setting-bookmarks-in-code.md
      - name: Find code history with CodeLens
        href: ide/find-code-changes-and-other-history-with-codelens.md
        items:
        - name: CodeIndex Command
          href: ide/codeindex-command.md
      - name: Editor support for other languages
        href: ide/adding-visual-studio-editor-support-for-other-languages.md
    - name: View the structure of code
      href: ide/viewing-the-structure-of-code.md
      items:
      - name: Class View and Object Browser icons
        href: ide/class-view-and-object-browser-icons.md
    - name: Use the Task List
      href: ide/using-the-task-list.md
    - name: Design classes in Class Designer
      href: ide/class-designer/designing-and-viewing-classes-and-types.md
      items:
      - name: Add class diagrams to projects
        href: ide/class-designer/how-to-add-class-diagrams-to-projects.md
      - name: Customize class diagrams
        href: ide/class-designer/how-to-customize-class-diagrams.md
      - name: Copy class diagram elements to a Microsoft Office document
        href: ide/class-designer/how-to-copy-class-diagram-elements-to-a-microsoft-office-document.md
      - name: Export class diagrams as images
        href: ide/class-designer/how-to-export-class-diagrams-as-images.md
      - name: Print class diagrams
        href: ide/class-designer/how-to-print-class-diagrams.md
      - name: Add comments to class diagrams
        href: ide/class-designer/how-to-add-comments-to-class-diagrams.md
      - name: Create classes and types
        items:
        - name: Create types
          href: ide/class-designer/how-to-create-types.md
        - name: Create inheritance between types
          href: ide/class-designer/how-to-create-inheritance-between-types.md
        - name: Create associations between types
          href: ide/class-designer/how-to-create-associations-between-types.md
        - name: Visualize a collection association
          href: ide/class-designer/how-to-visualize-a-collection-association.md
        - name: Create and configure type members
          href: ide/class-designer/creating-and-configuring-type-members.md
      - name: View types and relationships
        items:
        - name: View existing types
          href: ide/class-designer/how-to-view-existing-types.md
        - name: View inheritance between types
          href: ide/class-designer/how-to-view-inheritance-between-types.md
        - name: Member notation and association notation
          href: ide/class-designer/how-to-change-between-member-notation-and-association-notation.md
      - name: Refactor classes and types
        href: ide/class-designer/refactoring-classes-and-types.md
        items:
        - name: Implement an interface
          href: ide/class-designer/how-to-implement-an-interface.md
        - name: Split a class into partial classes
          href: ide/class-designer/how-to-split-a-class-into-partial-classes.md
        - name: Create a nullable type
          href: ide/class-designer/how-to-create-a-nullable-type.md
      - name: Work with Visual C++ code
        href: ide/class-designer/working-with-visual-cpp-code.md
        items:
        - name: C++ classes
          href: ide/class-designer/visual-cpp-classes.md
        - name: C++ structures
          href: ide/class-designer/visual-cpp-structures.md
        - name: C++ enumerations
          href: ide/class-designer/visual-cpp-enumerations.md
        - name: C++ typedefs
          href: ide/class-designer/visual-cpp-typedefs.md
      - name: Keyboard and mouse shortcuts
        href: ide/class-designer/keyboard-and-mouse-shortcuts-in-the-class-diagram-and-class-details-window.md
      - name: Class Designer errors
        href: ide/class-designer/additional-information-about-errors.md
    - name: Improve your code
      href: ide/find-and-fix-code-errors.md
    - name: Cross-platform mobile development
      href: cross-platform/cross-platform-mobile-development-in-visual-studio.md
    - name: F# development
      href: ide/fsharp-visual-studio.md
      items:
      - name: Target older .NET versions
        href: ide/fsharp-target-older-dotnet-versions.md
    - name: Office and Sharepoint development
      href: vsto/office-and-sharepoint-development-in-visual-studio.md
    - name: Work with XML and XSLT files
      href: xml-tools/xml-tools-in-visual-studio.md
    - name: Additional tutorials
      items:
      - name: Create a WPF app with C# or Visual Basic
        href: ide/walkthrough-create-a-simple-application-with-visual-csharp-or-visual-basic.md
      - name: Windows Forms app tutorials
        items:
        - name: "Tutorial 1: Create a picture viewer (C#)"
          href: ide/tutorial-1-create-a-picture-viewer.md
          items:
          - name: "Step 1: Create a Windows Forms Application Project"
            href: ide/step-1-create-a-windows-forms-application-project.md
          - name: "Step 2: Run Your Program"
            href: ide/step-2-run-your-program.md
          - name: "Step 3: Set Your Form Properties"
            href: ide/step-3-set-your-form-properties.md
          - name: "Step 4: Lay Out Your Form with a TableLayoutPanel Control"
            href: ide/step-4-lay-out-your-form-with-a-tablelayoutpanel-control.md
          - name: "Step 5: Add Controls to Your Form"
            href: ide/step-5-add-controls-to-your-form.md
          - name: "Step 6: Name Your Button Controls"
            href: ide/step-6-name-your-button-controls.md
          - name: "Step 7: Add Dialog Components to Your Form"
            href: ide/step-7-add-dialog-components-to-your-form.md
          - name: "Step 8: Write Code for the Show a Picture Button Event Handler"
            href: ide/step-8-write-code-for-the-show-a-picture-button-event-handler.md
          - name: "Step 9: Review, Comment, and Test Your Code"
            href: ide/step-9-review-comment-and-test-your-code.md
          - name: "Step 10: Write Code for Additional Buttons and a Check Box"
            href: ide/step-10-write-code-for-additional-buttons-and-a-check-box.md
          - name: "Step 11: Run Your Program and Try Other Features"
            href: ide/step-11-run-your-program-and-try-other-features.md
        - name: "Tutorial 2: Create a timed math quiz (C#)"
          href: ide/tutorial-2-create-a-timed-math-quiz.md
          items:
          - name: "Step 1: Create a Project and Add Labels to Your Form"
            href: ide/step-1-create-a-project-and-add-labels-to-your-form.md
          - name: "Step 2: Create a Random Addition Problem"
            href: ide/step-2-create-a-random-addition-problem.md
          - name: "Step 3: Add a Countdown Timer"
            href: ide/step-3-add-a-countdown-timer.md
          - name: "Step 4: Add the CheckTheAnswer() Method"
            href: ide/step-4-add-the-checktheanswer-parens-method.md
          - name: "Step 5: Add Enter Event Handlers for the NumericUpDown Controls"
            href: ide/step-5-add-enter-event-handlers-for-the-numericupdown-controls.md
          - name: "Step 6: Add a Subtraction Problem"
            href: ide/step-6-add-a-subtraction-problem.md
          - name: "Step 7: Add Multiplication and Division Problems"
            href: ide/step-7-add-multiplication-and-division-problems.md
          - name: "Step 8: Customize the Quiz"
            href: ide/step-8-customize-the-quiz.md
        - name: "Tutorial 3: Create a matching game (C#)"
          href: ide/tutorial-3-create-a-matching-game.md
          items:
          - name: "Step 1: Create a Project and Add a Table to Your Form"
            href: ide/step-1-create-a-project-and-add-a-table-to-your-form.md
          - name: "Step 2: Add a Random Object and a List of Icons"
            href: ide/step-2-add-a-random-object-and-a-list-of-icons.md
          - name: "Step 3: Assign a Random Icon to Each Label"
            href: ide/step-3-assign-a-random-icon-to-each-label.md
          - name: "Step 4: Add a Click Event Handler to Each Label"
            href: ide/step-4-add-a-click-event-handler-to-each-label.md
          - name: "Step 5: Add Label References"
            href: ide/step-5-add-label-references.md
          - name: "Step 6: Add a Timer"
            href: ide/step-6-add-a-timer.md
          - name: "Step 7: Keep Pairs Visible"
            href: ide/step-7-keep-pairs-visible.md
          - name: "Step 8: Add a Method to Verify Whether the Player Won"
            href: ide/step-8-add-a-method-to-verify-whether-the-player-won.md
          - name: "Step 9: Try Other Features"
            href: ide/step-9-try-other-features.md
  - name: Access data...
    href: data-tools/accessing-data-in-visual-studio.md
  - name: Design user interfaces...
    href: designers/designing-user-interfaces.md
  - name: Compile and build
    href: ide/compiling-and-building-in-visual-studio.md
    items:
    - name: "Walkthrough: Build an application"
      href: ide/walkthrough-building-an-application.md
    - name: Build and clean projects and solutions
      href: ide/building-and-cleaning-projects-and-solutions-in-visual-studio.md
      items:
      - name: Change the build output directory
        href: ide/how-to-change-the-build-output-directory.md
      - name: Build to a common output directory
        href: ide/how-to-build-to-a-common-output-directory.md
      - name: Specify custom build events
        href: ide/specifying-custom-build-events-in-visual-studio.md
      - name: Set multiple startup projects
        href: ide/how-to-set-multiple-startup-projects.md
      - name: Create and remove project dependencies
        href: ide/how-to-create-and-remove-project-dependencies.md
      - name: View, save, and configure build log files
        href: ide/how-to-view-save-and-configure-build-log-files.md
      - name: Exclude projects from a build
        href: ide/how-to-exclude-projects-from-a-build.md
      - name: Suppress compiler warnings
        href: ide/how-to-suppress-compiler-warnings.md
    - name: Build actions
      href: ide/build-actions.md
    - name: Build configurations
      href: ide/understanding-build-configurations.md
      items:
      - name: Create and edit configurations
        href: ide/how-to-create-and-edit-configurations.md
      - name: Manage build configurations with Visual Basic developer settings
        href: ide/how-to-manage-build-configurations-with-visual-basic-developer-settings-applied.md
      - name: Build multiple configurations simultaneously
        href: ide/how-to-build-multiple-configurations-simultaneously.md
    - name: Build platforms
      href: ide/understanding-build-platforms.md
      items:
      - name: Configure projects to target a platform
        href: ide/how-to-configure-projects-to-target-platforms.md
      - name: Configure projects to target multiple platforms
        href: ide/how-to-configure-projects-to-target-multiple-platforms.md
    - name: MSBuild...
      href: msbuild/msbuild.md
    - name: Azure Pipelines and TFS...
      href: /azure/devops/pipelines/index?view=vsts
    - name: Specify build events (Visual Basic)
      href: ide/how-to-specify-build-events-visual-basic.md
    - name: Specify build events (C#)
      href: ide/how-to-specify-build-events-csharp.md
    - name: Configure warnings in Visual Basic
      href: ide/configuring-warnings-in-visual-basic.md
    - name: "Walkthrough: Create a multiple-computer build environment"
      href: ide/walkthrough-creating-a-multiple-computer-build-environment.md
  - name: Debug...
    href: debugger/index.md
  - name: Test...
    href: test/improve-code-quality.md
  - name: Measure performance...
    href: profiling/index.md
  - name: Analyze code quality...
    href: code-quality/index.md
  - name: Deploy...
    href: deployment/index.md
  - name: Extend Visual Studio...
    href: extensibility/visual-studio-sdk.md
  - name: Analyze and Model Architecture...
    href: modeling/analyze-and-model-your-architecture.md
  - name: Customize the IDE
    href: ide/personalizing-the-visual-studio-ide.md
    items:
    - name: "Quickstart: Personalize theme and text colors"
      href: ide/quickstart-personalize-the-ide.md
    - name: Environment settings
      href: ide/environment-settings.md
    - name: Synchronized settings
      href: ide/synchronized-settings-in-visual-studio.md
    - name: Change fonts and colors
      href: ide/how-to-change-fonts-and-colors-in-visual-studio.md
    - name: Customize menus and toolbars
      href: ide/how-to-customize-menus-and-toolbars-in-visual-studio.md
    - name: Customize window layouts
      href: ide/customizing-window-layouts-in-visual-studio.md
    - name: Customize file nesting in Solution Explorer
      href: ide/file-nesting-solution-explorer.md
    - name: Customize the Start page
      href: ide/customizing-the-start-page-for-visual-studio.md
    - name: Find and use Visual Studio extensions
      href: ide/finding-and-using-visual-studio-extensions.md
    - name: Manage external tools
      href: ide/managing-external-tools.md
  - name: Optimize performance
    href: ide/optimize-visual-studio-performance.md
    items:
    - name: Startup time
      href: ide/optimize-visual-studio-startup-time.md
    - name: Load a filtered solution
      href: ide/filtered-solutions.md
    - name: Tips and tricks
      href: ide/visual-studio-performance-tips-and-tricks.md
  - name: Manage accessibility features
    href: ide/reference/accessibility-features-of-visual-studio.md
    items:
    - name: Set IDE accessibility options
      href: ide/reference/how-to-set-ide-accessibility-options.md
    - name: Use the keyboard exclusively
      href: ide/reference/how-to-use-the-keyboard-exclusively.md
    - name: Accessibility tips and tricks
      href: ide/reference/accessibility-tips-and-tricks.md
    - name: Accessibility products and services from Microsoft
      href: ide/reference/accessibility-products-and-services-from-microsoft.md
    - name: Resources for designing accessible apps
      href: ide/reference/resources-for-designing-accessible-applications.md
  - name: Globalize and localize apps
    href: ide/globalizing-and-localizing-applications.md
    items:
    - name: Intro to international .NET Framework apps
      href: ide/introduction-to-international-applications-based-on-the-dotnet-framework.md
    - name: Localize apps
      href: ide/localizing-applications.md
      items:
      - name: Hierarchical Organization of Resources for Localization
        href: ide/hierarchical-organization-of-resources-for-localization.md
      - name: Security and Localized Satellite Assemblies
        href: ide/security-and-localized-satellite-assemblies.md
      - name: Version Numbers for Main and Localized Satellite Assemblies
        href: ide/version-numbers-for-main-and-localized-satellite-assemblies.md
      - name: Neutral Resources Languages for Localization
        href: ide/neutral-resources-languages-for-localization.md
    - name: Globalize apps
      href: ide/globalizing-applications.md
      items:
      - name: Culture-Specific Classes for Global Windows Forms and Web Forms
        href: ide/culture-specific-classes-for-global-windows-forms-and-web-forms.md
    - name: Create apps in bi-directional languages
      href: ide/creating-applications-in-bi-directional-languages.md
- name: Reference
  items:
  - name: Project and Item Templates
    items:
    - name: Template Parameters
      href: ide/template-parameters.md
  - name: General User Interface Elements
    items:
    - name: Call Hierarchy
      href: ide/reference/call-hierarchy.md
    - name: Preview Changes
      href: ide/preview-changes.md
    - name: Choose Toolbox Items, WPF Components
      href: ide/reference/choose-toolbox-items-wpf-components.md
    - name: Code Snippet Picker
      href: ide/reference/code-snippet-picker.md
    - name: Command Window
      href: ide/reference/command-window.md
    - name: Convert Dialog Box
      href: ide/reference/convert-dialog-box.md
    - name: Error List Window
      href: ide/reference/error-list-window.md
    - name: File Properties, JavaScript
      href: ide/reference/file-properties-javascript.md
    - name: Go To Line
      href: ide/reference/go-to-line.md
    - name: Immediate Window
      href: ide/reference/immediate-window.md
    - name: Miscellaneous Files
      href: ide/reference/miscellaneous-files.md
    - name: Options Dialog Box
      href: ide/reference/options-dialog-box-visual-studio.md
      items:
      - name: Environment Options Dialog Box
        href: ide/reference/environment-options-dialog-box.md
        items:
        - name: Environment - General
          href: ide/reference/general-environment-options-dialog-box.md
        - name: Environment - AutoRecover
          href: ide/reference/autorecover-environment-options-dialog-box.md
        - name: Environment - Documents
          href: ide/reference/documents-environment-options-dialog-box.md
        - name: Environment - Extensions and Updates
          href: ide/reference/extensions-and-updates-environment-options-dialog-box.md
        - name: Environment - Find and Replace
          href: ide/reference/find-and-replace-environment-options-dialog-box.md
        - name: Environment - Fonts and Colors
          href: ide/reference/fonts-and-colors-environment-options-dialog-box.md
        - name: Environment - Import and Export Settings
          href: ide/reference/import-and-export-settings-environment-options-dialog-box.md
        - name: Environment - International Settings
          href: ide/reference/international-settings-environment-options-dialog-box.md
        - name: Environment - Keyboard
          href: ide/reference/keyboard-environment-options-dialog-box.md
        - name: Environment - Notifications
          href: ide/reference/notifications-environment-options-dialog-box.md
        - name: Environment - Quick Launch
          href: ide/reference/quick-launch-environment-options-dialog-box.md
        - name: Environment - Startup
          href: ide/reference/startup-environment-options-dialog-box.md
        - name: Environment - Synchronized Settings
          href: ide/reference/synchronized-settings-environment-options-dialog-box.md
        - name: Environment - Tabs and Windows
          href: ide/reference/tabs-and-windows-environment-options-dialog-box.md
        - name: Environment - Task List
          href: ide/reference/task-list-environment-options-dialog-box.md
        - name: Environment - Trust Settings
          href: ide/reference/trust-settings.md
        - name: Environment - Web Browser
          href: ide/reference/web-browser-environment-options-dialog-box.md
      - name: Text Editor Options Dialog Box
        href: ide/reference/text-editor-options-dialog-box.md
        items:
        - name: Text Editor - General
          href: ide/reference/options-text-editor-general.md
        - name: Text Editor - File Extension
          href: ide/reference/options-text-editor-file-extension.md
        - name: Text Editor - All Languages
          href: ide/reference/options-text-editor-all-languages.md
        - name: Text Editor - All Languages, Scroll Bars
          href: ide/reference/options-text-editor-all-languages-scroll-bars.md
        - name: Text Editor - All Languages, Tabs
          href: ide/reference/options-text-editor-all-languages-tabs.md
        - name: Text Editor - Basic (Visual Basic), Advanced
          href: ide/reference/options-text-editor-basic-visual-basic.md
        - name: Text Editor - Basic (Visual Basic), Code Style
          href: ide/code-styles-and-quick-actions.md
        - name: Text Editor - Basic (Visual Basic), IntelliSense
          href: ide/visual-basic-specific-intellisense.md
        - name: Text Editor - C/C++, Formatting
          href: ide/reference/options-text-editor-c-cpp-formatting.md
        - name: Text Editor - C/C++, Advanced
          href: ide/reference/options-text-editor-c-cpp-advanced.md
        - name: Text Editor - C/C++, Experimental
          href: ide/reference/options-text-editor-c-cpp-experimental.md
        - name: Text Editor - C/C++, View
          href: ide/reference/options-text-editor-c-cpp-view.md
        - name: Text Editor - C#, Code Style, Formatting
          href: ide/reference/options-text-editor-csharp-formatting.md
        - name: Text Editor - C#, Advanced
          href: ide/reference/options-text-editor-csharp-advanced.md
        - name: Text Editor - C#, IntelliSense
          href: ide/reference/options-text-editor-csharp-intellisense.md
        - name: Text Editor - JavaScript, Code Validation
          href: ide/reference/options-text-editor-javascript-code-validation.md
        - name: Text Editor - JavaScript, Formatting
          href: ide/reference/options-text-editor-javascript-formatting.md
        - name: Text Editor - JavaScript, IntelliSense
          href: ide/reference/options-text-editor-javascript-intellisense.md
        - name: Text Editor - XAML, Formatting
          href: ide/reference/options-text-editor-xaml-formatting.md
        - name: Text Editor - XAML, Miscellaneous
          href: ide/reference/options-text-editor-xaml-miscellaneous.md
        - name: Text Editor - XML, Formatting
          href: ide/reference/options-text-editor-xml-formatting.md
        - name: Text Editor - XML, Miscellaneous
          href: ide/reference/options-text-editor-xml-miscellaneous.md
      - name: Projects and Solutions Options Dialog Box
        href: ide/reference/projects-and-solutions-options-dialog-box.md
        items:
        - name: Projects and Solutions - Build and Run
          href: ide/reference/options-dialog-box-projects-and-solutions-build-and-run.md
        - name: Projects and Solutions - Web Projects
          href: ide/reference/options-dialog-box-projects-and-solutions-web-projects.md
        - name: Projects and Solutions - VB Defaults
          href: ide/reference/visual-basic-defaults-projects-options-dialog-box.md
        - name: Projects and Solutions - VC++ Project Settings
          href: ide/reference/vcpp-project-settings-projects-and-solutions-options-dialog-box.md
      - name: XAML Designer Options Dialog Box
        href: ide/reference/xaml-designer.md
    - name: Output Window
      href: ide/reference/output-window.md
    - name: Project Properties Reference
      href: ide/reference/project-properties-reference.md
      items:
      - name: Application Page, Project Designer (UWP)
        href: ide/reference/application-page-project-designer-uwp.md
      - name: Application Page, Project Designer (Visual Basic)
        href: ide/reference/application-page-project-designer-visual-basic.md
        items:
        - name: Assembly Information Dialog Box
          href: ide/reference/assembly-information-dialog-box.md
      - name: Application Page, Project Designer (C#)
        href: ide/reference/application-page-project-designer-csharp.md
      - name: Build Events Page, Project Designer (C#)
        href: ide/reference/build-events-page-project-designer-csharp.md
        items:
        - name: Pre-build Event-Post-build Event Command Line Dialog Box
          href: ide/reference/pre-build-event-post-build-event-command-line-dialog-box.md
      - name: Build Page, Project Designer (C#)
        href: ide/reference/build-page-project-designer-csharp.md
        items:
        - name: Advanced Build Settings Dialog Box (C#)
          href: ide/reference/advanced-build-settings-dialog-box-csharp.md
      - name: Code Analysis, Project Designer
        href: ide/reference/code-analysis-project-designer.md
      - name: Compile Page, Project Designer (Visual Basic)
        href: ide/reference/compile-page-project-designer-visual-basic.md
        items:
        - name: Advanced Compiler Settings Dialog Box (Visual Basic)
          href: ide/reference/advanced-compiler-settings-dialog-box-visual-basic.md
        - name: Build Events Dialog Box (Visual Basic)
          href: ide/reference/build-events-dialog-box-visual-basic.md
      - name: Debug Page, Project Designer
        href: ide/reference/debug-page-project-designer.md
      - name: My Extensions Page, Project Designer (Visual Basic)
        href: ide/reference/my-extensions-page-project-designer-visual-basic.md
      - name: Publish Page, Project Designer
        href: ide/reference/publish-page-project-designer.md
        items:
        - name: Prerequisites Dialog Box
          href: ide/reference/prerequisites-dialog-box.md
      - name: References Page, Project Designer (Visual Basic)
        href: ide/reference/references-page-project-designer-visual-basic.md
      - name: Security Page, Project Designer
        href: ide/reference/security-page-project-designer.md
        items:
        - name: Advanced Security Settings Dialog Box
          href: ide/reference/advanced-security-settings-dialog-box.md
      - name: Services Page, Project Designer
        href: ide/reference/services-page-project-designer.md
        items:
        - name: Advanced Settings for Services Dialog Box
          href: ide/reference/advanced-settings-for-services-dialog-box.md
      - name: Settings Page, Project Designer
        href: ide/reference/settings-page-project-designer.md
      - name: Signing Page, Project Designer
        href: ide/reference/signing-page-project-designer.md
    - name: Property Pages, JavaScript
      href: ide/reference/property-pages-javascript.md
    - name: Properties Window
      href: ide/reference/properties-window.md
    - name: Toolbox
      href: ide/reference/toolbox.md
      items:
      - name: Toolbox, Components Tab
        href: ide/reference/toolbox-components-tab.md
      - name: Toolbox, Data Tab
        href: ide/reference/toolbox-data-tab.md
      - name: Toolbox, HTML Tab
        href: ide/reference/toolbox-html-tab.md
  - name: Devenv Command Line Switches
    href: ide/reference/devenv-command-line-switches.md
    items:
    - name: -? (devenv.exe)
      href: ide/reference/q-devenv-exe.md
    - name: -Build (devenv.exe)
      href: ide/reference/build-devenv-exe.md
    - name: -Clean (devenv.exe)
      href: ide/reference/clean-devenv-exe.md
    - name: -Command (devenv.exe)
      href: ide/reference/command-devenv-exe.md
    - name: -DebugExe (devenv.exe)
      href: ide/reference/debugexe-devenv-exe.md
    - name: -Deploy (devenv.exe)
      href: ide/reference/deploy-devenv-exe.md
    - name: -Diff
      href: ide/reference/diff.md
    - name: -Edit (devenv.exe)
      href: ide/reference/edit-devenv-exe.md
    - name: -LCID (devenv.exe)
      href: ide/reference/lcid-devenv-exe.md
    - name: -Log (devenv.exe)
      href: ide/reference/log-devenv-exe.md
    - name: -Out (devenv.exe)
      href: ide/reference/out-devenv-exe.md
    - name: -Project (devenv.exe)
      href: ide/reference/project-devenv-exe.md
    - name: -ProjectConfig (devenv.exe)
      href: ide/reference/projectconfig-devenv-exe.md
    - name: -Rebuild (devenv.exe)
      href: ide/reference/rebuild-devenv-exe.md
    - name: -ResetSettings (devenv.exe)
      href: ide/reference/resetsettings-devenv-exe.md
    - name: -ResetSkipPkgs (devenv.exe)
      href: ide/reference/resetskippkgs-devenv-exe.md
    - name: -Run (devenv.exe)
      href: ide/reference/run-devenv-exe.md
    - name: -Runexit (devenv.exe)
      href: ide/reference/runexit-devenv-exe.md
    - name: -SafeMode (devenv.exe)
      href: ide/reference/safemode-devenv-exe.md
    - name: -Setup (devenv.exe)
      href: ide/reference/setup-devenv-exe.md
    - name: -Upgrade (devenv.exe)
      href: ide/reference/upgrade-devenv-exe.md
    - name: -UseEnv (devenv.exe)
      href: ide/reference/useenv-devenv-exe.md
  - name: Visual Studio Commands
    href: ide/reference/visual-studio-commands.md
    items:
    - name: Visual Studio Command Aliases
      href: ide/reference/visual-studio-command-aliases.md
    - name: Add Existing Item Command
      href: ide/reference/add-existing-item-command.md
    - name: Add Existing Project Command
      href: ide/reference/add-existing-project-command.md
    - name: Add New Item Command
      href: ide/reference/add-new-item-command.md
    - name: Alias Command
      href: ide/reference/alias-command.md
    - name: Evaluate Statement Command
      href: ide/reference/evaluate-statement-command.md
    - name: Find Command
      href: ide/reference/find-command.md
    - name: Find in Files Command
      href: ide/reference/find-in-files-command.md
    - name: Go To Command
      href: ide/reference/go-to-command.md
    - name: Import and Export Settings Command
      href: ide/reference/import-and-export-settings-command.md
    - name: List Call Stack Command
      href: ide/reference/list-call-stack-command.md
    - name: List Disassembly Command
      href: ide/reference/list-disassembly-command.md
    - name: List Memory Command
      href: ide/reference/list-memory-command.md
    - name: List Modules Command
      href: ide/reference/list-modules-command.md
    - name: List Registers Command
      href: ide/reference/list-registers-command.md
    - name: List Source Command
      href: ide/reference/list-source-command.md
    - name: List Threads Command
      href: ide/reference/list-threads-command.md
    - name: Log Command Window Output Command
      href: ide/reference/log-command-window-output-command.md
    - name: New File Command
      href: ide/reference/new-file-command.md
    - name: Open File Command
      href: ide/reference/open-file-command.md
    - name: Open Project Command
      href: ide/reference/open-project-command.md
    - name: Print Command
      href: ide/reference/print-command.md
    - name: Quick Watch Command
      href: ide/reference/quick-watch-command.md
    - name: Replace Command
      href: ide/reference/replace-command.md
    - name: Replace In Files Command
      href: ide/reference/replace-in-files-command.md
    - name: Set Current Process
      href: ide/reference/set-current-process.md
    - name: Set Current Stack Frame Command
      href: ide/reference/set-current-stack-frame-command.md
    - name: Set Current Thread Command
      href: ide/reference/set-current-thread-command.md
    - name: Set Radix Command
      href: ide/reference/set-radix-command.md
    - name: Shell Command
      href: ide/reference/shell-command.md
    - name: ShowWebBrowser Command
      href: ide/reference/showwebbrowser-command.md
    - name: Start Command
      href: ide/reference/start-command.md
    - name: Symbol Path Command
      href: ide/reference/symbol-path-command.md
    - name: Toggle Breakpoint Command
      href: ide/reference/toggle-breakpoint-command.md
    - name: Watch Command
      href: ide/reference/watch-command.md
  - name: Security
    items:
    - name: Develop secure applications
      href: ide/securing-applications.md
    - name: Run Visual Studio as normal user or administrator
      href: ide/user-permissions-and-visual-studio.md
    - name: Windows Information Protection (WIP)
      href: ide/exempt-visual-studio-from-wip.md
  - name: Microsoft Help Viewer
    href: ide/microsoft-help-viewer.md
    items:
    - name: Install and Manage Local Content
      href: ide/install-and-manage-local-content.md
    - name: Find topics in Help Viewer
      items:
      - name: Find Topics in the Index
        href: ide/how-to-find-topics-in-the-index.md
      - name: Find Topics in the Table of Contents
        href: ide/how-to-find-topics-in-the-table-of-contents.md
      - name: Search for Topics
        href: ide/how-to-search-for-topics.md
        items:
        - name: Logical and Advanced Operators in Search Expressions
          href: ide/logical-operators-in-search-expressions.md
    - name: Customize Help Viewer
      href: ide/customize-the-help-viewer.md
    - name: Accessibility Features of the Help Viewer
      href: ide/accessibility-features-of-the-help-viewer.md
      items:
      - name: Shortcut Keys (Help Viewer)
        href: ide/shortcut-keys-help-viewer.md
  - name: Dotfuscator Community Edition (CE)
    href: ide/dotfuscator/index.md
    items:
    - name: Capabilities of Dotfuscator
      href: ide/dotfuscator/capabilities.md
    - name: Install Dotfuscator CE
      href: ide/dotfuscator/install.md
    - name: Upgrade Dotfuscator CE
      href: ide/dotfuscator/upgrades.md
- name: Resources
  items:
  - name: What's new in Visual Studio 2017
    href: ide/whats-new-in-visual-studio.md
  - name: What's new in Visual Studio 2019
    href: ide/whats-new-visual-studio-2019.md
  - name: Release notes & system requirements
    items:
    - name: Current release notes
      href: /visualstudio/releasenotes/vs2017-relnotes?context=visualstudio/default&contextView=vs-2017
    - name: Preview release notes
      href: /visualstudio/releasenotes/vs2017-preview-relnotes?context=visualstudio/default&contextView=vs-2017
    - name: Release notes history
      href: /visualstudio/releasenotes/vs2017-relnotes-history?context=visualstudio/default&contextView=vs-2017
    - name: Release rhythm
      href: /visualstudio/productinfo/vs2017-release-rhythm?context=visualstudio/default&contextView=vs-2017
    - name: Visual Studio roadmap
      href: /visualstudio/productinfo/vs2018-roadmap?context=visualstudio/default&contextView=vs-2017
    - name: System requirements
      href: /visualstudio/productinfo/vs2017-system-requirements-vs?context=visualstudio/default&contextView=vs-2017
    - name: Platform compatibility
      href: /visualstudio/productinfo/vs2017-compatibility-vs?context=visualstudio/default&contextView=vs-2017
    - name: Licensing
      href: https://visualstudio.microsoft.com/license-terms/
    - name: Distributable code
      href: /visualstudio/productinfo/2017-redistribution-vs?context=visualstudio/default&contextView=vs-2017
    - name: Support lifecycle and servicing
      href: /visualstudio/productinfo/vs-servicing-vs?context=visualstudio/default&contextView=vs-2017
    - name: Developer Community data privacy
      href: ide/developer-community-privacy.md
  - name: How to report a problem in Visual Studio
    href: ide/how-to-report-a-problem-with-visual-studio-2017.md
  - name: "Overview: Report a problem"
    href: ide/report-a-problem.md
  - name: "Overview: Suggest a feature"
    href: ide/suggest-a-feature.md
  - name: Customer Experience Improvement Program
    href: ide/visual-studio-experience-improvement-program.md
    items:
    - name: System-generated logs
      href: ide/diagnostic-data-collection.md
  - name: Resources for troubleshooting IDE errors
    href: ide/reference/resources-for-troubleshooting-integrated-development-environment-errors.md
  - name: Talk to us
    href: ide/talk-to-us.md<|MERGE_RESOLUTION|>--- conflicted
+++ resolved
@@ -125,8 +125,6 @@
       href: install/advanced-build-tools-container.md
     - name: Known Issues for Containers
       href: install/build-tools-container-issues.md
-<<<<<<< HEAD
-=======
 - name: Quickstarts
   items:
   - name: Visual Studio orientation
@@ -145,7 +143,6 @@
     href: ide/quickstart-csharp-console.md
   - name: "Visual Basic: Create a console app"
     href: ide/quickstart-visual-basic-console.md
->>>>>>> 2f5366db
 - name: Tutorials
   items:
   - name: C#
