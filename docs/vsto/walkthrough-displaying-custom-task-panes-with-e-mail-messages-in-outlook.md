---
title: "Walkthrough: Display custom task panes with email messages in Outlook"
ms.custom: ""
ms.date: "02/02/2017"
ms.technology: 
  - "office-development"
ms.topic: "conceptual"
dev_langs: 
  - "VB"
  - "CSharp"
helpviewer_keywords: 
  - "Outlook [Office development in Visual Studio], custom task panes"
  - "task panes [Office development in Visual Studio], displaying with e-mail messages"
  - "displaying custom task panes in e-mail"
  - "e-mail [Office development in Visual Studio], custom task panes displayed in"
  - "custom task panes [Office development in Visual Studio], displaying with e-mail messages"
author: TerryGLee
ms.author: tglee
manager: douge
ms.workload: 
  - "office"
---
# Walkthrough: Display custom task panes with email messages in Outlook
  This walkthrough demonstrates how to display a unique instance of a custom task pane with each email message that is created or opened. Users can display or hide the custom task pane by using a button on the Ribbon of each e-mail message.  
  
 [!INCLUDE[appliesto_olkallapp](../vsto/includes/appliesto-olkallapp-md.md)]  
  
 To display a custom task pane with multiple Explorer or Inspector windows, you must create an instance of the custom task pane for every window that is opened. For more information about the behavior of custom task panes in Outlook windows, see [Custom task panes](../vsto/custom-task-panes.md).  
  
> [!NOTE]  
>  This walkthrough presents the VSTO Add-in code in small sections to make it easier to discuss the logic behind the code.  
  
 This walkthrough illustrates the following tasks:  
  
-   Designing the user interface (UI) of the custom task pane.  
  
-   Creating a custom Ribbon UI.  
  
-   Displaying the custom Ribbon UI with email messages.  
  
-   Creating a class to manage Inspector windows and custom task panes.  
  
-   Initializing and cleaning up resources used by the VSTO Add-in.  
  
-   Synchronizing the Ribbon toggle button with the custom task pane.  
  
> [!NOTE]  
>  Your computer might show different names or locations for some of the Visual Studio user interface elements in the following instructions. The Visual Studio edition that you have and the settings that you use determine these elements. For more information, see [Personalize the Visual Studio IDE](../ide/personalizing-the-visual-studio-ide.md).  
  
## Prerequisites  
 You need the following components to complete this walkthrough:  
  
-   [!INCLUDE[vsto_vsprereq](../vsto/includes/vsto-vsprereq-md.md)]  
  
-   Microsoft [!INCLUDE[Outlook_15_short](../vsto/includes/outlook-15-short-md.md)] or Microsoft Outlook 2010.  
  
 ![link to video](../vsto/media/playvideo.gif "link to video") For a related video demonstration, see [How do I: Use task panes in Outlook?](http://go.microsoft.com/fwlink/?LinkID=130309).  
  
<<<<<<< HEAD
## Creating the Project  
 Custom task panes are implemented in VSTO Add-ins. Start by creating a VSTO Add-in project for Outlook.  
=======
## Create the project  
 Custom task panes are implemented in VSTO Add-ins. Start by creating an VSTO Add-in project for Outlook.  
>>>>>>> 1e3be3ca
  
### To create a new project  
  
1.  Create an **Outlook Add-in** project with the name **OutlookMailItemTaskPane**. Use the **Outlook Add-in** project template. For more information, see [How to: Create Office projects in Visual Studio](../vsto/how-to-create-office-projects-in-visual-studio.md).  
  
     [!INCLUDE[vsprvs](../sharepoint/includes/vsprvs-md.md)] opens the *ThisAddIn.cs* or *ThisAddIn.vb* code file and adds the **OutlookMailItemTaskPane** project to **Solution Explorer**.  
  
## Design the user interface of the custom task pane  
 There is no visual designer for custom task panes, but you can design a user control with the UI you want. The custom task pane in this VSTO Add-in has a simple UI that contains a <xref:System.Windows.Forms.TextBox> control. Later in this walkthrough, you will add the user control to the custom task pane.  
  
### To design the user interface of the custom task pane  
  
1.  In **Solution Explorer**, click the **OutlookMailItemTaskPane** project.  
  
2.  On the **Project** menu, click **Add User Control**.  
  
3.  In the **Add New Item** dialog box, change the name of the user control to **TaskPaneControl**, and then click **Add**.  
  
     The user control opens in the designer.  
  
4.  From the **Common Controls** tab of the **Toolbox**, drag a **TextBox** control to the user control.  
  
## Design the user interface of the ribbon  
 One of the goals for this VSTO Add-in is to give users a way to hide or display the custom task pane from the Ribbon of each email message. To provide the user interface, create a custom Ribbon UI that displays a toggle button that users can click to display or hide the custom task pane.  
  
### To create a custom Ribbon UI  
  
1.  On the **Project** menu, click **Add New Item**.  
  
2.  In the **Add New Item** dialog box, select **Ribbon (Visual Designer)**.  
  
3.  Change the name of the new Ribbon to **ManageTaskPaneRibbon**, and click **Add**.  
  
     The *ManageTaskPaneRibbon.cs* or *ManageTaskPaneRibbon.vb* file opens in the Ribbon Designer and displays a default tab and group.  
  
4.  In the Ribbon Designer, click **group1**.  
  
5.  In the **Properties** window, set the **Label** property to **Task Pane Manager**.  
  
6.  From the **Office Ribbon Controls** tab of the **Toolbox**, drag a ToggleButton control onto the **Task Pane Manager** group.  
  
7.  Click **toggleButton1**.  
  
8.  In the **Properties** window, set the **Label** property to **Show Task Pane**.  
  
## Display the custom Ribbon user interface with email messages  
 The custom task pane that you create in this walkthrough is designed to appear only with Inspector windows that contain e-mail messages. Therefore, set the properties to display your custom Ribbon UI only with these windows.  
  
### To display the custom Ribbon UI with email messages  
  
1.  In the Ribbon Designer, click the **ManageTaskPaneRibbon** Ribbon.  
  
2.  In the **Properties** window, click the drop-down list next to **RibbonType**, and select **Microsoft.Outlook.Mail.Compose** and **Microsoft.Outlook.Mail.Read**.  
  
## Create a class to manage inspector windows and custom task panes  
 There are several cases in which the VSTO Add-in must identify which custom task pane is associated with a specific email message. These cases include the following:  
  
-   When the user closes an email message. In this case, the VSTO Add-in must remove the corresponding custom task pane to ensure that resources used by the VSTO Add-in are cleaned up correctly.  
  
-   When the user closes the custom task pane. In this case, the VSTO Add-in must update the state of the toggle button on the ribbon of the email message.  
  
-   When the user clicks the toggle button on the ribbon. In this case, the VSTO Add-in must hide or display the corresponding task pane.  
  
 To enable the VSTO Add-in to keep track of which custom task pane is associated with each open email message, create a custom class that wraps pairs of <xref:Microsoft.Office.Interop.Outlook.Inspector> and <xref:Microsoft.Office.Tools.CustomTaskPane> objects. This class creates a new custom task pane object for each email message, and it deletes the custom task pane when the corresponding email message is closed.  
  
### To create a class to manage inspector windows and custom task panes  
  
1.  In **Solution Explorer**, right-click the *ThisAddIn.cs* or *ThisAddIn.vb* file, and then click **View Code**.  
  
2.  Add the following statements to the top of the file.  
  
     [!code-csharp[Trin_OutlookMailItemTaskPane#2](../vsto/codesnippet/CSharp/Trin_OutlookMailItemTaskPane/ThisAddIn.cs#2)]
     [!code-vb[Trin_OutlookMailItemTaskPane#2](../vsto/codesnippet/VisualBasic/Trin_OutlookMailItemTaskPane/ThisAddIn.vb#2)]  
  
3.  Add the following code to the *ThisAddIn.cs* or *ThisAddIn.vb* file, outside the `ThisAddIn` class (for Visual C#, add this code inside the `OutlookMailItemTaskPane` namespace). The `InspectorWrapper` class manages a pair of <xref:Microsoft.Office.Interop.Outlook.Inspector> and <xref:Microsoft.Office.Tools.CustomTaskPane> objects. You will complete the definition of this class in the following steps.  
  
     [!code-csharp[Trin_OutlookMailItemTaskPane#3](../vsto/codesnippet/CSharp/Trin_OutlookMailItemTaskPane/ThisAddIn.cs#3)]
     [!code-vb[Trin_OutlookMailItemTaskPane#3](../vsto/codesnippet/VisualBasic/Trin_OutlookMailItemTaskPane/ThisAddIn.vb#3)]  
  
4.  Add the following constructor after the code that you added in the previous step. This constructor creates and initializes a new custom task pane that is associated with the <xref:Microsoft.Office.Interop.Outlook.Inspector> object that is passed in. In C#, the constructor also attaches event handlers to the <xref:Microsoft.Office.Interop.Outlook.InspectorEvents_Event.Close> event of the <xref:Microsoft.Office.Interop.Outlook.Inspector> object and to the <xref:Microsoft.Office.Tools.CustomTaskPane.VisibleChanged> event of the <xref:Microsoft.Office.Tools.CustomTaskPane> object.  
  
     [!code-csharp[Trin_OutlookMailItemTaskPane#4](../vsto/codesnippet/CSharp/Trin_OutlookMailItemTaskPane/ThisAddIn.cs#4)]
     [!code-vb[Trin_OutlookMailItemTaskPane#4](../vsto/codesnippet/VisualBasic/Trin_OutlookMailItemTaskPane/ThisAddIn.vb#4)]  
  
5.  Add the following method after the code that you added in the previous step. This method is an event handler for the <xref:Microsoft.Office.Tools.CustomTaskPane.VisibleChanged> event of the <xref:Microsoft.Office.Tools.CustomTaskPane> object that is contained in the `InspectorWrapper` class. This code updates the state of the toggle button whenever the user opens or closes the custom task pane.  
  
     [!code-csharp[Trin_OutlookMailItemTaskPane#5](../vsto/codesnippet/CSharp/Trin_OutlookMailItemTaskPane/ThisAddIn.cs#5)]
     [!code-vb[Trin_OutlookMailItemTaskPane#5](../vsto/codesnippet/VisualBasic/Trin_OutlookMailItemTaskPane/ThisAddIn.vb#5)]  
  
6.  Add the following method after the code that you added in the previous step. This method is an event handler for the <xref:Microsoft.Office.Interop.Outlook.InspectorEvents_Event.Close> event of the <xref:Microsoft.Office.Interop.Outlook.Inspector> object that contains the current email message. The event handler frees resources when the email message is closed. The event handler also removes the current custom task pane from the `CustomTaskPanes` collection. This helps prevent multiple instances of the custom task pane when the next email message is opened.  
  
     [!code-csharp[Trin_OutlookMailItemTaskPane#6](../vsto/codesnippet/CSharp/Trin_OutlookMailItemTaskPane/ThisAddIn.cs#6)]
     [!code-vb[Trin_OutlookMailItemTaskPane#6](../vsto/codesnippet/VisualBasic/Trin_OutlookMailItemTaskPane/ThisAddIn.vb#6)]  
  
7.  Add the following code after the code that you added in the previous step. Later in this walkthrough, you will call this property from a method in the custom Ribbon UI to display or hide the custom task pane.  
  
     [!code-csharp[Trin_OutlookMailItemTaskPane#7](../vsto/codesnippet/CSharp/Trin_OutlookMailItemTaskPane/ThisAddIn.cs#7)]
     [!code-vb[Trin_OutlookMailItemTaskPane#7](../vsto/codesnippet/VisualBasic/Trin_OutlookMailItemTaskPane/ThisAddIn.vb#7)]  
  
## Initialize and clean up resources used by the Add-in  
 Add code to the `ThisAddIn` class to initialize the VSTO Add-in when it is loaded, and to clean up resources used by the VSTO Add-in when it is unloaded. You initialize the VSTO Add-in by setting up an event handler for the <xref:Microsoft.Office.Interop.Outlook.InspectorsEvents_Event.NewInspector> event and by passing all existing email messages to this event handler. When the VSTO Add-in is unloaded, detach the event handler and clean up objects used by the VSTO Add-in.  
  
### To initialize and clean up resources used by the VSTO Add-in  
  
1.  In the *ThisAddIn.cs* or *ThisAddIn.vb* file, locate the definition of the `ThisAddIn` class.  
  
2.  Add the following declarations to the `ThisAddIn` class:  
  
    -   The `inspectorWrappersValue` field contains all the <xref:Microsoft.Office.Interop.Outlook.Inspector> and `InspectorWrapper` objects that are managed by the VSTO Add-in.  
  
    -   The `inspectors` field maintains a reference to the collection of Inspector windows in the current Outlook instance. This reference prevents the garbage collector from freeing the memory that contains the event handler for the <xref:Microsoft.Office.Interop.Outlook.InspectorsEvents_Event.NewInspector> event, which you will declare in the next step.  
  
     [!code-csharp[Trin_OutlookMailItemTaskPane#8](../vsto/codesnippet/CSharp/Trin_OutlookMailItemTaskPane/ThisAddIn.cs#8)]
     [!code-vb[Trin_OutlookMailItemTaskPane#8](../vsto/codesnippet/VisualBasic/Trin_OutlookMailItemTaskPane/ThisAddIn.vb#8)]  
  
3.  Replace the `ThisAddIn_Startup` method with the following code. This code attaches an event handler to the <xref:Microsoft.Office.Interop.Outlook.InspectorsEvents_Event.NewInspector> event, and it passes every existing <xref:Microsoft.Office.Interop.Outlook.Inspector> object to the event handler. If the user loads the VSTO Add-in after Outlook is already running, the VSTO Add-in uses this information to create custom task panes for all email messages that are already open.  
  
     [!code-csharp[Trin_OutlookMailItemTaskPane#9](../vsto/codesnippet/CSharp/Trin_OutlookMailItemTaskPane/ThisAddIn.cs#9)]
     [!code-vb[Trin_OutlookMailItemTaskPane#9](../vsto/codesnippet/VisualBasic/Trin_OutlookMailItemTaskPane/ThisAddIn.vb#9)]  
  
4.  Replace the `ThisAddIn_ShutDown` method with the following code. This code detaches the <xref:Microsoft.Office.Interop.Outlook.InspectorsEvents_Event.NewInspector> event handler and cleans up objects used by the VSTO Add-in.  
  
     [!code-csharp[Trin_OutlookMailItemTaskPane#10](../vsto/codesnippet/CSharp/Trin_OutlookMailItemTaskPane/ThisAddIn.cs#10)]
     [!code-vb[Trin_OutlookMailItemTaskPane#10](../vsto/codesnippet/VisualBasic/Trin_OutlookMailItemTaskPane/ThisAddIn.vb#10)]  
  
5.  Add the following <xref:Microsoft.Office.Interop.Outlook.InspectorsEvents_Event.NewInspector> event handler to the `ThisAddIn` class. If a new <xref:Microsoft.Office.Interop.Outlook.Inspector> contains an email message, the method creates an instance of a new `InspectorWrapper` object to manage the relationship between the e-mail message and the corresponding task pane.  
  
     [!code-csharp[Trin_OutlookMailItemTaskPane#11](../vsto/codesnippet/CSharp/Trin_OutlookMailItemTaskPane/ThisAddIn.cs#11)]
     [!code-vb[Trin_OutlookMailItemTaskPane#11](../vsto/codesnippet/VisualBasic/Trin_OutlookMailItemTaskPane/ThisAddIn.vb#11)]  
  
6.  Add the following property to the `ThisAddIn` class. This property exposes the private `inspectorWrappersValue` field to code outside the `ThisAddIn` class.  
  
     [!code-csharp[Trin_OutlookMailItemTaskPane#12](../vsto/codesnippet/CSharp/Trin_OutlookMailItemTaskPane/ThisAddIn.cs#12)]
     [!code-vb[Trin_OutlookMailItemTaskPane#12](../vsto/codesnippet/VisualBasic/Trin_OutlookMailItemTaskPane/ThisAddIn.vb#12)]  
  
## Checkpoint  
 Build your project to ensure that it compiles without errors.  
  
### To build your project  
  
1.  In **Solution Explorer**, right-click the **OutlookMailItemTaskPane** project and then click **Build**. Verify that the project compiles without errors.  
  
## Synchronize the Ribbon toggle button with the custom task pane  
 The toggle button will appear to be pressed in when the task pane is visible, and it will appear to be not pressed in when the task pane is hidden. To synchronize the state of the button with the custom task pane, modify the <xref:Microsoft.Office.Tools.Ribbon.RibbonToggleButton.Click> event handler of the toggle button.  
  
### To synchronize the custom task pane with the toggle button  
  
1.  In the Ribbon Designer, double-click the **Show Task Pane** toggle button.  
  
     Visual Studio automatically generates an event handler named `toggleButton1_Click`, which handles the <xref:Microsoft.Office.Tools.Ribbon.RibbonToggleButton.Click> event of the toggle button. Visual Studio also opens the *ManageTaskPaneRibbon.cs* or *ManageTaskPaneRibbon.vb* file in the Code Editor.  
  
2.  Add the following statements to the top of the *ManageTaskPaneRibbon.cs* or *ManageTaskPaneRibbon.vb* file.  
  
     [!code-csharp[Trin_OutlookMailItemTaskPane#14](../vsto/codesnippet/CSharp/Trin_OutlookMailItemTaskPane/ManageTaskPaneRibbon.cs#14)]
     [!code-vb[Trin_OutlookMailItemTaskPane#14](../vsto/codesnippet/VisualBasic/Trin_OutlookMailItemTaskPane/ManageTaskPaneRibbon.vb#14)]  
  
3.  Replace the `toggleButton1_Click` event handler with the following code. When the user clicks the toggle button, this method hides or displays the custom task pane that is associated with the current Inspector window.  
  
     [!code-csharp[Trin_OutlookMailItemTaskPane#15](../vsto/codesnippet/CSharp/Trin_OutlookMailItemTaskPane/ManageTaskPaneRibbon.cs#15)]
     [!code-vb[Trin_OutlookMailItemTaskPane#15](../vsto/codesnippet/VisualBasic/Trin_OutlookMailItemTaskPane/ManageTaskPaneRibbon.vb#15)]  
  
## Test the project  
 When you start debugging the project, Outlook opens and the VSTO Add-in is loaded. The VSTO Add-in displays a unique instance of the custom task pane with each email message that is opened. Create several new email messages to test the code.  
  
### To test the VSTO Add-in  
  
1.  Press **F5**.  
  
2.  In Outlook, click **New** to create a new email message.  
  
3.  On the ribbon of the email message, click the **Add-Ins** tab, and then click the **Show Task Pane** button.  
  
     Verify that a task pane with the title **My task pane** is displayed with the email message.  
  
4.  In the task pane, type **First task pane** in the text box.  
  
5.  Close the task pane.  
  
     Verify that the state of the **Show Task Pane** button changes so that it is no longer pressed.  
  
6.  Click the **Show Task Pane** button again.  
  
     Verify that the task pane opens, and that the text box still contains the string **First task pane**.  
  
7.  In Outlook, click **New** to create a second email message.  
  
8.  On the ribbon of the email message, click the **Add-Ins** tab, and then click the **Show Task Pane** button.  
  
     Verify that a task pane with the title **My task pane** is displayed with the email message, and the text box in this task pane is empty.  
  
9. In the task pane, type **Second task pane** in the text box.  
  
10. Change focus to the first email message.  
  
     Verify that the task pane that is associated with this email message still displays **First task pane** in the text box.  
  
 This VSTO Add-in also handles more advanced scenarios that you can try. For example, you can test the behavior when viewing emails by using the **Next Item** and **Previous Item** buttons. You can also test the behavior when you unload the VSTO Add-in, open several email messages, and then reload the VSTO Add-in.  
  
## Next steps  
 You can learn more about how to create custom task panes from these topics:  
  
<<<<<<< HEAD
-   Create a custom task pane in a VSTO Add-in for a different application. For more information about the applications that support custom task panes, see [Custom Task Panes](../vsto/custom-task-panes.md).  
=======
-   Create a custom task pane in an VSTO Add-in for a different application. For more information about the applications that support custom task panes, see [Custom task panes](../vsto/custom-task-panes.md).  
>>>>>>> 1e3be3ca
  
-   Automate a Microsoft Office application by using a custom task pane. For more information, see [Walkthrough: Automate an application from a custom task pane](../vsto/walkthrough-automating-an-application-from-a-custom-task-pane.md).  
  
-   Create a Ribbon button in Excel that can be used to hide or display a custom task pane. For more information, see [Walkthrough: Synchronize a custom task pane with a Ribbon button](../vsto/walkthrough-synchronizing-a-custom-task-pane-with-a-ribbon-button.md).  
  
## See also  
 [Custom task panes](../vsto/custom-task-panes.md)   
 [How to: Add a custom task pane to an application](../vsto/how-to-add-a-custom-task-pane-to-an-application.md)   
 [Walkthrough: Automate an application from a custom task pane](../vsto/walkthrough-automating-an-application-from-a-custom-task-pane.md)   
 [Walkthrough: Synchronize a custom task pane with a Ribbon button](../vsto/walkthrough-synchronizing-a-custom-task-pane-with-a-ribbon-button.md)   
 [Ribbon overview](../vsto/ribbon-overview.md)   
 [Outlook object model overview](../vsto/outlook-object-model-overview.md)   
 [Access the ribbon at runtime](../vsto/accessing-the-ribbon-at-run-time.md)  
  
  <|MERGE_RESOLUTION|>--- conflicted
+++ resolved
@@ -56,13 +56,8 @@
   
  ![link to video](../vsto/media/playvideo.gif "link to video") For a related video demonstration, see [How do I: Use task panes in Outlook?](http://go.microsoft.com/fwlink/?LinkID=130309).  
   
-<<<<<<< HEAD
-## Creating the Project  
+## Create the project  
  Custom task panes are implemented in VSTO Add-ins. Start by creating a VSTO Add-in project for Outlook.  
-=======
-## Create the project  
- Custom task panes are implemented in VSTO Add-ins. Start by creating an VSTO Add-in project for Outlook.  
->>>>>>> 1e3be3ca
   
 ### To create a new project  
   
@@ -264,11 +259,7 @@
 ## Next steps  
  You can learn more about how to create custom task panes from these topics:  
   
-<<<<<<< HEAD
--   Create a custom task pane in a VSTO Add-in for a different application. For more information about the applications that support custom task panes, see [Custom Task Panes](../vsto/custom-task-panes.md).  
-=======
--   Create a custom task pane in an VSTO Add-in for a different application. For more information about the applications that support custom task panes, see [Custom task panes](../vsto/custom-task-panes.md).  
->>>>>>> 1e3be3ca
+-   Create a custom task pane in a VSTO Add-in for a different application. For more information about the applications that support custom task panes, see [Custom task panes](../vsto/custom-task-panes.md).  
   
 -   Automate a Microsoft Office application by using a custom task pane. For more information, see [Walkthrough: Automate an application from a custom task pane](../vsto/walkthrough-automating-an-application-from-a-custom-task-pane.md).  
   
