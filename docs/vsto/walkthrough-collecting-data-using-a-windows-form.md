--- conflicted
+++ resolved
@@ -131,11 +131,7 @@
   
 -   Use Windows Forms controls on an Excel workbook or a Word document. For more information, see [Windows Forms controls on Office documents overview](../vsto/windows-forms-controls-on-office-documents-overview.md).  
   
-<<<<<<< HEAD
--   Modify the user interface of a Microsoft Office application from a document-level customization or a VSTO Add-in. For more information, see [Office UI Customization](../vsto/office-ui-customization.md).  
-=======
--   Modify the user interface of a Microsoft Office application from a document-level customization or an VSTO Add-in. For more information, see [Office UI customization](../vsto/office-ui-customization.md).  
->>>>>>> a01f8247
+-   Modify the user interface of a Microsoft Office application from a document-level customization or a VSTO Add-in. For more information, see [Office UI customization](../vsto/office-ui-customization.md).  
   
 ## See also  
  [Develop Office solutions](../vsto/developing-office-solutions.md)   
