---
title: "Cache data"
ms.custom: ""
ms.date: "02/02/2017"
ms.technology: 
  - "office-development"
ms.topic: "conceptual"
dev_langs: 
  - "VB"
  - "CSharp"
helpviewer_keywords: 
  - "data caching [Office development in Visual Studio], about caching data"
  - "data [Office development in Visual Studio], caching"
  - "data caching [Office development in Visual Studio]"
author: TerryGLee
ms.author: tglee
manager: douge
ms.workload: 
  - "office"
---
# Cache data
  You can cache data objects in a document-level customization so that the data can be accessed offline, or without opening Microsoft Office Word or Microsoft Office Excel. To cache an object, the object must have a data type that meets certain requirements. Many common data types in the .NET Framework meet these requirements, including <xref:System.String>, <xref:System.Data.DataSet>, and <xref:System.Data.DataTable>.  
  
 [!INCLUDE[appliesto_alldoc](../vsto/includes/appliesto-alldoc-md.md)]  
  
 There are two ways to add an object to the data cache:  
  
-   To add an object to the data cache when the solution is built, apply the <xref:Microsoft.VisualStudio.Tools.Applications.Runtime.CachedAttribute> attribute to the object declaration. For more information, see [How to: Cache data for use offline or on a server](../vsto/how-to-cache-data-for-use-offline-or-on-a-server.md).  
  
<<<<<<< HEAD
-   To programmatically add an object to the data cache at runtime, use the `StartCaching` method of a host item, such as the `ThisDocument` or `ThisWorkbook` classes. For more information, see [How to: Programmatically Cache a Data Source in an Office Document](../vsto/how-to-programmatically-cache-a-data-source-in-an-office-document.md).  
=======
-   To programmatically add an object to the data cache at run time, use the `StartCaching` method of a host item, such as the `ThisDocument` or `ThisWorkbook` classes. For more information, see [How to: Programmatically cache a data source in an Office document](../vsto/how-to-programmatically-cache-a-data-source-in-an-office-document.md).  
>>>>>>> 8eec5d80
  
 After you add an object to the data cache, you can access and modify the cached data without starting Word or Excel. For more information, see [Access data in documents on the server](../vsto/accessing-data-in-documents-on-the-server.md).  
  
## Requirements for data objects to be cached  
 To cache a data object in your solution, the object must meet these requirements:  
  
-   Be a read/write public field or property of a host item, such as the `ThisDocument` or `ThisWorkbook` classes.  
  
-   Not be an indexer or other parameterized property.  
  
 In addition, the data object must be serializable by the <xref:System.Xml.Serialization.XmlSerializer> class, which means the type of the object must have these characteristics:  
  
-   Be a public type.  
  
-   Have a public constructor with no parameters.  
  
-   Not execute code that requires additional security privileges.  
  
-   Expose only read/write public properties (other properties will be ignored).  
  
-   Not expose multi-dimensional arrays (nested arrays are accepted).  
  
-   Not return interfaces from properties and fields.  
  
-   Not implement <xref:System.Collections.IDictionary> if a collection.  
  
 When you cache a data object, the [!INCLUDE[vsto_runtime](../vsto/includes/vsto-runtime-md.md)] serializes the object into an XML string that is stored in a *custom XML part* in the document. For more information, see [Custom XML parts overview](../vsto/custom-xml-parts-overview.md).  
  
## Cached data size limits  
 There are some limits to the total amount of data you can add to the data cache in a document, and to the size of any individual object in the data cache. If you exceed these limits, the application might close unexpectedly when the data is saved to the data cache.  
  
 To avoid these limits, follow these guidelines:  
  
-   Do not add any object larger than 10 MB to the data cache.  
  
-   Do not add more than 100 MB of total data to the data cache in a single document.  
  
 These are approximate values. The exact limits depend on several factors, including the available RAM and the number of running processes.  
  
## Control the behavior of cached objects  
 To gain more control over the behavior of a cached object, you can implement the <xref:Microsoft.VisualStudio.Tools.Applications.Runtime.ICachedType> interface on the type of the cached object. For example, you can implement this interface if you want to control how the user is notified when the object has been changed. For code examples that demonstrate how to implement <xref:Microsoft.VisualStudio.Tools.Applications.Runtime.ICachedType>, see the `ControlCollection` class in the Excel Dynamic Controls Sample and Word Dynamic Controls Sample in [Office development samples and walkthroughs](../vsto/office-development-samples-and-walkthroughs.md).  
  
## Persist changes to cached data in password-protected documents  
 If you cache data objects in a document that is protected with a password, changes to the cached data are not saved. You can save changes to the cached data by overriding two methods. Override these methods to temporarily remove the protection when the document is saved, and then reapply the protection after the save operation is complete.  
  
 For more information, see [How to: Cache data in a password-protected document](../vsto/how-to-cache-data-in-a-password-protected-document.md).  
  
## Prevent data loss when adding null values to the data cache  
 When you add objects to the data cache, all of the cached objects must be initialized to a non-**null** value before the document is saved and closed. If any cached object has a **null** value when the document is saved and closed, the [!INCLUDE[vsto_runtime](../vsto/includes/vsto-runtime-md.md)] will automatically remove all of the cached objects from the data cache.  
  
 If you add an object with a **null** value to the data cache by using the <xref:Microsoft.VisualStudio.Tools.Applications.Runtime.CachedAttribute> attribute at design time, you can use the <xref:Microsoft.VisualStudio.Tools.Applications.ServerDocument> class to initialize the cached data objects before the document is opened. This is useful if you want to initialize the cached data on a server without Word or Excel installed, before the document is opened by an end user. For more information, see [Access data in documents on the server](../vsto/accessing-data-in-documents-on-the-server.md).  
  
## See also  
 [How to: Cache data for use offline or on a server](../vsto/how-to-cache-data-for-use-offline-or-on-a-server.md)   
 [How to: Programmatically cache a data source in an Office document](../vsto/how-to-programmatically-cache-a-data-source-in-an-office-document.md)   
 [How to: Cache data in a password-protected document](../vsto/how-to-cache-data-in-a-password-protected-document.md)   
 [Walkthrough: Create a master detail relation using a cached dataset](../vsto/walkthrough-creating-a-master-detail-relation-using-a-cached-dataset.md)  
  
  <|MERGE_RESOLUTION|>--- conflicted
+++ resolved
@@ -27,11 +27,7 @@
   
 -   To add an object to the data cache when the solution is built, apply the <xref:Microsoft.VisualStudio.Tools.Applications.Runtime.CachedAttribute> attribute to the object declaration. For more information, see [How to: Cache data for use offline or on a server](../vsto/how-to-cache-data-for-use-offline-or-on-a-server.md).  
   
-<<<<<<< HEAD
--   To programmatically add an object to the data cache at runtime, use the `StartCaching` method of a host item, such as the `ThisDocument` or `ThisWorkbook` classes. For more information, see [How to: Programmatically Cache a Data Source in an Office Document](../vsto/how-to-programmatically-cache-a-data-source-in-an-office-document.md).  
-=======
 -   To programmatically add an object to the data cache at run time, use the `StartCaching` method of a host item, such as the `ThisDocument` or `ThisWorkbook` classes. For more information, see [How to: Programmatically cache a data source in an Office document](../vsto/how-to-programmatically-cache-a-data-source-in-an-office-document.md).  
->>>>>>> 8eec5d80
   
  After you add an object to the data cache, you can access and modify the cached data without starting Word or Excel. For more information, see [Access data in documents on the server](../vsto/accessing-data-in-documents-on-the-server.md).  
   
