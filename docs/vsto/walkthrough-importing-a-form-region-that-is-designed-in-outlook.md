--- conflicted
+++ resolved
@@ -44,13 +44,8 @@
   
  ![link to video](../vsto/media/playvideo.gif "link to video") For a related video demonstration, see [How do I: Create Outlook form regions using Visual Studio 2008?](http://go.microsoft.com/fwlink/?LinkID=130305).  
   
-<<<<<<< HEAD
-## Designing a Form Region by Using the Form Region Designer in Outlook  
- In this step, you will design a form region in Outlook. You will then the save the form region to an easy-to-find location so that you can import it into [!INCLUDE[vsprvs](../sharepoint/includes/vsprvs-md.md)].  
-=======
 ## Design a form region by using the form region designer in Outlook  
  In this step you will design a form region in Outlook. You will then the save the form region to an easy-to-find location so that you can import it into [!INCLUDE[vsprvs](../sharepoint/includes/vsprvs-md.md)].  
->>>>>>> 1e3be3ca
   
  This example form region completely replaces the usual Task form. It provides a way to track the progress of all tasks that must be completed before the main task can be performed (prerequisite tasks). The form region displays a list of the prerequisite tasks, and shows the completion status for each task in the list. Users can add tasks to the list and remove them. They can also refresh the completion status of each task.  
   
