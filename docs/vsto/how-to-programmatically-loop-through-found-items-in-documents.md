---
title: "How to: Programmatically loop through found items in documents"
ms.custom: ""
ms.date: "02/02/2017"
ms.technology: 
  - "office-development"
ms.topic: "conceptual"
dev_langs: 
  - "VB"
  - "CSharp"
helpviewer_keywords: 
  - "loops, through found items in documents"
  - "documents [Office development in Visual Studio], searching"
  - "text [Office development in Visual Studio], searching in documents"
author: TerryGLee
ms.author: tglee
manager: douge
ms.workload: 
  - "office"
---
# How to: Programmatically loop through found items in documents
  The <xref:Microsoft.Office.Interop.Word.Find> class has a <xref:Microsoft.Office.Interop.Word.Find.Found%2A> property, which returns **true** whenever a searched-for item is found. You can loop through all instances found in a <xref:Microsoft.Office.Interop.Word.Range> using the <xref:Microsoft.Office.Interop.Word.Find.Execute%2A> method.  
  
 [!INCLUDE[appliesto_wdalldocapp](../vsto/includes/appliesto-wdalldocapp-md.md)]  
  
## To loop through found items  
  
1.  Declare a <xref:Microsoft.Office.Interop.Word.Range> object.  
  
     The following code example can be used in a document-level customization.  
  
     [!code-vb[Trin_VstcoreWordAutomation#79](../vsto/codesnippet/VisualBasic/Trin_VstcoreWordAutomationVB/ThisDocument.vb#79)]
     [!code-csharp[Trin_VstcoreWordAutomation#79](../vsto/codesnippet/CSharp/Trin_VstcoreWordAutomationCS/ThisDocument.cs#79)]  
  
     The following code example can be used in a VSTO Add-in. This example uses the active document.  
  
     [!code-vb[Trin_VstcoreWordAutomationAddIn#79](../vsto/codesnippet/VisualBasic/Trin_VstcoreWordAutomationAddIn/ThisAddIn.vb#79)]
     [!code-csharp[Trin_VstcoreWordAutomationAddIn#79](../vsto/codesnippet/CSharp/Trin_VstcoreWordAutomationAddIn/ThisAddIn.cs#79)]  
  
2.  Use the <xref:Microsoft.Office.Interop.Word.Find.Found%2A> property in a loop to search for all occurrences of the string in the document, and increment an integer variable by 1 each time the string is found.  
  
     [!code-vb[Trin_VstcoreWordAutomation#80](../vsto/codesnippet/VisualBasic/Trin_VstcoreWordAutomationVB/ThisDocument.vb#80)]
     [!code-csharp[Trin_VstcoreWordAutomation#80](../vsto/codesnippet/CSharp/Trin_VstcoreWordAutomationCS/ThisDocument.cs#80)]  
  
3.  Display the number of times the string was found in a message box.  
  
     [!code-vb[Trin_VstcoreWordAutomation#81](../vsto/codesnippet/VisualBasic/Trin_VstcoreWordAutomationVB/ThisDocument.vb#81)]
     [!code-csharp[Trin_VstcoreWordAutomation#81](../vsto/codesnippet/CSharp/Trin_VstcoreWordAutomationCS/ThisDocument.cs#81)]  
  
 The following examples show the complete method.  
  
## Document-level customization example  
  
### To loop through items in a document-level customization  
  
1.  The following example shows the complete code for a document-level customization. To use this code, run it from the `ThisDocument` class in your project.  
  
     [!code-vb[Trin_VstcoreWordAutomation#78](../vsto/codesnippet/VisualBasic/Trin_VstcoreWordAutomationVB/ThisDocument.vb#78)]
     [!code-csharp[Trin_VstcoreWordAutomation#78](../vsto/codesnippet/CSharp/Trin_VstcoreWordAutomationCS/ThisDocument.cs#78)]  
  
## VSTO Add-in example  
  
<<<<<<< HEAD
#### To loop through items in a VSTO Add-in  
=======
### To loop through items in an VSTO Add-in  
>>>>>>> 1e3be3ca
  
1.  The following example shows the complete code for a VSTO Add-in. To use this code, run it from the `ThisAddIn` class in your project.  
  
     [!code-vb[Trin_VstcoreWordAutomationAddIn#78](../vsto/codesnippet/VisualBasic/Trin_VstcoreWordAutomationAddIn/ThisAddIn.vb#78)]
     [!code-csharp[Trin_VstcoreWordAutomationAddIn#78](../vsto/codesnippet/CSharp/Trin_VstcoreWordAutomationAddIn/ThisAddIn.cs#78)]  
  
## See also  
 [How to: Programmatically search for and replace rext in documents](../vsto/how-to-programmatically-search-for-and-replace-text-in-documents.md)   
 [How to: Programmatically set search options in Word](../vsto/how-to-programmatically-set-search-options-in-word.md)   
 [How to: Programmatically define and select ranges in documents](../vsto/how-to-programmatically-define-and-select-ranges-in-documents.md)   
 [How to: Programmatically restore selections after searches](../vsto/how-to-programmatically-restore-selections-after-searches.md)   
 [Optional parameters in Office solutions](../vsto/optional-parameters-in-office-solutions.md)  
  
  <|MERGE_RESOLUTION|>--- conflicted
+++ resolved
@@ -60,11 +60,7 @@
   
 ## VSTO Add-in example  
   
-<<<<<<< HEAD
-#### To loop through items in a VSTO Add-in  
-=======
-### To loop through items in an VSTO Add-in  
->>>>>>> 1e3be3ca
+### To loop through items in a VSTO Add-in  
   
 1.  The following example shows the complete code for a VSTO Add-in. To use this code, run it from the `ThisAddIn` class in your project.  
   
