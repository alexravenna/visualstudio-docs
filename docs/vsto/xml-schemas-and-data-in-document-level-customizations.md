--- conflicted
+++ resolved
@@ -21,21 +21,13 @@
   - "office"
 ---
 # XML schemas and data in document-level customizations
-<<<<<<< HEAD
-
-=======
->>>>>>> 1e3be3ca
   **Important** The information set out in this topic regarding Microsoft Word is presented exclusively for the benefit and use of individuals and organizations who are located outside the United States and its territories or who are using, or developing programs that run on, Microsoft Word products that were licensed by Microsoft before January 2010, when Microsoft removed an implementation of particular functionality related to custom XML from Microsoft Word. This information regarding Microsoft Word may not be read or used by individuals or organizations in the United States or its territories who are using, or developing programs that run on, Microsoft Word products that were licensed by Microsoft after January 10, 2010; those products will not behave the same as products licensed before that date or purchased and licensed for use outside the United States.  
   
  [!INCLUDE[appliesto_alldoc](../vsto/includes/appliesto-alldoc-md.md)]  
   
  Microsoft Office Excel and Microsoft Office Word provide the capability to map schemas to your documents. This feature can simplify importing and exporting XML data in and out of the document.  
   
-<<<<<<< HEAD
  Visual Studio exposes mapped schema elements in document-level customizations as controls in the programming model. For Excel, Visual Studio adds support for binding the controls to data in databases, Web services, and objects. For Word and Excel, Visual Studio adds support for actions panes, which can be used with a schema-mapped document to create an enhanced end-user experience for your solutions. For more information, see [Actions pane overview](../vsto/actions-pane-overview.md).  
-=======
- Visual Studio exposes mapped schema elements in document-level customizations as controls in the programming model. For Excel, Visual Studio adds support for binding the controls to data in databases, Web services, and objects. For Word and Excel, Visual Studio adds support for actions panes, which can be used with a schema-mapped document to create an enhanced end user experience for your solutions. For more information, see [Actions pane overview](../vsto/actions-pane-overview.md).  
->>>>>>> 1e3be3ca
   
 > [!NOTE]  
 >  You cannot use multipart XML schemas in Excel solutions.  
@@ -52,24 +44,15 @@
 ## Objects created when schema elements are mapped to Excel worksheets  
  When you map a schema element from the **XML Source** task pane to a worksheet, Visual Studio automatically creates several objects and adds them to your project:  
   
-<<<<<<< HEAD
--   Controls. For every mapped object in the workbook, an <xref:Microsoft.Office.Tools.Excel.XmlMappedRange> control (for non-repeating schema elements) or a <xref:Microsoft.Office.Tools.Excel.ListObject> control (for repeating schema elements) is created in the programming model. The <xref:Microsoft.Office.Tools.Excel.ListObject> control can be deleted only by deleting the mappings and the mapped objects from the workbook. For more information about controls, see [Host Items and Host Controls Overview](../vsto/host-items-and-host-controls-overview.md).  
-=======
 -   Controls. For every mapped object in the workbook, an <xref:Microsoft.Office.Tools.Excel.XmlMappedRange> control (for non-repeating schema elements) or a <xref:Microsoft.Office.Tools.Excel.ListObject> control (for repeating schema elements) is created in the programming model. The <xref:Microsoft.Office.Tools.Excel.ListObject> control can be deleted only by deleting the mappings and the mapped objects from the workbook. For more information about controls, see [Host items and host controls overview](../vsto/host-items-and-host-controls-overview.md).  
->>>>>>> 1e3be3ca
   
 -   BindingSource. When you create an <xref:Microsoft.Office.Tools.Excel.XmlMappedRange> by mapping a non-repeating schema element to the worksheet, a <xref:System.Windows.Forms.BindingSource> is created and the <xref:Microsoft.Office.Tools.Excel.XmlMappedRange> control is bound to the <xref:System.Windows.Forms.BindingSource>. You must bind the <xref:System.Windows.Forms.BindingSource> to an instance of the data source that matches the schema mapped to the document, such as an instance of the typed <xref:System.Data.DataSet> class that was created. Create the binding by setting the <xref:System.Windows.Forms.BindingSource.DataSource%2A> and <xref:System.Windows.Forms.BindingSource.DataMember%2A> properties, which are exposed in the **Properties** window.  
   
     > [!NOTE]  
     >  The <xref:System.Windows.Forms.BindingSource> is not created for <xref:Microsoft.Office.Tools.Excel.ListObject> objects. You must manually bind the <xref:Microsoft.Office.Tools.Excel.ListObject> to the data source by setting the <xref:System.Windows.Forms.BindingSource.DataSource%2A> and <xref:System.Windows.Forms.BindingSource.DataMember%2A> properties in the **Properties** window.  
   
-<<<<<<< HEAD
-### Office mapped schemas and the Visual Studio data sources window  
- Both the mapped schema functionality of Office and the Visual Studio **Data Sources** window can help you present data on an Excel worksheet for reporting or editing. In both cases, you can drag data elements onto the Excel worksheet. Both methods create controls that are data bound through a <xref:System.Windows.Forms.BindingSource> to a data source such as a <xref:System.Data.DataSet> or a Web service.  
-=======
 ### Office mapped schemas and the Visual Studio Data Sources window  
- Both the mapped schema functionality of Office and the Visual Studio **Data Sources** window can help you present data on an Excel worksheet for reporting or editing. In both cases you can drag data elements onto the Excel worksheet. Both methods create controls that are data bound through a <xref:System.Windows.Forms.BindingSource> to a data source such as a <xref:System.Data.DataSet> or a Web service.  
->>>>>>> 1e3be3ca
+ Both the mapped schema functionality of Office and the Visual Studio **Data Sources** window can help you present data on an Excel worksheet for reporting or editing. In both cases you can drag data elements onto the Excel worksheet. Both methods create controls that are data bound through a <xref:System.Windows.Forms.BindingSource> to a data source such as a <xref:System.Data.DataSet> or a web service.  
   
 > [!NOTE]  
 >  When you map a repeating schema element to a worksheet, Visual Studio creates a <xref:Microsoft.Office.Tools.Excel.ListObject>. The <xref:Microsoft.Office.Tools.Excel.ListObject> is not automatically bound to data through the <xref:System.Windows.Forms.BindingSource>. You must manually bind the <xref:Microsoft.Office.Tools.Excel.ListObject> to the data source by setting the <xref:System.Windows.Forms.BindingSource.DataSource%2A> and <xref:System.Windows.Forms.BindingSource.DataMember%2A> properties in the **Properties** window.  
@@ -86,11 +69,7 @@
  Data objects are not created when you attach a schema to a Word document that is used in a document-level Office project. However, when you map a schema element to your document, controls are created. The type of control depends on what type of element you map; repeating elements generate <xref:Microsoft.Office.Tools.Word.XMLNodes> controls, and non-repeating elements generate <xref:Microsoft.Office.Tools.Word.XMLNode> controls. For more information, see [XMLNodes Control](../vsto/xmlnodes-control.md) and [XMLNode Control](../vsto/xmlnode-control.md).  
   
 ## Deployment of solutions that include XML schemas  
-<<<<<<< HEAD
- You should create an installer to deploy a solution that uses an XML schema that is mapped to a document. The installer should register the schema in the schema library on the user's computer. If you do not register the schema, the solution will still work because Word generates a temporary schema based on the elements that are in the document when the user opens it. However, the user will not be able to perform validation against or save the schema that was used to create the project. For more information about installers, see [Deploying Applications, Services, and Components](/visualstudio/deployment/deploying-applications-services-and-components).  
-=======
  You should create an installer to deploy a solution that uses an XML schema that is mapped to a document. The installer should register the schema in the schema library on the user's computer. If you do not register the schema, the solution will still work because Word generates a temporary schema based on the elements that are in the document when the user opens it. However, the user will not be able to perform validation against or save the schema that was used to create the project. For more information about installers, see [Deploy applications, services, and components](/visualstudio/deployment/deploying-applications-services-and-components).  
->>>>>>> 1e3be3ca
   
  You can also add code to your project to check whether the schema is in the library and registered. If it is not, you can warn the user.  
   
