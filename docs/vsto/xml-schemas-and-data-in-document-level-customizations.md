--- conflicted
+++ resolved
@@ -20,7 +20,6 @@
 ms.workload:
   - "office"
 ---
-<<<<<<< HEAD
 # XML schemas and data in document-level customizations
   **Important** The information set out in this topic regarding Microsoft Word is presented exclusively for the benefit and use of individuals and organizations who are located outside the United States and its territories or who are using, or developing programs that run on, Microsoft Word products that were licensed by Microsoft before January 2010, when Microsoft removed an implementation of particular functionality related to custom XML from Microsoft Word. This information regarding Microsoft Word may not be read or used by individuals or organizations in the United States or its territories who are using, or developing programs that run on, Microsoft Word products that were licensed by Microsoft after January 10, 2010; those products will not behave the same as products licensed before that date or purchased and licensed for use outside the United States.  
   
@@ -80,67 +79,4 @@
 ## See also  
  [How to: Map schemas to Word documents inside Visual Studio](../vsto/how-to-map-schemas-to-word-documents-inside-visual-studio.md)   
  [How to: Map schemas to worksheets inside Visual Studio](../vsto/how-to-map-schemas-to-worksheets-inside-visual-studio.md)  
-  
-  
-=======
-# XML Schemas and Data in Document-Level Customizations
-  **Important** The information set out in this topic regarding Microsoft Word is presented exclusively for the benefit and use of individuals and organizations who are located outside the United States and its territories or who are using, or developing programs that run on, Microsoft Word products that were licensed by Microsoft before January 2010, when Microsoft removed an implementation of particular functionality related to custom XML from Microsoft Word. This information regarding Microsoft Word may not be read or used by individuals or organizations in the United States or its territories who are using, or developing programs that run on, Microsoft Word products that were licensed by Microsoft after January 10, 2010; those products will not behave the same as products licensed before that date or purchased and licensed for use outside the United States.
-
- [!INCLUDE[appliesto_alldoc](../vsto/includes/appliesto-alldoc-md.md)]
-
- Microsoft Office Excel and Microsoft Office Word provide the capability to map schemas to your documents. This feature can simplify importing and exporting XML data in and out of the document.
-
- Visual Studio exposes mapped schema elements in document-level customizations as controls in the programming model. For Excel, Visual Studio adds support for binding the controls to data in databases, Web services, and objects. For Word and Excel, Visual Studio adds support for actions panes, which can be used with a schema-mapped document to create an enhanced end user experience for your solutions. For more information, see [Actions Pane Overview](../vsto/actions-pane-overview.md).
-
-> [!NOTE]
->  You cannot use multipart XML schemas in Excel solutions.
-
-## Objects Created when Schemas are Attached to Excel Workbooks
- When you attach a schema to a workbook, Visual Studio automatically creates several objects and adds them to your project. These objects should not be deleted using Visual Studio tools, because they are managed by Excel. To delete them, remove the mapped elements from the worksheet or detach the schema by using Excel tools.
-
- There are two main objects:
-
--   XML schema (XSD file). For every schema in the workbook, Visual Studio adds a schema to the project. This appears as a project item with an XSD extension in **Solution Explorer**.
-
--   A typed <xref:System.Data.DataSet> class. This class is created based on the schema. This dataset class is visible in **Class View**.
-
-## Objects Created when Schema Elements are Mapped to Excel Worksheets
- When you map a schema element from the **XML Source** task pane to a worksheet, Visual Studio automatically creates several objects and adds them to your project:
-
--   Controls. For every mapped object in the workbook, an <xref:Microsoft.Office.Tools.Excel.XmlMappedRange> control (for non-repeating schema elements) or a <xref:Microsoft.Office.Tools.Excel.ListObject> control (for repeating schema elements) is created in the programming model. The <xref:Microsoft.Office.Tools.Excel.ListObject> control can be deleted only by deleting the mappings and the mapped objects from the workbook. For more information about controls, see [Host Items and Host Controls Overview](../vsto/host-items-and-host-controls-overview.md).
-
--   BindingSource. When you create an <xref:Microsoft.Office.Tools.Excel.XmlMappedRange> by mapping a non-repeating schema element to the worksheet, a <xref:System.Windows.Forms.BindingSource> is created and the <xref:Microsoft.Office.Tools.Excel.XmlMappedRange> control is bound to the <xref:System.Windows.Forms.BindingSource>. You must bind the <xref:System.Windows.Forms.BindingSource> to an instance of the data source that matches the schema mapped to the document, such as an instance of the typed <xref:System.Data.DataSet> class that was created. Create the binding by setting the <xref:System.Windows.Forms.BindingSource.DataSource%2A> and <xref:System.Windows.Forms.BindingSource.DataMember%2A> properties, which are exposed in the **Properties** window.
-
-    > [!NOTE]
-    >  The <xref:System.Windows.Forms.BindingSource> is not created for <xref:Microsoft.Office.Tools.Excel.ListObject> objects. You must manually bind the <xref:Microsoft.Office.Tools.Excel.ListObject> to the data source by setting the <xref:System.Windows.Forms.BindingSource.DataSource%2A> and <xref:System.Windows.Forms.BindingSource.DataMember%2A> properties in the **Properties** window.
-
-### Office Mapped Schemas and the Visual Studio Data Sources Window
- Both the mapped schema functionality of Office and the Visual Studio **Data Sources** window can help you present data on an Excel worksheet for reporting or editing. In both cases you can drag data elements onto the Excel worksheet. Both methods create controls that are data bound through a <xref:System.Windows.Forms.BindingSource> to a data source such as a <xref:System.Data.DataSet> or a Web service.
-
-> [!NOTE]
->  When you map a repeating schema element to a worksheet, Visual Studio creates a <xref:Microsoft.Office.Tools.Excel.ListObject>. The <xref:Microsoft.Office.Tools.Excel.ListObject> is not automatically bound to data through the <xref:System.Windows.Forms.BindingSource>. You must manually bind the <xref:Microsoft.Office.Tools.Excel.ListObject> to the data source by setting the <xref:System.Windows.Forms.BindingSource.DataSource%2A> and <xref:System.Windows.Forms.BindingSource.DataMember%2A> properties in the **Properties** window.
-
- The following table shows some of the differences between the two methods.
-
-|XML schema|Data Sources window|
-|----------------|-------------------------|
-|Uses Office interface.|Uses **Data Sources** window in Visual Studio.|
-|Enables the built-in Office features for importing and exporting data from XML files.|You must provide import and export functionality programmatically.|
-|You must write code to fill the generated controls with data.|Controls added from the **Data Sources** window have code generated automatically to fill them, along with the necessary connection strings when you use database servers.|
-
-## Behavior when Schemas are Attached to Word Documents
- Data objects are not created when you attach a schema to a Word document that is used in a document-level Office project. However, when you map a schema element to your document, controls are created. The type of control depends on what type of element you map; repeating elements generate <xref:Microsoft.Office.Tools.Word.XMLNodes> controls, and non-repeating elements generate <xref:Microsoft.Office.Tools.Word.XMLNode> controls. For more information, see [XMLNodes Control](../vsto/xmlnodes-control.md) and [XMLNode Control](../vsto/xmlnode-control.md).
-
-## Deployment of Solutions That Include XML Schemas
- You should create an installer to deploy a solution that uses an XML schema that is mapped to a document. The installer should register the schema in the schema library on the user's computer. If you do not register the schema, the solution will still work because Word generates a temporary schema based on the elements that are in the document when the user opens it. However, the user will not be able to perform validation against or save the schema that was used to create the project. For more information about installers, see [Deploying Applications, Services, and Components](../deployment/deploying-applications-services-and-components.md).
-
- You can also add code to your project to check whether the schema is in the library and registered. If it is not, you can warn the user.
-
- [!code-vb[Trin_VstcoreDataWord#1](../vsto/codesnippet/VisualBasic/Trin_VstcoreDataWordVB/ThisDocument.vb#1)]
- [!code-csharp[Trin_VstcoreDataWord#1](../vsto/codesnippet/CSharp/Trin_VstcoreDataWordCS/ThisDocument.cs#1)]
-
-## See also
-
-- [How to: Map Schemas to Word Documents Inside Visual Studio](../vsto/how-to-map-schemas-to-word-documents-inside-visual-studio.md)
-- [How to: Map Schemas to Worksheets Inside Visual Studio](../vsto/how-to-map-schemas-to-worksheets-inside-visual-studio.md)
->>>>>>> b4244c06
+ 