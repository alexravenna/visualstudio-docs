---
title: "Migrate Office solutions to the .NET Framework 4 or later"
ms.custom: ""
ms.date: "02/02/2017"
ms.technology: 
  - "office-development"
ms.topic: "conceptual"
f1_keywords: 
  - "VST.Project.TargetFrameworkWarning"
dev_langs: 
  - "VB"
  - "CSharp"
helpviewer_keywords: 
  - "Office projects [Office development in Visual Studio], migrating to .NET Framework 4"
author: TerryGLee
ms.author: tglee
manager: douge
ms.workload: 
  - "office"
---
<<<<<<< HEAD
# Migrating Office solutions to the .NET Framework 4 or later
  If the target framework of an Office project is changed to the [!INCLUDE[net_v40_short](../sharepoint/includes/net-v40-short-md.md)] or later from an earlier version of the .NET Framework, some additional steps might be required to continue to run the solution on development and end-user computers. For more information, see [Required changes to run Office projects that you migrate to the .NET Framework 4 or the .NET Framework 4.5](../vsto/required-changes-to-run-office-projects-that-you-migrate-to-the-dotnet-framework-4-or-the-dotnet-framework-4-5.md).  
=======
# Migrate Office solutions to the .NET Framework 4 or later
  If the target framework of an Office project is changed to the [!INCLUDE[net_v40_short](../sharepoint/includes/net-v40-short-md.md)] or later from an earlier version of the .NET Framework, some additional steps might be required to continue to run the solution on development and end user computers. For more information, see [Required changes to run Office projects that you migrate to the .NET Framework 4 or the .NET Framework 4.5](../vsto/required-changes-to-run-office-projects-that-you-migrate-to-the-dotnet-framework-4-or-the-dotnet-framework-4-5.md).  
>>>>>>> 1e3be3ca
  
 In addition, the project might no longer compile. Some features of Office projects have different programming models for different versions of the .NET Framework. When the target framework of an Office project is changed to the [!INCLUDE[net_v40_short](../sharepoint/includes/net-v40-short-md.md)] or later from an earlier version of the .NET Framework, you must make the following code changes to the project:  
  
-   [Update Excel and Word projects that you migrate to the .NET Framework 4 or the .NET Framework 4.5](../vsto/updating-excel-and-word-projects-that-you-migrate-to-the-dotnet-framework-4-or-the-dotnet-framework-4-5.md)  
  
-   [Update Ribbon customizations in Office projects that you migrate to the .NET Framework 4 or the .NET Framework 4.5](../vsto/updating-ribbon-customizations-in-office-projects-that-you-migrate-to-the-dotnet-framework-4-or-the-dotnet-framework-4-5.md)  
  
-   [Update form regions in Outlook projects that you migrate to the .NET Framework 4 or the .NET Framework 4.5](../vsto/updating-form-regions-in-outlook-projects-that-you-migrate-to-the-dotnet-framework-4-or-the-dotnet-framework-4-5.md)  
  
 The target framework of an Office project changes when you upgrade that project from an earlier version of Visual Studio. For more information, see [Upgrade and migrate Office solutions](../vsto/upgrading-and-migrating-office-solutions.md).  
  
 For more information about why some features in Office projects have a different programming model when you target the [!INCLUDE[net_v40_short](../sharepoint/includes/net-v40-short-md.md)] or later, see [Changes to the design of Office projects that target the .NET Framework 4 or the .NET Framework 4.5](../vsto/changes-to-the-design-of-office-projects-that-target-the-dotnet-framework-4-or-the-dotnet-framework-4-5.md) and [Visual Studio Tools for Office runtime overview](../vsto/visual-studio-tools-for-office-runtime-overview.md).  
  
## See also  
 [Design and create Office solutions](../vsto/designing-and-creating-office-solutions.md)   
 [How to: Target a version of the .NET Framework](../ide/how-to-target-a-version-of-the-dotnet-framework.md)   
 [Troubleshoot errors in Office solutions](../vsto/troubleshooting-errors-in-office-solutions.md)   
 [Additional support for errors in Office solutions](../vsto/additional-support-for-errors-in-office-solutions.md)  
  
  <|MERGE_RESOLUTION|>--- conflicted
+++ resolved
@@ -18,13 +18,8 @@
 ms.workload: 
   - "office"
 ---
-<<<<<<< HEAD
-# Migrating Office solutions to the .NET Framework 4 or later
+# Migrate Office solutions to the .NET Framework 4 or later
   If the target framework of an Office project is changed to the [!INCLUDE[net_v40_short](../sharepoint/includes/net-v40-short-md.md)] or later from an earlier version of the .NET Framework, some additional steps might be required to continue to run the solution on development and end-user computers. For more information, see [Required changes to run Office projects that you migrate to the .NET Framework 4 or the .NET Framework 4.5](../vsto/required-changes-to-run-office-projects-that-you-migrate-to-the-dotnet-framework-4-or-the-dotnet-framework-4-5.md).  
-=======
-# Migrate Office solutions to the .NET Framework 4 or later
-  If the target framework of an Office project is changed to the [!INCLUDE[net_v40_short](../sharepoint/includes/net-v40-short-md.md)] or later from an earlier version of the .NET Framework, some additional steps might be required to continue to run the solution on development and end user computers. For more information, see [Required changes to run Office projects that you migrate to the .NET Framework 4 or the .NET Framework 4.5](../vsto/required-changes-to-run-office-projects-that-you-migrate-to-the-dotnet-framework-4-or-the-dotnet-framework-4-5.md).  
->>>>>>> 1e3be3ca
   
  In addition, the project might no longer compile. Some features of Office projects have different programming models for different versions of the .NET Framework. When the target framework of an Office project is changed to the [!INCLUDE[net_v40_short](../sharepoint/includes/net-v40-short-md.md)] or later from an earlier version of the .NET Framework, you must make the following code changes to the project:  
   
