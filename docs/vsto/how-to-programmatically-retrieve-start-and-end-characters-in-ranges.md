---
title: "How to: Programmatically retrieve start and end characters in ranges"
ms.custom: ""
ms.date: "02/02/2017"
ms.technology: 
  - "office-development"
ms.topic: "conceptual"
dev_langs: 
  - "VB"
  - "CSharp"
helpviewer_keywords: 
  - "ranges, retrieving start and end characters"
  - "end characters"
  - "start characters"
  - "documents [Office development in Visual Studio], retrieving ranges"
author: TerryGLee
ms.author: tglee
manager: douge
ms.workload: 
  - "office"
---
# How to: Programmatically retrieve start and end characters in ranges
  This example demonstrates how you can retrieve the character positions of the start and end positions of a range.  
  
 [!INCLUDE[appliesto_wdalldocapp](../vsto/includes/appliesto-wdalldocapp-md.md)]  
  
## To retrieve start and end characters of a range in a document-level customization  
  
1.  Get the values of the <xref:Microsoft.Office.Interop.Word.Range.Start%2A> and <xref:Microsoft.Office.Interop.Word.Range.End%2A> properties of the <xref:Microsoft.Office.Interop.Word.Range> object. The following code example gets the start and end position of the second sentence in the document. To use this code example, run it from the `ThisDocument` class in your project.  
  
     [!code-vb[Trin_VstcoreWordAutomation#25](../vsto/codesnippet/VisualBasic/Trin_VstcoreWordAutomationVB/ThisDocument.vb#25)]
     [!code-csharp[Trin_VstcoreWordAutomation#25](../vsto/codesnippet/CSharp/Trin_VstcoreWordAutomationCS/ThisDocument.cs#25)]  
  
<<<<<<< HEAD
### To retrieve start and end characters of a range by using a VSTO Add-in  
=======
## To retrieve start and end characters of a range by using an VSTO Add-in  
>>>>>>> 1e3be3ca
  
1.  Get the values of the <xref:Microsoft.Office.Interop.Word.Range.Start%2A> and <xref:Microsoft.Office.Interop.Word.Range.End%2A> properties of the <xref:Microsoft.Office.Interop.Word.Range> object. The following code example gets the start and end position of the second sentence in the active document. To use this code example, run it from the `ThisAddIn` class in your project.  
  
     [!code-vb[Trin_VstcoreWordAutomationAddIn#25](../vsto/codesnippet/VisualBasic/Trin_VstcoreWordAutomationAddIn/ThisAddIn.vb#25)]
     [!code-csharp[Trin_VstcoreWordAutomationAddIn#25](../vsto/codesnippet/CSharp/Trin_VstcoreWordAutomationAddIn/ThisAddIn.cs#25)]  
  
## See also  
 [How to: Programmatically define and select ranges in documents](../vsto/how-to-programmatically-define-and-select-ranges-in-documents.md)   
 [How to: Programmatically extend ranges in documents](../vsto/how-to-programmatically-extend-ranges-in-documents.md)   
 [How to: Programmatically reset ranges in Word documents](../vsto/how-to-programmatically-reset-ranges-in-word-documents.md)   
 [How to: Programmatically collapse ranges or selections in documents](../vsto/how-to-programmatically-collapse-ranges-or-selections-in-documents.md)   
 [How to: Programmatically exclude paragraph marks when creating ranges](../vsto/how-to-programmatically-exclude-paragraph-marks-when-creating-ranges.md)   
 [How to: Programmatically count characters in documents](../vsto/how-to-programmatically-count-characters-in-documents.md)  
  
  <|MERGE_RESOLUTION|>--- conflicted
+++ resolved
@@ -31,11 +31,7 @@
      [!code-vb[Trin_VstcoreWordAutomation#25](../vsto/codesnippet/VisualBasic/Trin_VstcoreWordAutomationVB/ThisDocument.vb#25)]
      [!code-csharp[Trin_VstcoreWordAutomation#25](../vsto/codesnippet/CSharp/Trin_VstcoreWordAutomationCS/ThisDocument.cs#25)]  
   
-<<<<<<< HEAD
-### To retrieve start and end characters of a range by using a VSTO Add-in  
-=======
-## To retrieve start and end characters of a range by using an VSTO Add-in  
->>>>>>> 1e3be3ca
+## To retrieve start and end characters of a range by using a VSTO Add-in  
   
 1.  Get the values of the <xref:Microsoft.Office.Interop.Word.Range.Start%2A> and <xref:Microsoft.Office.Interop.Word.Range.End%2A> properties of the <xref:Microsoft.Office.Interop.Word.Range> object. The following code example gets the start and end position of the second sentence in the active document. To use this code example, run it from the `ThisAddIn` class in your project.  
   
