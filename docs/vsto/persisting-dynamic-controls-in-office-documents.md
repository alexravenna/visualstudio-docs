---
title: "Persist dynamic controls in Office documents"
ms.custom: ""
ms.date: "02/02/2017"
ms.technology: 
  - "office-development"
ms.topic: "conceptual"
dev_langs: 
  - "VB"
  - "CSharp"
helpviewer_keywords: 
  - "Office documents [Office development in Visual Studio, Windows Forms controls"
  - "Office documents [Office development in Visual Studio, host controls"
  - "controls [Office development in Visual Studio], persisting in the document"
  - "Windows Forms controls [Office development in Visual Studio], persisting in the document"
  - "documents [Office development in Visual Studio], Windows Forms controls"
  - "documents [Office development in Visual Studio], host controls"
  - "host controls [Office development in Visual Studio], persisting in the document"
author: TerryGLee
ms.author: tglee
manager: douge
ms.workload: 
  - "office"
---
# Persist dynamic controls in Office documents
  Controls that are added at runtime are not persisted when the document or workbook is saved and closed. The exact behavior is different for host controls and Windows Forms controls. In both cases, you can add code to your solution to re-create the controls when the user reopens the document.  
  
 Controls that you add to documents at run time are called *dynamic controls*. For more information about dynamic controls, see [Add controls to Office documents at runtime](../vsto/adding-controls-to-office-documents-at-run-time.md).  
  
 [!INCLUDE[appliesto_controls](../vsto/includes/appliesto-controls-md.md)]  
  
## Persist host controls in the document  
 When a document is saved and then closed, all dynamic host controls are removed from the document. Only the underlying native Office objects remain behind. For example, a <xref:Microsoft.Office.Tools.Excel.ListObject> host control becomes a <xref:Microsoft.Office.Interop.Excel.ListObject>. The native Office objects are not connected to the host control events, and they do not have the data binding functionality of the host control.  
  
 The following table lists the native Office object that is left behind in a document for each type of host control.  
  
|Host control type|Native Office object type|  
|-----------------------|-------------------------------|  
|<xref:Microsoft.Office.Tools.Excel.Chart>|<xref:Microsoft.Office.Interop.Excel.Chart>|  
|<xref:Microsoft.Office.Tools.Excel.ListObject>|<xref:Microsoft.Office.Interop.Excel.ListObject>|  
|<xref:Microsoft.Office.Tools.Excel.NamedRange>|<xref:Microsoft.Office.Interop.Excel.Range>|  
|<xref:Microsoft.Office.Tools.Word.Bookmark>|<xref:Microsoft.Office.Interop.Word.Bookmark>|  
|<xref:Microsoft.Office.Tools.Word.BuildingBlockGalleryContentControl><br /><br /> <xref:Microsoft.Office.Tools.Word.ComboBoxContentControl><br /><br /> <xref:Microsoft.Office.Tools.Word.ContentControl><br /><br /> <xref:Microsoft.Office.Tools.Word.DatePickerContentControl><br /><br /> <xref:Microsoft.Office.Tools.Word.DropDownListContentControl><br /><br /> <xref:Microsoft.Office.Tools.Word.GroupContentControl><br /><br /> <xref:Microsoft.Office.Tools.Word.PictureContentControl><br /><br /> <xref:Microsoft.Office.Tools.Word.PlainTextContentControl><br /><br /> <xref:Microsoft.Office.Tools.Word.RichTextContentControl>|<xref:Microsoft.Office.Interop.Word.ContentControl>|  
  
### Re-create dynamic host controls when documents are opened  
 You can re-create dynamic host controls in place of existing native controls every time a user opens the document. Creating host controls in this manner when a document is opened simulates the experience that users might expect.  
  
 To re-create a host control for Word, or a <xref:Microsoft.Office.Tools.Excel.NamedRange> or <xref:Microsoft.Office.Tools.Excel.ListObject> host control for Excel, use an `Add`\<*control class*> method of an <xref:Microsoft.Office.Tools.Excel.ControlCollection> or <xref:Microsoft.Office.Tools.Word.ControlCollection> object. Use a method that has a parameter for the native Office object.  
  
 For example, if you want to create a <xref:Microsoft.Office.Tools.Excel.ListObject> host control from an existing native <xref:Microsoft.Office.Interop.Excel.ListObject> when the document is opened, use the <xref:Microsoft.Office.Tools.Excel.ControlCollection.AddListObject%2A> method and pass in the existing <xref:Microsoft.Office.Interop.Excel.ListObject>. The following code example demonstrates this in a document-level project for Excel. The code re-creates a dynamic <xref:Microsoft.Office.Tools.Excel.ListObject> that is based on an existing <xref:Microsoft.Office.Interop.Excel.ListObject> named `MyListObject` in the `Sheet1` class.  
  
 [!code-csharp[Trin_ExcelWorkbookDynamicControls#6](../vsto/codesnippet/CSharp/trin_excelworkbookdynamiccontrols4/Sheet1.cs#6)]
 [!code-vb[Trin_ExcelWorkbookDynamicControls#6](../vsto/codesnippet/VisualBasic/trin_excelworkbookdynamiccontrols4/Sheet1.vb#6)]  
  
### Re-create chart 
 To re-create a <xref:Microsoft.Office.Tools.Excel.Chart> host control, you must first delete the native <xref:Microsoft.Office.Interop.Excel.Chart>, and then re-create the <xref:Microsoft.Office.Tools.Excel.Chart> by using the <xref:Microsoft.Office.Tools.Excel.ControlCollection.AddChart%2A> or <xref:Microsoft.Office.Tools.Excel.ControlCollection.AddChart%2A> method. There is no `Add`\<*control class*> method that enables you to create a new <xref:Microsoft.Office.Tools.Excel.Chart> based on an existing <xref:Microsoft.Office.Interop.Excel.Chart>.  
  
 If you do not first delete the native <xref:Microsoft.Office.Interop.Excel.Chart>, then you will create a second, duplicate chart when you re-create the <xref:Microsoft.Office.Tools.Excel.Chart>.  
  
## Persist Windows Forms controls in documents  
 When a document is saved and then closed, the [!INCLUDE[vsto_runtime](../vsto/includes/vsto-runtime-md.md)] automatically removes all dynamically created Windows Forms controls from the document. However, the behavior is different for document-level and VSTO Add-in projects.  
  
 In document-level customizations, the controls and their underlying ActiveX wrappers (which are used to host the controls on the document) are removed the next time the document is opened. There is no indication that the controls were ever there.  
  
 In VSTO Add-ins, the controls are removed, but the ActiveX wrappers remain in the document. The next time the user opens the document, the ActiveX wrappers are visible. In Excel, the ActiveX wrappers display images of the controls as they appeared the last time the document was saved. In Word, the ActiveX wrappers are invisible unless the user clicks on them, in which case they display a dotted line that represents the border of the controls. There are several ways you can remove the ActiveX wrappers. For more information, see [Remove ActiveX Wrappers in an Add-in](#removingActiveX).  
  
<<<<<<< HEAD
### Re-create Windows Forms controls when documents are opened  
=======
### Re-create Windows forms controls when documents are opened  
>>>>>>> 758220c3
 You can re-create deleted Windows Forms controls when the user reopens the document. To do this, your solution must perform the following tasks:  
  
1.  Store information about the size, location, and state of the controls when the document is saved or closed. In a document-level customization, you can save the data to the data cache in the document. In a VSTO Add-in, you can save the data to a custom XML part in the document.  
  
2.  Re-create the controls in an event that is raised when the document is opened. In document-level projects, you can do this in the `Sheet`*n*`_Startup` or `ThisDocument_Startup` event handlers. In VSTO Add-in projects, you can do this in the event handlers for the <xref:Microsoft.Office.Interop.Excel.AppEvents_Event.WorkbookOpen> or <xref:Microsoft.Office.Interop.Word.ApplicationEvents4_Event.DocumentOpen> events.  
  
<<<<<<< HEAD
###  <a name="removingActiveX"></a> Remove ActiveX wrappers in an Add-in  
 When you add dynamic Windows Forms controls to documents by using an VSTO Add-in, you can prevent the ActiveX wrappers for the controls from appearing in the document the next time it is opened in the following ways.  
=======
###  <a name="removingActiveX"></a> Remove ActiveX Wrappers in an Add-in  
 When you add dynamic Windows Forms controls to documents by using a VSTO Add-in, you can prevent the ActiveX wrappers for the controls from appearing in the document the next time it is opened in the following ways.  
>>>>>>> 758220c3
  
#### Remove ActiveX wrappers when the document is opened  
 To remove all ActiveX wrappers, call the `GetVstoObject` method to generate a host item for the <xref:Microsoft.Office.Interop.Word.Document> or <xref:Microsoft.Office.Interop.Excel.Workbook> that represents the newly opened document. For example, to remove all ActiveX wrappers from a Word document, you can call the `GetVstoObject` method to generate a host item for the <xref:Microsoft.Office.Interop.Word.Document> object that is passed to the event handler for the <xref:Microsoft.Office.Interop.Word.ApplicationEvents4_Event.DocumentOpen> event.  
  
 This procedure is useful when you know that the document will be opened only on computers that have the VSTO Add-in installed. If the document might be passed to other users who do not have the VSTO Add-in installed, consider removing the controls before closing the document instead.  
  
 The following code example demonstrates how to call the `GetVstoObject` method when the document is opened.  
  
 [!code-vb[Trin_WordAddInDynamicControls#11](../vsto/codesnippet/VisualBasic/trin_wordaddindynamiccontrols/ThisAddIn.vb#11)]
 [!code-csharp[Trin_WordAddInDynamicControls#11](../vsto/codesnippet/CSharp/Trin_WordAddInDynamicControls/ThisAddIn.cs#11)]  
  
<<<<<<< HEAD
 Although the GetVstoObject method is used primarily to generate a new host item at runtime, this method also clears all ActiveX wrappers from the document the first time it is called for a specific document. For more information about how to use the `GetVstoObject` method, see [Extend Word documents and Excel workbooks in VSTO Add-ins at runtime](../vsto/extending-word-documents-and-excel-workbooks-in-vsto-add-ins-at-run-time.md).  
=======
 Although the `GetVstoObject` method is used primarily to generate a new host item at runtime, this method also clears all ActiveX wrappers from the document the first time it is called for a specific document. For more information about how to use the `GetVstoObject` method, see [Extend Word documents and Excel workbooks in VSTO Add-ins at runtime](../vsto/extending-word-documents-and-excel-workbooks-in-vsto-add-ins-at-run-time.md).  
>>>>>>> 758220c3
  
 Note that if your VSTO Add-in creates dynamic controls when the document is opened, your VSTO Add-in will already call the `GetVstoObject` method as part of the process to create the controls. You do not need to add a separate call to the `GetVstoObject` method to remove the ActiveX wrappers in this scenario.  
  
#### Remove the dynamic controls before the document is closed  
 Your VSTO Add-in can explicitly remove each dynamic control from the document before the document is closed. This procedure is useful for documents that might be passed to other users who do not have the VSTO Add-in installed.  
  
 The following code example demonstrates how to remove all of the Windows Forms controls from a Word document when the document is closed.  
  
 [!code-vb[Trin_WordAddInDynamicControls#10](../vsto/codesnippet/VisualBasic/trin_wordaddindynamiccontrols/ThisAddIn.vb#10)]
 [!code-csharp[Trin_WordAddInDynamicControls#10](../vsto/codesnippet/CSharp/Trin_WordAddInDynamicControls/ThisAddIn.cs#10)]  
  
## See also  
 [Add controls to Office documents at runtime](../vsto/adding-controls-to-office-documents-at-run-time.md)  
  <|MERGE_RESOLUTION|>--- conflicted
+++ resolved
@@ -64,24 +64,15 @@
   
  In VSTO Add-ins, the controls are removed, but the ActiveX wrappers remain in the document. The next time the user opens the document, the ActiveX wrappers are visible. In Excel, the ActiveX wrappers display images of the controls as they appeared the last time the document was saved. In Word, the ActiveX wrappers are invisible unless the user clicks on them, in which case they display a dotted line that represents the border of the controls. There are several ways you can remove the ActiveX wrappers. For more information, see [Remove ActiveX Wrappers in an Add-in](#removingActiveX).  
   
-<<<<<<< HEAD
 ### Re-create Windows Forms controls when documents are opened  
-=======
-### Re-create Windows forms controls when documents are opened  
->>>>>>> 758220c3
  You can re-create deleted Windows Forms controls when the user reopens the document. To do this, your solution must perform the following tasks:  
   
 1.  Store information about the size, location, and state of the controls when the document is saved or closed. In a document-level customization, you can save the data to the data cache in the document. In a VSTO Add-in, you can save the data to a custom XML part in the document.  
   
 2.  Re-create the controls in an event that is raised when the document is opened. In document-level projects, you can do this in the `Sheet`*n*`_Startup` or `ThisDocument_Startup` event handlers. In VSTO Add-in projects, you can do this in the event handlers for the <xref:Microsoft.Office.Interop.Excel.AppEvents_Event.WorkbookOpen> or <xref:Microsoft.Office.Interop.Word.ApplicationEvents4_Event.DocumentOpen> events.  
   
-<<<<<<< HEAD
 ###  <a name="removingActiveX"></a> Remove ActiveX wrappers in an Add-in  
  When you add dynamic Windows Forms controls to documents by using an VSTO Add-in, you can prevent the ActiveX wrappers for the controls from appearing in the document the next time it is opened in the following ways.  
-=======
-###  <a name="removingActiveX"></a> Remove ActiveX Wrappers in an Add-in  
- When you add dynamic Windows Forms controls to documents by using a VSTO Add-in, you can prevent the ActiveX wrappers for the controls from appearing in the document the next time it is opened in the following ways.  
->>>>>>> 758220c3
   
 #### Remove ActiveX wrappers when the document is opened  
  To remove all ActiveX wrappers, call the `GetVstoObject` method to generate a host item for the <xref:Microsoft.Office.Interop.Word.Document> or <xref:Microsoft.Office.Interop.Excel.Workbook> that represents the newly opened document. For example, to remove all ActiveX wrappers from a Word document, you can call the `GetVstoObject` method to generate a host item for the <xref:Microsoft.Office.Interop.Word.Document> object that is passed to the event handler for the <xref:Microsoft.Office.Interop.Word.ApplicationEvents4_Event.DocumentOpen> event.  
@@ -93,11 +84,7 @@
  [!code-vb[Trin_WordAddInDynamicControls#11](../vsto/codesnippet/VisualBasic/trin_wordaddindynamiccontrols/ThisAddIn.vb#11)]
  [!code-csharp[Trin_WordAddInDynamicControls#11](../vsto/codesnippet/CSharp/Trin_WordAddInDynamicControls/ThisAddIn.cs#11)]  
   
-<<<<<<< HEAD
- Although the GetVstoObject method is used primarily to generate a new host item at runtime, this method also clears all ActiveX wrappers from the document the first time it is called for a specific document. For more information about how to use the `GetVstoObject` method, see [Extend Word documents and Excel workbooks in VSTO Add-ins at runtime](../vsto/extending-word-documents-and-excel-workbooks-in-vsto-add-ins-at-run-time.md).  
-=======
  Although the `GetVstoObject` method is used primarily to generate a new host item at runtime, this method also clears all ActiveX wrappers from the document the first time it is called for a specific document. For more information about how to use the `GetVstoObject` method, see [Extend Word documents and Excel workbooks in VSTO Add-ins at runtime](../vsto/extending-word-documents-and-excel-workbooks-in-vsto-add-ins-at-run-time.md).  
->>>>>>> 758220c3
   
  Note that if your VSTO Add-in creates dynamic controls when the document is opened, your VSTO Add-in will already call the `GetVstoObject` method as part of the process to create the controls. You do not need to add a separate call to the `GetVstoObject` method to remove the ActiveX wrappers in this scenario.  
   
