---
<<<<<<< HEAD
title: "Walkthrough: Calling Code in an VSTO Add-in from VBA | Microsoft Docs"
=======
title: "Walkthrough: Call code in a VSTO Add-in from VBA"
>>>>>>> b4244c06
ms.custom: ""
ms.date: "02/02/2017"
ms.technology: 
  - "office-development"
ms.topic: "conceptual"
dev_langs: 
  - "VB"
  - "CSharp"
helpviewer_keywords: 
  - "VBA [Office development in Visual Studio], calling code in application-level add-ins"
  - "application-level add-ins [Office development in Visual Studio], calling code from other solutions"
  - "Video How tos, Office development in Visual Studio"
  - "calling add-in code"
  - "add-ins [Office development in Visual Studio], calling code from other solutions"
  - "interoperability [Office development in Visual Studio]"
  - "calling code from VBA"
author: TerryGLee
ms.author: tglee
manager: douge
ms.workload: 
  - "office"
---
<<<<<<< HEAD
# Walkthrough: Calling Code in an VSTO Add-in from VBA
  This walkthrough demonstrates how to expose an object in an VSTO Add-in to other Microsoft Office solutions, including Visual Basic for Applications (VBA) and COM VSTO Add-ins.  
=======
# Walkthrough: Call code in a VSTO Add-in from VBA
  This walkthrough demonstrates how to expose an object in a VSTO Add-in to other Microsoft Office solutions, including Visual Basic for Applications (VBA) and COM VSTO Add-ins.  
>>>>>>> b4244c06
  
 [!INCLUDE[appliesto_allapp](../vsto/includes/appliesto-allapp-md.md)]  
  
 Although this walkthrough uses Excel specifically, the concepts demonstrated by the walkthrough are applicable to any VSTO Add-in project template provided by Visual Studio.  
  
 This walkthrough illustrates the following tasks:  
  
-   Defining a class that can be exposed to other Office solutions.  
  
-   Exposing the class to other Office solutions.  
  
-   Calling a method of the class from VBA code.  
  
 [!INCLUDE[note_settings_general](../sharepoint/includes/note-settings-general-md.md)]  
  
## Prerequisites  
 You need the following components to complete this walkthrough:  
  
-   [!INCLUDE[vsto_vsprereq](../vsto/includes/vsto-vsprereq-md.md)]  
  
-   Microsoft Excel  
  
<<<<<<< HEAD
## Creating the VSTO Add-in Project  
 The first step is to create an VSTO Add-in project for Excel.  
=======
## Create the VSTO Add-in project  
 The first step is to create a VSTO Add-in project for Excel.  
>>>>>>> b4244c06
  
### To create a new project  
  
1.  Create an Excel VSTO Add-in project with the name **ExcelImportData**, using the Excel VSTO Add-in project template. For more information, see [How to: Create Office Projects in Visual Studio](../vsto/how-to-create-office-projects-in-visual-studio.md).  
  
     [!INCLUDE[vsprvs](../sharepoint/includes/vsprvs-md.md)] opens the **ThisAddIn.cs** or **ThisAddIn.vb** code file and adds the **ExcelImportData** project to **Solution Explorer**.  
  
## Define a class that you can expose to other Office solutions  
 The purpose of this walkthrough is to call into the `ImportData` method of a class named `AddInUtilities` in your VSTO Add-in from VBA code. This method writes a string into cell A1 of the active worksheet.  
  
 To expose the `AddInUtilities` class to other Office solutions, you must make the class public and visible to COM. You must also expose the [IDispatch](https://msdn.microsoft.com/library/windows/desktop/ms221608.aspx) interface in the class. The code in the following procedure demonstrates one way to meet these requirements. For more information, see [Calling Code in VSTO Add-ins from Other Office Solutions](../vsto/calling-code-in-vsto-add-ins-from-other-office-solutions.md).  
  
### To define a class that you can expose to other Office solutions  
  
1.  On the **Project** menu, click **Add Class**.  
  
2.  In the **Add New Item** dialog box, change the name of the new class to **AddInUtilities**, and click **Add**.  
  
     The **AddInUtilities.cs** or **AddInUtilities.vb** file opens in the Code Editor.  
  
3.  Add the following statements to the top of the file.  
  
     [!code-csharp[Trin_AddInInteropWalkthrough#2](../vsto/codesnippet/CSharp/Trin_AddInInteropWalkthrough/AddInUtilities.cs#2)]
     [!code-vb[Trin_AddInInteropWalkthrough#2](../vsto/codesnippet/VisualBasic/Trin_AddInInteropWalkthrough/AddInUtilities.vb#2)]  
  
4.  Replace the `AddInUtilities` class with the following code.  
  
     [!code-csharp[Trin_AddInInteropWalkthrough#3](../vsto/codesnippet/CSharp/Trin_AddInInteropWalkthrough/AddInUtilities.cs#3)]
     [!code-vb[Trin_AddInInteropWalkthrough#3](../vsto/codesnippet/VisualBasic/Trin_AddInInteropWalkthrough/AddInUtilities.vb#3)]  
  
     This code makes the `AddInUtilities` class visible to COM, and it adds the `ImportData` method to the class. To expose the [IDispatch](https://msdn.microsoft.com/library/windows/desktop/ms221608.aspx) interface, the `AddInUtilities` class also has the <xref:System.Runtime.InteropServices.ClassInterfaceAttribute> attribute, and it implements an interface that is visible to COM.  
  
## Expose the class to other Office solutions  
 To expose the `AddInUtilities` class to other Office solutions, override the <xref:Microsoft.Office.Tools.AddInBase.RequestComAddInAutomationService%2A> method in the `ThisAddIn` class. In your override, return an instance of the `AddInUtilities` class.  
  
### To expose the AddInUtilities class to other Office Solutions  
  
1.  In **Solution Explorer**, expand **Excel**.  
  
2.  Right-click **ThisAddIn.cs** or **ThisAddIn.vb**, and then click **View Code**.  
  
3.  Add the following code to the `ThisAddIn` class.  
  
     [!code-csharp[Trin_AddInInteropWalkthrough#1](../vsto/codesnippet/CSharp/Trin_AddInInteropWalkthrough/ThisAddIn.cs#1)]
     [!code-vb[Trin_AddInInteropWalkthrough#1](../vsto/codesnippet/VisualBasic/Trin_AddInInteropWalkthrough/ThisAddIn.vb#1)]  
  
4.  On the **Build** menu, click **Build Solution**.  
  
     Verify that the solution builds without errors.  
  
## Test the VSTO Add-in  
 You can call into the `AddInUtilities` class from several different types of Office solutions. In this walkthrough, you will use VBA code in an Excel workbook. For more information about the other types of Office solutions you can also use, see [Call code in VSTO Add-ins from other Office solutions](../vsto/calling-code-in-vsto-add-ins-from-other-office-solutions.md).  
  
### To test your VSTO Add-in  
  
1.  Press **F5** to run your project.  
  
2.  In Excel, save the active workbook as an Excel Macro-Enabled Workbook (*.xlsm). Save it in a convenient location, such as the desktop.  
  
3.  On the Ribbon, click the **Developer** tab.  
  
    > [!NOTE]  
    >  If the **Developer** tab is not visible, you must first show it. For more information, see [How to: Show the developer tab on the Ribbon](../vsto/how-to-show-the-developer-tab-on-the-ribbon.md).  
  
4.  In the **Code** group, click **Visual Basic**.  
  
     The Visual Basic Editor opens.  
  
5.  In the **Project** window, double-click **ThisWorkbook**.  
  
     The code file for the `ThisWorkbook` object opens.  
  
6.  Add the following VBA code to the code file. This code first gets a COMAddIn object that represents the **ExcelImportData** VSTO Add-in. Then, the code uses the Object property of the COMAddIn object to call the `ImportData` method.  
  
    ```vb  
    Sub CallVSTOMethod()  
        Dim addIn As COMAddIn  
        Dim automationObject As Object  
        Set addIn = Application.COMAddIns("ExcelImportData")  
        Set automationObject = addIn.Object  
        automationObject.ImportData  
    End Sub  
    ```  
  
7.  Press **F5**.  
  
8.  Verify that a new **Imported Data** sheet has been added to the workbook. Also verify that cell A1 contains the string **This is my data**.  
  
9. Exit Excel.  
  
## Next steps  
 You can learn more about programming VSTO Add-ins from these topics:  
  
-   Use the `ThisAddIn` class to automate the host application and perform other tasks in VSTO Add-in projects. For more information, see [Program VSTO Add-ins](../vsto/programming-vsto-add-ins.md).  
  
<<<<<<< HEAD
-   Create a custom task pane in an VSTO Add-in. For more information, see [Custom Task Panes](../vsto/custom-task-panes.md) and [How to: Add a Custom Task Pane to an Application](../vsto/how-to-add-a-custom-task-pane-to-an-application.md).  
  
-   Customize the Ribbon in an VSTO Add-in. For more information, see [Ribbon Overview](../vsto/ribbon-overview.md) and [How to: Get Started Customizing the Ribbon](../vsto/how-to-get-started-customizing-the-ribbon.md).  
=======
-   Create a custom task pane in a VSTO Add-in. For more information, see [Custom task panes](../vsto/custom-task-panes.md) and [How to: Add a custom task pane to an application](../vsto/how-to-add-a-custom-task-pane-to-an-application.md).  
  
-   Customize the Ribbon in a VSTO Add-in. For more information, see [Ribbon overview](../vsto/ribbon-overview.md) and [How to: Get started customizing the ribbon](../vsto/how-to-get-started-customizing-the-ribbon.md).  
>>>>>>> b4244c06
  
## See also  
 [Program VSTO Add-ins](../vsto/programming-vsto-add-ins.md)   
 [Call code in VSTO Add-ins from other Office solutions](../vsto/calling-code-in-vsto-add-ins-from-other-office-solutions.md)   
 [Develop Office solutions](../vsto/developing-office-solutions.md)   
 [How to: Create Office projects in Visual Studio](../vsto/how-to-create-office-projects-in-visual-studio.md)   
 [Architecture of VSTO Add-ins](../vsto/architecture-of-vsto-add-ins.md)   
 [Customize UI features by using extensibility interfaces](../vsto/customizing-ui-features-by-using-extensibility-interfaces.md)  
  
  <|MERGE_RESOLUTION|>--- conflicted
+++ resolved
@@ -1,9 +1,5 @@
 ---
-<<<<<<< HEAD
-title: "Walkthrough: Calling Code in an VSTO Add-in from VBA | Microsoft Docs"
-=======
-title: "Walkthrough: Call code in a VSTO Add-in from VBA"
->>>>>>> b4244c06
+title: "Walkthrough: Call code in an VSTO Add-in from VBA"
 ms.custom: ""
 ms.date: "02/02/2017"
 ms.technology: 
@@ -26,13 +22,8 @@
 ms.workload: 
   - "office"
 ---
-<<<<<<< HEAD
-# Walkthrough: Calling Code in an VSTO Add-in from VBA
-  This walkthrough demonstrates how to expose an object in an VSTO Add-in to other Microsoft Office solutions, including Visual Basic for Applications (VBA) and COM VSTO Add-ins.  
-=======
-# Walkthrough: Call code in a VSTO Add-in from VBA
+# Walkthrough: Call code in an VSTO Add-in from VBA
   This walkthrough demonstrates how to expose an object in a VSTO Add-in to other Microsoft Office solutions, including Visual Basic for Applications (VBA) and COM VSTO Add-ins.  
->>>>>>> b4244c06
   
  [!INCLUDE[appliesto_allapp](../vsto/includes/appliesto-allapp-md.md)]  
   
@@ -55,13 +46,8 @@
   
 -   Microsoft Excel  
   
-<<<<<<< HEAD
-## Creating the VSTO Add-in Project  
- The first step is to create an VSTO Add-in project for Excel.  
-=======
 ## Create the VSTO Add-in project  
  The first step is to create a VSTO Add-in project for Excel.  
->>>>>>> b4244c06
   
 ### To create a new project  
   
@@ -157,15 +143,9 @@
   
 -   Use the `ThisAddIn` class to automate the host application and perform other tasks in VSTO Add-in projects. For more information, see [Program VSTO Add-ins](../vsto/programming-vsto-add-ins.md).  
   
-<<<<<<< HEAD
--   Create a custom task pane in an VSTO Add-in. For more information, see [Custom Task Panes](../vsto/custom-task-panes.md) and [How to: Add a Custom Task Pane to an Application](../vsto/how-to-add-a-custom-task-pane-to-an-application.md).  
+-   Create a custom task pane in an VSTO Add-in. For more information, see [Custom task panes](../vsto/custom-task-panes.md) and [How to: Add a custom task pane to an application](../vsto/how-to-add-a-custom-task-pane-to-an-application.md).  
   
--   Customize the Ribbon in an VSTO Add-in. For more information, see [Ribbon Overview](../vsto/ribbon-overview.md) and [How to: Get Started Customizing the Ribbon](../vsto/how-to-get-started-customizing-the-ribbon.md).  
-=======
--   Create a custom task pane in a VSTO Add-in. For more information, see [Custom task panes](../vsto/custom-task-panes.md) and [How to: Add a custom task pane to an application](../vsto/how-to-add-a-custom-task-pane-to-an-application.md).  
-  
--   Customize the Ribbon in a VSTO Add-in. For more information, see [Ribbon overview](../vsto/ribbon-overview.md) and [How to: Get started customizing the ribbon](../vsto/how-to-get-started-customizing-the-ribbon.md).  
->>>>>>> b4244c06
+-   Customize the ribbon in an VSTO Add-in. For more information, see [Ribbon overview](../vsto/ribbon-overview.md) and [How to: Get started customizing the ribbon](../vsto/how-to-get-started-customizing-the-ribbon.md).  
   
 ## See also  
  [Program VSTO Add-ins](../vsto/programming-vsto-add-ins.md)   
