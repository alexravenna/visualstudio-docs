--- conflicted
+++ resolved
@@ -1,9 +1,5 @@
 ---
-<<<<<<< HEAD
 title: "Walkthrough: Call code in a VSTO Add-in from VBA"
-=======
-title: "Walkthrough: Call code in an VSTO Add-in from VBA"
->>>>>>> 49962807
 ms.custom: ""
 ms.date: "02/02/2017"
 ms.technology: 
@@ -26,11 +22,7 @@
 ms.workload: 
   - "office"
 ---
-<<<<<<< HEAD
 # Walkthrough: Call code in a VSTO Add-in from VBA
-=======
-# Walkthrough: Call code in an VSTO Add-in from VBA
->>>>>>> 49962807
   This walkthrough demonstrates how to expose an object in a VSTO Add-in to other Microsoft Office solutions, including Visual Basic for Applications (VBA) and COM VSTO Add-ins.  
   
  [!INCLUDE[appliesto_allapp](../vsto/includes/appliesto-allapp-md.md)]  
@@ -151,15 +143,9 @@
   
 -   Use the `ThisAddIn` class to automate the host application and perform other tasks in VSTO Add-in projects. For more information, see [Program VSTO Add-ins](../vsto/programming-vsto-add-ins.md).  
   
-<<<<<<< HEAD
 -   Create a custom task pane in a VSTO Add-in. For more information, see [Custom task panes](../vsto/custom-task-panes.md) and [How to: Add a custom task pane to an application](../vsto/how-to-add-a-custom-task-pane-to-an-application.md).  
   
--   Customize the Ribbon in a VSTO Add-in. For more information, see [Ribbon overview](../vsto/ribbon-overview.md) and [How to: Get started customizing the ribbon](../vsto/how-to-get-started-customizing-the-ribbon.md).  
-=======
--   Create a custom task pane in an VSTO Add-in. For more information, see [Custom task panes](../vsto/custom-task-panes.md) and [How to: Add a custom task pane to an application](../vsto/how-to-add-a-custom-task-pane-to-an-application.md).  
-  
--   Customize the ribbon in an VSTO Add-in. For more information, see [Ribbon overview](../vsto/ribbon-overview.md) and [How to: Get started customizing the ribbon](../vsto/how-to-get-started-customizing-the-ribbon.md).  
->>>>>>> 49962807
+-   Customize the ribbon in a VSTO Add-in. For more information, see [Ribbon overview](../vsto/ribbon-overview.md) and [How to: Get started customizing the ribbon](../vsto/how-to-get-started-customizing-the-ribbon.md).  
   
 ## See also  
  [Program VSTO Add-ins](../vsto/programming-vsto-add-ins.md)   
