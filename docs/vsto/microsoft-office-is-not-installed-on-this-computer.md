---
title: "Microsoft Office is not installed on this computer"
ms.custom: ""
ms.date: "02/02/2017"
ms.technology: 
  - "office-development"
ms.topic: "conceptual"
f1_keywords: 
  - "VST.SelectDocWizard.OfficeNotInstalled"
dev_langs: 
  - "VB"
  - "CSharp"
author: TerryGLee
ms.author: tglee
manager: douge
ms.workload: 
  - "office"
---
<<<<<<< HEAD
# Microsoft Office is not installed on this computer
=======
# Microsoft Office is not installed on the computer
>>>>>>> 758220c3
  Visual Studio cannot find the Microsoft Office application that corresponds to the project type. If you are developing a VSTO Add-in project, it means that you cannot debug or run the project. If you are trying to create a document-level project, this means that you cannot create the project.  
  
## To correct the error  
  
1.  Install the Microsoft Office application associated with the project type, including the primary interop assemblies. For more information about supported versions of Microsoft Office, see [Configure a computer to develop Office solutions](../vsto/configuring-a-computer-to-develop-office-solutions.md).  
  
## See also  
 [Configure a computer to develop Office solutions](../vsto/configuring-a-computer-to-develop-office-solutions.md)   
 [How to: Configure a computer to develop Office solutions](../vsto/how-to-configure-a-computer-to-develop-office-solutions.md)  
  
  <|MERGE_RESOLUTION|>--- conflicted
+++ resolved
@@ -16,11 +16,7 @@
 ms.workload: 
   - "office"
 ---
-<<<<<<< HEAD
-# Microsoft Office is not installed on this computer
-=======
 # Microsoft Office is not installed on the computer
->>>>>>> 758220c3
   Visual Studio cannot find the Microsoft Office application that corresponds to the project type. If you are developing a VSTO Add-in project, it means that you cannot debug or run the project. If you are trying to create a document-level project, this means that you cannot create the project.  
   
 ## To correct the error  
