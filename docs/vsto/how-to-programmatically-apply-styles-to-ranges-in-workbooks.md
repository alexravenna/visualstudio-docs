--- conflicted
+++ resolved
@@ -56,11 +56,7 @@
      [!code-csharp[Trin_VstcoreExcelAutomationAddIn#29](../vsto/codesnippet/CSharp/trin_vstcoreexcelautomationaddin/ThisAddIn.cs#29)]
      [!code-vb[Trin_VstcoreExcelAutomationAddIn#29](../vsto/codesnippet/VisualBasic/trin_vstcoreexcelautomationaddin/ThisAddIn.vb#29)]  
   
-<<<<<<< HEAD
-### To clear a style from a named range in a VSTO Add-in  
-=======
-## To clear a style from a named range in an VSTO Add-in  
->>>>>>> 1e3be3ca
+## To clear a style from a named range in a VSTO Add-in  
   
 1.  Apply the Normal style to the range.  
   
