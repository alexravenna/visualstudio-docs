---
title: Installing Python support
description: How to install the Python Tools for Visual Studio (PTVS) in Visual Studio 2017, 2015, 2013, 2012, and 2010, including options and installation locations.
ms.date: 06/26/2018
ms.prod: visual-studio-dev15
ms.technology: vs-python
ms.topic: conceptual
author: kraigb
ms.author: kraigb
manager: douge
ms.workload:
  - python
  - data-science
---

# How to install Python support in Visual Studio on Windows

To install Python support for Visual Studio (also known as Python Tools for Visual Studio or PTVS), follow the instructions in the section that matches your version of Visual Studio:

- [Visual Studio 2017](#visual-studio-2017)
- [Visual Studio 2015](#visual-studio-2015)
- [Visual Studio 2013 and earlier](#visual-studio-2013-and-earlier)

For Visual Studio 2015 and earlier you also need to separately [install a Python interpreter](installing-python-interpreters.md) of your choice (Python  3.5 and earlier; 3.6 is not supported and generates the message **Unsupported Python version 3.6**). The same page also contains instructions for adding an existing Python interpreter to Visual Studio 2017.

To quickly test Python support after following the installation steps, open the **Python Interactive** window by pressing **Alt**+**I** and entering `2+2`. If you don't see the output of `4`, recheck your steps.

> [!Tip]
> The Python workload includes the helpful Cookiecutter extension that provides a graphical user interface to discover templates, input template options, and create projects and files. For details, see [Use Cookiecutter](using-python-cookiecutter-templates.md).

> [!Note]
> Python support is not presently available in Visual Studio for Mac, but is available on Mac and Linux through Visual Studio Code. See [questions and answers](overview-of-python-tools-for-visual-studio.md#questions-and-answers).

## Visual Studio 2017

1. Download and run the latest Visual Studio 2017 installer. If you have Visual Studio installed already, run the Visual Studio Installer, select the **Modify** option (see [Modify Visual Studio](../install/modify-visual-studio.md)) and go to step 2.

    ![INCLUDE[install-vs](include/install-vs.md)]

1. The installer presents you with a list of workloads, which are groups of related options for specific development areas. For Python, select the **Python development** workload.

    ![Python development workload in the Visual Studio installer](media/installation-python-workload.png)

    Optional: if you're working with data science, also consider the **Data science and analytical applications** workload. This workload includes support for Python as well as the R and F# languages. For more information, see [Data science and analytical applications workload](../rtvs/data-science-and-analytical-applications-workload.md).

    > [!Note]
    > The Python and Data Science workloads are available only with Visual Studio 2017 version 15.2 and later.

1. On the right side of the installer, chose additional options if desired. Skip this step to accept the default options.

    ![Python development options in the Visual Studio installer](media/installation-python-options.png)

    | Option | Description |
    | --- | --- |
    | Python distributions | Choose any combination of the 32-bit and 64-bit variants of the Python 2, Python 3, Anaconda2, and Anaconda3 distributions that you plan to work with. Each includes the distribution's interpreter, runtime, and libraries. Anaconda, specifically, is an open data science platform that includes a wide range of pre-installed packages. (You can return to the Visual Studio installer at any time to add or remove distributions.)  **Note**: If you've installed a distribution outside of the Visual Studio installer, there's no need to check the equivalent option here. Visual Studio automatically detects existing Python installations. See [Python environments](managing-python-environments-in-visual-studio.md). |
    | **Cookiecutter template support** | Installs the Cookiecutter graphical UI to discover templates, input template options, and create projects and files. See [Use the Cookiecutter extension](using-python-cookiecutter-templates.md). |
    | **Python web support** | Installs tools for web development including HTML, CSS, and JavaScript editing support, along with templates for projects using the Bottle, Flask, and Django frameworks. See [Python web project templates](python-web-application-project-templates.md). |
    | **Python IoT support** | Supports Windows IoT Core development using Python. |
    | **Python native development tools** | Installs the C++ compiler and other necessary components to develop native extensions for Python. See [Create a C++ extension for Python](working-with-c-cpp-python-in-visual-studio.md). Also install the **Desktop development with C++** workload for full C++ support. |
    | **Azure Cloud Services core tools** | Provides additional support for developer Azure Cloud Services in Python. See [Azure cloud service projects](python-azure-cloud-service-project-template.md). |

1. After installation, the installer provides options to modify, launch, repair, or uninstall Visual Studio. The **Modify** button changes to **Update** when updates to Visual Studio are available for any installed components. (The **Modify** option is then available on the drop-down menu.) You can also launch Visual Studio and the installer from the Windows **Start** menu by searching on "Visual Studio".

    ![Launching, modifying, modifying, or uninstalling Visual Studio from the installer](media/installation-vs-launch.png)

|   |   |
|---|---|
| ![movie camera icon for video](../install/media/video-icon.png "Watch a video") | [Watch a video (Microsoft Virtual Academy)](https://mva.microsoft.com/en-US/training-courses-embed/python-tools-for-visual-studio-2017-18121/Video-Installing-Visual-Studio-Python-Support-go1id3LWE_1705918567) on installing Python support in Visual Studio.|

### Troubleshooting

If you encounter problems installing or running Python in Visual Studio, try the following:

- Determine whether the same error occurs using the Python CLI, that is, running *python.exe* from a command prompt.
- Use the [**Repair**](../install/repair-visual-studio.md) option in the Visual Studio installer.
- Repair or reinstall Python through **Settings** > **Apps & features** in Windows.

**Example error**: Failed to start interactive process: System.ComponentModel.Win32Exception (0x80004005): Unknown error (0xc0000135) at Microsoft.PythonTools.Repl.PythonInteractiveEvaluator.d__43.MoveNext().

## Visual Studio 2015

1. Run the Visual Studio installer through **Control Panel > Programs and Features**, selecting **Microsoft Visual Studio 2015** and then **Change**.

1. In the installer, select **Modify**.

1. Select **Programming Languages > Python Tools for Visual Studio** and then **Next**:

    ![PTVS option in Visual Studio 2015 installer](media/installation-vs2015.png)

1. Once Visual Studio setup is complete, [install a Python interpreter of your choice](installing-python-interpreters.md). If you already have an interpreter installed and Visual Studio doesn't detect it automatically, see [Manually identify an existing environment](managing-python-environments-in-visual-studio.md#manually-identify-an-existing-environment).

## Visual Studio 2013 and earlier

1. Install the appropriate version of Python Tools for Visual Studio for your version of Visual Studio:

    - Visual Studio 2013: [PTVS 2.2 for Visual Studio 2013](https://github.com/Microsoft/PTVS/releases/v2.2). The **File** > **New Project** dialog in Visual Studio 2013 gives you a shortcut for this process.
    - Visual Studio 2012: [PTVS 2.1 for Visual Studio 2012](https://pytools.codeplex.com/downloads/get/920478)
    - Visual Studio 2010: [PTVS 2.1 for Visual Studio 2010](https://pytools.codeplex.com/downloads/get/920479)

1. [Install a Python interpreter of your choice](installing-python-interpreters.md). If you already have an interpreter installed and Visual Studio doesn't detect it automatically, see [Manually identify an existing environment](managing-python-environments-in-visual-studio.md#manually-identify-an-existing-environment).

## Install locations

By default, Python support is installed for all users on a computer.

For Visual Studio 2017, the Python workload is installed in *%ProgramFiles(x86)%\Microsoft Visual Studio\2017\\<VS_edition>Common7\IDE\Extensions\Microsoft\Python* where &lt;VS_edition&gt; is Community, Professional, or Enterprise.

For Visual Studio 2015 and earlier, installation paths are as follows:

- 32-bit:
  - Path: *%Program Files(x86)%\Microsoft Visual Studio \<VS_ver>\Common7\IDE\Extensions\Microsoft\Python Tools for Visual Studio\\<PTVS_ver>*
  - Registry location of path: **HKEY_LOCAL_MACHINE\Software\Microsoft\PythonTools\\<VS_ver>\InstallDir**
- 64-bit:
  - Path: *%Program Files%\Microsoft Visual Studio \<VS_ver>\Common7\IDE\Extensions\Microsoft\Python Tools for Visual Studio\\<PTVS_ver>*
  - Registry location of path: **HKEY_LOCAL_MACHINE\Software\Wow6432Node\Microsoft\PythonTools\\<VS_ver>\InstallDir**

where:

- &lt;VS_ver&gt; is:
  - 14.0 for Visual Studio 2015
  - 12.0 for Visual Studio 2013
  - 11.0 for Visual Studio 2012
  - 10.0 for Visual Studio 2010
- &lt;PTVS_ver&gt; is a version number, such as 2.2, 2.1, 2.0, 1.5, 1.1, or 1.0.

### User-specific installations (1.5 and earlier)

<<<<<<< HEAD
Python Tools for Visual Studio 1.5 and earlier allowed installation for the current user only, in which case the installation path is *%LocalAppData%\Microsoft\VisualStudio\\<VS_ver>\Extensions\Microsoft\Python Tools for Visual Studio\\<PTVS_ver>* where &lt;VS_ver&gt; and &lt;PTVS_ver&gt; are the same as described above.
=======
Python Tools for Visual Studio 1.5 and earlier allowed installation for the current user only, in which case the installation path is *%LocalAppData%\Microsoft\VisualStudio\\<VS_ver>\Extensions\Microsoft\Python Tools for Visual Studio\\<PTVS_ver>* where &lt;VS_ver&gt; and &lt;PTVS_ver&gt; are the same as described above.
>>>>>>> b604aff9
<|MERGE_RESOLUTION|>--- conflicted
+++ resolved
@@ -125,8 +125,4 @@
 
 ### User-specific installations (1.5 and earlier)
 
-<<<<<<< HEAD
 Python Tools for Visual Studio 1.5 and earlier allowed installation for the current user only, in which case the installation path is *%LocalAppData%\Microsoft\VisualStudio\\<VS_ver>\Extensions\Microsoft\Python Tools for Visual Studio\\<PTVS_ver>* where &lt;VS_ver&gt; and &lt;PTVS_ver&gt; are the same as described above.
-=======
-Python Tools for Visual Studio 1.5 and earlier allowed installation for the current user only, in which case the installation path is *%LocalAppData%\Microsoft\VisualStudio\\<VS_ver>\Extensions\Microsoft\Python Tools for Visual Studio\\<PTVS_ver>* where &lt;VS_ver&gt; and &lt;PTVS_ver&gt; are the same as described above.
->>>>>>> b604aff9
