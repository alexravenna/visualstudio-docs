--- conflicted
+++ resolved
@@ -1,12 +1,7 @@
 ---
 title: "Managing Python on Azure App Service | Microsoft Docs"
 ms.custom: ""
-<<<<<<< HEAD
 ms.date: 9/13/2017
-ms.prod: "visual-studio-dev15"
-=======
-ms.date: 9/6/2017
->>>>>>> 6ef80f40
 ms.reviewer: ""
 ms.suite: ""
 ms.technology: 
