---
title: Python in Visual Studio tutorial step 1, create a project
titleSuffix: ""
description: Overview and step 1 of a core walkthrough of Python capabilities in Visual Studio, including prerequisites and creating a new Python project.
<<<<<<< HEAD
ms.date: 02/02/2022
=======
ms.date: 01/15/2022
>>>>>>> 6a9af53b
ms.topic: tutorial
author: rjmolyneaux
ms.author: rmolyneaux
manager: jmartens
ms.technology: vs-python
ms.custom: vs-acquisition, devdivchpfy22
ms.workload:
  - python
  - data-science
---

# Tutorial: Work with Python in Visual Studio

Python is a popular programming language that is reliable, flexible, easy to learn, and free to use on all operating systems. Python is supported by both a strong developer community and many, free libraries. The language supports all kinds of development, including web applications, web services, desktop apps, scripting, and scientific computing. Many universities, scientists, casual developers, and professional developers use Python.

Visual Studio provides first-class language support for Python. This tutorial guides you through the following steps:

- [Step 0: Installation](tutorial-working-with-python-in-visual-studio-step-00-installation.md)
- [Step 1: Create a Python project (this article)](#step-1-create-a-new-python-project)
- [Step 2: Write and run code to see Visual Studio IntelliSense at work](tutorial-working-with-python-in-visual-studio-step-02-writing-code.md)
- [Step 3: Create more code in the Interactive REPL window](tutorial-working-with-python-in-visual-studio-step-03-interactive-repl.md)
- [Step 4: Run the completed program in the Visual Studio debugger](tutorial-working-with-python-in-visual-studio-step-04-debugging.md)
- [Step 5: Install packages and manage Python environments](tutorial-working-with-python-in-visual-studio-step-05-installing-packages.md)
- [Step 6: Work with Git](tutorial-working-with-python-in-visual-studio-step-06-working-with-git.md)

[!INCLUDE[tutorial-prereqs](includes/tutorial-prereqs.md)]

## Step 1: Create a new Python project

A *project* is how Visual Studio manages all the files that come together to produce a single application. Application files include source code, resources, and configurations. A project formalizes and maintains the relationships among all the project's files. The project also manages external resources that are shared between multiple projects. A project allows your application to effortlessly expand and grow. Using projects is much easier than manually managing relationships in unplanned folders, scripts, text files, and your memory.

This tutorial begins with a simple project containing a single, empty code file.

::: moniker range="<=vs-2019"
1. In Visual Studio, select **File** > **New** > **Project** (**Ctrl**+**Shift**+**N**), which brings up the **New Project** dialog. Here you browse templates across different languages, then select one for your project and specify where Visual Studio places files.

1. To view Python templates, select **Installed** > **Python** on the left, or search for "Python". Using search is a great way to find a template when you can't remember its location in the languages tree.

    ![Screenshot showing the Create a new project dialog box with Python project templates.](media/vs-getting-started-python-01-new-project.png)

    Python support in Visual Studio includes several project templates, including web applications using the Bottle, Flask, and Django frameworks. For the purposes of this walkthrough, however, let's start with an empty project.

1. Select the **Python Application** template, specify a name for the project, and select **OK**.

1. After a few moments, Visual Studio shows the project structure in the **Solution Explorer** window (1). The default code file is open in the editor (2). The **Properties** window (3) also appears to show additional information for any item selected in **Solution Explorer**, including its exact location on disk.

    ![Screenshot showing the new project open in Visual Studio.](media/vs-getting-started-python-02-windows.png)

1. Take a few moments to familiarize yourself with **Solution Explorer**, which is where you browse files and folders in your project.

    ![Screenshot of Solution Explorer expanded to show features.](media/vs-getting-started-python-03-solution-explorer.png)

    (1) Highlighted in bold is your project, using the name you gave in the **New Project** dialog. On disk, this project is represented by a *.pyproj* file in your project folder.

    (2) At the top level is a *solution*, which by default has the same name as your project. A solution, represented by a *.sln* file on disk, is a container for one or more related projects. For example, if you write a C++ extension for your Python application, that C++ project could be in the same solution. The solution might also contain a project for a web service, along with projects for dedicated test programs.

    (3) Under your project you see source files, in this case only a single *.py* file. Selecting a file displays its properties in the **Properties** window. Double-clicking a file opens it in whatever way is appropriate for that file.

    (4) Also under the project is the **Python Environments** node. When expanded, you see the Python interpreters that are available to you. Expand an interpreter node to see the libraries that are installed into that environment (5).

    Right-click any node or item in **Solution Explorer** to access a menu of applicable commands. For example, the **Rename** command allows you to change the name of any node or item, including the project and the solution.

::: moniker-end

::: moniker range=">=vs-2022"
1. In Visual Studio, select **File** > **New** > **Project** or press **Ctrl**+**Shift**+**N**. The **Create a new project** screen appears, where you can search and browse templates across different languages.
   
1. To view Python templates, search for *python*. Search is a great way to find a template when you can't remember its location in the languages tree.
   
   ![Screenshot showing the Create a new project dialog box with Python project templates.](media/vs-2022/getting-started-python-new-project.png)
   
   Python support in Visual Studio includes several project templates, such as web applications in the Bottle, Flask, and Django frameworks. For this tutorial, start with an empty project.
   
1. Select the **PythonConsoleApp** template, and select **Next**.
   
1. On the **Configure your new project** screen, specify a name and file location for the project, and then select **Create**.
   
   The new project opens in Visual Studio.
   
   - The Visual Studio **Solution Explorer** window shows the project structure **(1)**.
   - The default code file opens in the editor **(2)**.
   - The **Properties** window shows more information for the item selected in **Solution Explorer**, including its exact location on disk **(3)**.
   
   ![Screenshot showing the new project open in Visual Studio.](media/vs-2022/getting-started-python-windows.png)
   
1. Familiarize yourself with **Solution Explorer**, where you can browse files and folders in your project.
   
   ![Screenshot of Solution Explorer expanded to show features.](media/vs-2022/getting-started-python-solution-explorer.png)
   
   - At the top level is the *solution*, which by default has the same name as your project **(1)**.
     
     A solution, which appears as a *.sln* file on disk, is a container for one or more related projects. For example, if you write a C++ extension for your Python application, that C++ project can be in the same solution. The solution could also contain a project for a web service, and projects for dedicated test programs.
   
   - Your project, with the name you gave in the **Create a new project** dialog box, appears in bold **(2)**. On disk, the project is a *.pyproj* file in your project folder.
   
   - Under your project is source files, in this case only a single *.py* file **(3)**. Selecting a file displays its properties in the **Properties** window. Double-clicking a file opens it in whatever way is appropriate for that file.
   
   - Also under the project is the **Python Environments** node **(4)**. Expand the node to show the available Python interpreters.
   
   - Expand an interpreter node to see the libraries installed in that environment **(5)**.
   
   Right-click any node or item in **Solution Explorer** to show a context menu of applicable commands. For example, **Rename** lets you change the name of a node or item, including the project and the solution.
::: moniker-end

## Next step

> [!div class="nextstepaction"]
> [Write and run code](tutorial-working-with-python-in-visual-studio-step-02-writing-code.md)

## Go deeper

- [Python projects in Visual Studio](managing-python-projects-in-visual-studio.md).
- [Learn about the Python language on python.org](https://www.python.org)
- [Python for Beginners](https://www.python.org/about/gettingstarted/) (python.org)<|MERGE_RESOLUTION|>--- conflicted
+++ resolved
@@ -2,11 +2,7 @@
 title: Python in Visual Studio tutorial step 1, create a project
 titleSuffix: ""
 description: Overview and step 1 of a core walkthrough of Python capabilities in Visual Studio, including prerequisites and creating a new Python project.
-<<<<<<< HEAD
 ms.date: 02/02/2022
-=======
-ms.date: 01/15/2022
->>>>>>> 6a9af53b
 ms.topic: tutorial
 author: rjmolyneaux
 ms.author: rmolyneaux
