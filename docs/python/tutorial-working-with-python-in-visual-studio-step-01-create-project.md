---
title: Python in Visual Studio tutorial step 1, create a project
titleSuffix: ""
description: Overview and step 1 of a core walkthrough of Python capabilities in Visual Studio, including prerequisites and creating a new Python project.
ms.date: 02/02/2022
ms.topic: tutorial
author: ijoosong
ms.author: joesong
manager: jmartens
ms.technology: vs-python
ms.custom: vs-acquisition, devdivchpfy22
ms.workload:
  - python
  - data-science
---
# Tutorial: Work with Python in Visual Studio

 [!INCLUDE [Visual Studio](~/includes/applies-to-version/vs-windows-only.md)]

Python is a popular programming language that is reliable, flexible, easy to learn, and free to use on all operating systems. Python is supported by both a strong developer community and many, free libraries. The language supports all kinds of development, including web applications, web services, desktop apps, scripting, and scientific computing. Many universities, scientists, casual developers, and professional developers use Python.

Visual Studio provides first-class language support for Python. This tutorial guides you through the following steps:

- [Step 0: Installation](tutorial-working-with-python-in-visual-studio-step-00-installation.md)
- [Step 1: Create a Python project (this article)](#step-1-create-a-new-python-project)
- [Step 2: Write and run code to see Visual Studio IntelliSense at work](tutorial-working-with-python-in-visual-studio-step-02-writing-code.md)
- [Step 3: Create more code in the Interactive REPL window](tutorial-working-with-python-in-visual-studio-step-03-interactive-repl.md)
- [Step 4: Run the completed program in the Visual Studio debugger](tutorial-working-with-python-in-visual-studio-step-04-debugging.md)
- [Step 5: Install packages and manage Python environments](tutorial-working-with-python-in-visual-studio-step-05-installing-packages.md)
- [Step 6: Work with Git](tutorial-working-with-python-in-visual-studio-step-06-working-with-git.md)

[!INCLUDE[tutorial-prereqs](includes/tutorial-prereqs.md)]

## Step 1: Create a new Python project

A *project* is how Visual Studio manages all the files that come together to produce a single application. Application files include source code, resources, and configurations. A project formalizes and maintains the relationships among all the project's files. The project also manages external resources that are shared between multiple projects. A project allows your application to effortlessly expand and grow. Using projects is much easier than manually managing relationships in unplanned folders, scripts, text files, and your memory.

This tutorial begins with a simple project containing a single, empty code file.

::: moniker range="<=vs-2019"
1. In Visual Studio, select **File** > **New** > **Project** (**Ctrl**+**Shift**+**N**), which brings up the **New Project** dialog. Here you browse templates across different languages, then select one for your project and specify where Visual Studio places files.

1. To view Python templates, select **Installed** > **Python** on the left, or search for "Python". Using search is a great way to find a template when you can't remember its location in the languages tree.

    ![Screenshot showing the Create a new project dialog box with Python project templates.](media/vs-getting-started-python-01-new-project.png)

    Python support in Visual Studio includes several project templates, including web applications using the Bottle, Flask, and Django frameworks. For the purposes of this walkthrough, however, let's start with an empty project.

1. Select the **Python Application** template, specify a name for the project, and select **OK**.

1. After a few moments, Visual Studio shows the project structure in the **Solution Explorer** window (1). The default code file is open in the editor (2). The **Properties** window (3) also appears to show additional information for any item selected in **Solution Explorer**, including its exact location on disk.

    ![Screenshot showing the new project open in Visual Studio.](media/vs-getting-started-python-02-windows.png)

1. Take a few moments to familiarize yourself with **Solution Explorer**, which is where you browse files and folders in your project.

    ![Screenshot of Solution Explorer expanded to show features.](media/vs-getting-started-python-03-solution-explorer.png)

    (1) Highlighted in bold is your project, using the name you gave in the **New Project** dialog. On disk, this project is represented by a *.pyproj* file in your project folder.

    (2) At the top level is a *solution*, which by default has the same name as your project. A solution, represented by a *.sln* file on disk, is a container for one or more related projects. For example, if you write a C++ extension for your Python application, that C++ project could be in the same solution. The solution might also contain a project for a web service, along with projects for dedicated test programs.

    (3) Under your project you see source files, in this case only a single *.py* file. Selecting a file displays its properties in the **Properties** window. Double-clicking a file opens it in whatever way is appropriate for that file.

    (4) Also under the project is the **Python Environments** node. When expanded, you see the Python interpreters that are available to you. Expand an interpreter node to see the libraries that are installed into that environment (5).

    Right-click any node or item in **Solution Explorer** to access a menu of applicable commands. For example, the **Rename** command let's you to change the name of any node or item, including the project and the solution.

::: moniker-end

::: moniker range=">=vs-2022"
1. In Visual Studio, select **File** > **New** > **Project** or press **Ctrl**+**Shift**+**N**. The **Create a new project** screen displays, where you can search and browse templates across different languages.
   
1. To view Python templates, search for *python*. Search is a great way to find a template when you can't remember its location in the languages tree.
   
   ![Screenshot showing the Create a new project dialog box with Python project templates.](media/vs-2022/working-in-python-01-create-project-2022.png)
   
   Python web support in Visual Studio includes several project templates, such as web applications in the Bottle, Flask, and Django frameworks. When installing Python with the Visual Studio Installer, check "Python Web Suport" under optional to install these templates. For this tutorial, start with an empty project.
   
<<<<<<< HEAD
1. Select the **Python Application** template, and select **Next**.
=======
1. Select the **PythonApp** template, and select **Next**.
>>>>>>> 40ab2e7b
   
1. On the **Configure your new project** screen, specify a name and file location for the project, and then select **Create**.
   
   The new project opens in Visual Studio.
   
   - The Visual Studio **Solution Explorer** window shows the project structure **(1)**.
   - The default code file opens in the editor **(2)**.
   - The **Properties** window shows more information for the item selected in **Solution Explorer**, including its exact location on disk **(3)**.
   
   ![Screenshot showing the new project open in Visual Studio.](media/vs-2022/getting-started-python-windows.png)
   
1. Familiarize yourself with **Solution Explorer**, where you can browse files and folders in your project.
   
   ![Screenshot of Solution Explorer expanded to show features.](media/vs-2022/getting-started-python-solution-explorer.png)
   
   - At the top level is the *solution*, which by default has the same name as your project **(1)**.
     
     A solution, which is shown as a *.sln* file on disk, is a container for one or more related projects. For example, if you write a C++ extension for your Python application, that C++ project can be in the same solution. The solution could also contain a project for a web service, and projects for dedicated test programs.
   
   - Your project, with the name you gave in the **Create a new project** dialog box, displays in bold **(2)**. On disk, the project is a *.pyproj* file in your project folder.
   
   - Under your project are source files, in this case only a single *.py* file **(3)**. Selecting a file displays its properties in the **Properties** window (if you do not see the **Properties** window, click the wrench in the **Solution Explorer** banner). Double-clicking a file opens it in whatever way is appropriate for that file.
   
   - Also under the project is the **Python Environments** node **(4)**. Expand the node to show the available Python interpreters.
   
   - Expand an interpreter node to see the libraries installed in that environment **(5)**.
   
   Right-click any node or item in **Solution Explorer** to show a context menu of applicable commands. For example, **Rename** lets you change the name of a node or item, including the project and the solution.
::: moniker-end

## Next step

> [!div class="nextstepaction"]
> [Write and run code](tutorial-working-with-python-in-visual-studio-step-02-writing-code.md)

## Go deeper

- [Python projects in Visual Studio](managing-python-projects-in-visual-studio.md).
- [Learn about the Python language on python.org](https://www.python.org)
- [Python for Beginners](https://www.python.org/about/gettingstarted/) (python.org)<|MERGE_RESOLUTION|>--- conflicted
+++ resolved
@@ -77,11 +77,10 @@
    
    Python web support in Visual Studio includes several project templates, such as web applications in the Bottle, Flask, and Django frameworks. When installing Python with the Visual Studio Installer, check "Python Web Suport" under optional to install these templates. For this tutorial, start with an empty project.
    
-<<<<<<< HEAD
+
 1. Select the **Python Application** template, and select **Next**.
-=======
-1. Select the **PythonApp** template, and select **Next**.
->>>>>>> 40ab2e7b
+
+
    
 1. On the **Configure your new project** screen, specify a name and file location for the project, and then select **Create**.
    
