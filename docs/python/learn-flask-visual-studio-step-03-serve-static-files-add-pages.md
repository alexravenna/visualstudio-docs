--- conflicted
+++ resolved
@@ -1,38 +1,40 @@
 ---
-title: Flask in Visual Studio tutorial Step 3, static files & template inheritance
+title: Django in Visual Studio tutorial Step 3, static files & template inheritance
 titleSuffix: ""
-description: Step 3 of a core walkthrough of Flask capabilities in Visual Studio, including serving static files, adding pages to the Flask app, and using template inheritance.
-ms.date: 03/22/2024
+description: Step 3 of a core walkthrough of Django capabilities in Visual Studio, including serving static files, adding pages to the Django app, and using template inheritance.
+ms.date: 03/28/2024
 ms.topic: tutorial
 author: cwebster-99
 ms.author: cowebster
 manager: mijacobs
 ms.subservice: python
 
-# CustomerIntent: As a developer, I want to create Flask applications in Visual Studio so I can serve static files from my app and use template inheritance.
+# CustomerIntent: As a developer, I want to create Django applications in Visual Studio so I can serve static files from my app and use template inheritance.
 ---
 
-# Tutorial: Serve static files and use template inheritance with Flask in Visual Studio
-
-This article presents Step 3 in the tutorial series *Work with the Flask web framework in Visual Studio*.
-
-The previous Steps in this tutorial series create a minimal Flask app with a single page of self-contained HTML. Modern web apps are typically composed of many pages, and use shared resources like CSS and JavaScript files to provide consistent styling and behavior. In Step 3, you work with Visual Studio item templates to add content to your Flask project and expand the capabilities of the application.
+# Tutorial: Serve static files and use template inheritance with Django in Visual Studio
+
+This article presents Step 3 in the tutorial series _Work with the Django web framework in Visual Studio_.
+
+The previous Step in this tutorial series creates a minimal Django app with a single page of self-contained HTML. Modern web apps are typically composed of many pages, and use shared resources like CSS and JavaScript files to provide consistent styling and behavior. In Step 3, you work with Visual Studio item templates to add content to your Django project and expand the capabilities of the application.
 
 In Step 3 of the tutorial, you learn how to:
 
 > [!div class="checklist"]
 > - Use Visual Studio item templates to quickly add new files with boilerplate code
-> - Serve static files from the Flask code
-> - Add more pages to the Flask app
+> - Serve static files from the Django code
+> - Add more pages to the Django app
 > - Use template inheritance to create a header and navigation across pages
 
 ## Prerequisites
 
-- A Visual Studio solution and Flask application project created in [Step 1: Create Flask project](learn-flask-visual-studio-step-01-project-solution.md) and updated in [Step 2: Refactor Flask project](learn-flask-visual-studio-step-02-create-app.md).
+- A Visual Studio solution and Django application projects created in [Step 1: Create the Django project](learn-django-in-visual-studio-step-01-project-and-solution.md) and updated in [Step 2: Create a Django app with views and page templates](learn-django-in-visual-studio-step-02-create-an-app.md) of this tutorial series.
+
+Django project templates in Visual Studio are included with all earlier versions of Python Tools for Visual Studio. The template details might differ from the descriptions in this tutorial series, especially for earlier versions of the Django web framework.
 
 ## Explore item templates in Visual Studio
 
-As you develop a Flask application, you typically add many more Python, HTML, CSS, and JavaScript files. For each file type (and other files like `web.config` that you might need for deployment), Visual Studio provides convenient [item templates](python-item-templates.md) to get you started. You can use these templates to quickly add new files of different types with boilerplate code.
+As you develop a Django application, you typically add many more Python, HTML, CSS, and JavaScript files. For each file type (and other files like *web.config* that you might need for deployment), Visual Studio provides convenient [item templates](python-item-templates.md) to get you started. You can use these templates to quickly add new files of different types with boilerplate code.
 
 1. To view the available templates, go to **Solution Explorer** in Visual Studio and open your project structure.
 
@@ -40,12 +42,12 @@
    
    ::: moniker range="vs-2022"
 
-   :::image type="content" source="media/flask/vs-2022/step-03-add-item-from-template.png" alt-text="Screenshot that shows the available templates on the Add New Item dialog in Visual Studio 2022." border="false" lightbox="media/flask/vs-2022/step-03-add-item-from-template.png"::: 
+   :::image type="content" source="media/django/vs-2022/step-03-add-item-from-template.png" alt-text="Screenshot that shows the available templates on the Add New Item dialog in Visual Studio 2022." border="false" lightbox="media/django/vs-2022/step-03-add-item-from-template.png"::: 
 
    ::: moniker-end
    ::: moniker range="<=vs-2019"
 
-   :::image type="content" source="media/flask/step-03-add-new-item-dialog.png" alt-text="Screenshot that shows the available templates on the Add New Item dialog in Visual Studio." lightbox="media/flask/step-03-add-new-item-dialog.png" border="false":::
+   :::image type="content" source="media/django/step-03-add-new-item-dialog.png" alt-text="Screenshot that shows the available templates on the Add New Item dialog in Visual Studio." lightbox="media/django/step-03-add-new-item-dialog.png" border="false":::
 
    ::: moniker-end
 
@@ -55,35 +57,40 @@
 
 ### Understand how Visual Studio identifies item templates
 
-The Visual Studio project file (*.pyproj*) contains a project type identifier that marks the file as a Python project. Visual Studio uses this type identifier to recognize and show only those item templates that are suitable for the project type. Visual Studio follows this approach to supply a rich set of item templates for many project types without asking you to sort through them every time.
+The Visual Studio project file (_.pyproj_) contains a project type identifier that marks the file as a Python project. Visual Studio uses this type identifier to recognize and show only those item templates that are suitable for the project type. Visual Studio follows this approach to supply a rich set of item templates for many project types without asking you to sort through them every time.
 
 ## Serve static files from your app
 
-In a web app built with Python (by using any framework), your Python files always run on the web host's server and are never transmitted to a user's computer. Other files like CSS and JavaScript are used only by the browser, so the host server simply delivers them as-is when they're requested. These types of files are referred to as "static" files, and Flask can deliver them automatically without you needing to write any code. Within HTML files, for example, you can refer to static files by using a relative path in the project. The first procedure in this section shows how to use a static CSS file with an existing page template.
-
-When you need to deliver a static file from code, such as through an API endpoint implementation, Flask provides a convenient method. You can refer to files by using relative paths within a folder named *static* in the project root. The second procedure in this section demonstrates how to work with a simple static data file from code.
-
-In both procedures, you can organize the files under the *static* folder according to your preference.
-
-### Use static CSS file in a template
-
-Follow these steps to use a static file in a template:
-
-1. In **Solution Explorer**, right-click the *HelloFlask* folder in your project, select **Add** > **New folder**, and name the folder *static*.
-
-1. Right-click the *static* folder and select **Add** > **New Item**.
-
-1. In the **Add New Item** dialog, select the **Style Sheet** template, name the file *site.cs*, and then select **Add**.
-
-   Visual Studio adds the `site.css` file to the project and opens the file in the editor. Here's an example of the updated Flask project structure:
-
-   :::image type="content" source="media/flask/step-03-static-file-structure.png" alt-text="Screenshot that shows the static file structure in Solution Explorer." lightbox="media/flask/step-03-static-file-structure.png" border="false":::
-
-<<<<<<< HEAD
+In a web app built with Python (by using any framework), your Python files always run on the web host's server and are never transmitted to a user's computer. Other files like CSS and JavaScript are used only by the browser, so the host server simply delivers them as-is when they're requested. These types of files are referred to as "static" files, and Django can deliver them automatically without you needing to write any code. 
+
+A Django project is set up by default to serve static files from the app's _static_ folder. This behavior is made possible by the following code in the Django project's _settings.py_ file:
+
+```python
+# Static files (CSS, JavaScript, Images)
+# https://docs.djangoproject.com/en/1.9/howto/static-files/
+
+STATIC_URL = '/static/'
+
+STATIC_ROOT = posixpath.join(*(BASE_DIR.split(os.path.sep) + ['static']))
+```
+
+You can organize the files within the app's _static_ folder by using any folder structure you like, and use relative paths within the _static_ folder to refer to the files. 
+
+### Use static CSS file in HTML template
+
+Follow these steps to add a CSS file to the app, then use the CSS stylesheet in the _index.html_ template:
+
+1. In **Solution Explorer**, right-click the _HelloDjangoApp_ folder in your project, select **Add** > **New folder**, and name the folder _static_.
+
+1. Right-click the _static_ folder and select **Add** > **New Item**.
+
+1. In the **Add New Item** dialog, select the **Style Sheet** template, name the file _site.cs_, and then select **Add**.
+
+   Visual Studio adds the _site.css_ file to the project and opens the file in the editor. Here's an example of the updated Django project structure:
+
+   :::image type="content" source="media/django/step-03-static-file-structure.png" alt-text="Screenshot that shows the static file structure in Solution Explorer." lightbox="media/django/step-03-static-file-structure.png" border="false":::
+
 1. Replace the contents of the _site.css_ file with the following styles:
-=======
-1. Replace the contents of the `site.css` file with the following code:
->>>>>>> cd378807
 
    ```css
    .message {
@@ -92,17 +99,14 @@
    }
    ```
 
-<<<<<<< HEAD
-1. Replace the contents of the _HelloFlask/templates/index.html_ file with the following markup:
-=======
-1. Replace the contents of the *HelloFlask/templates/index.html* file with the following code:
->>>>>>> cd378807
+1. Replace the contents of the _HelloDjangoApp/templates/index.html_ file with the following markup:
 
    ```html
    <html>
       <head>
          <title>{{ title }}</title>
-         <link rel="stylesheet" type="text/css" href="/static/site.css" />
+         {% load static %} <!-- Instruct Django to load static files -->
+         <link rel="stylesheet" type="text/css" href="{% static 'site.css' %}" />
       </head>
       <body>
          <span class="message">{{ message }}</span>{{ content }}
@@ -116,70 +120,57 @@
 
 1. Run the project and observe the results. When you're done, stop the app.
 
-1. (Optional) You can commit your changes to source control and update your remote repository. For more information, see [Commit changes to source control](learn-flask-visual-studio-step-02-create-app.md#commit-changes-to-source-control) in Step 2 of this tutorial series.
-
-### Serve static file from code
-
-Flask provides a function named `serve_static_file` that you can call from code to refer to any file within the project's *static* folder. The following process creates a simple API endpoint that returns a static data file:
-
-1. In the *static* folder, create a static JSON data file named *data.json*. You can use the **Text** file template as a basis for the file.
-
-1. Replace the contents of the JSON file with the following code that provides some sample data to demonstrate the mechanism:
-
-   ```json
-   {
-      "01": {
-         "note" : "Sample data to demonstrate the mechanism."
-      }
-   }
-   ```
-
-1. In the *HelloFlask/views.py* file, add a function with the route `/api/data` endpoint that returns the static data file by using the `send_static_file` method:
-
-    ```python
-    @app.route('/api/data')
-    def get_data():
-      return app.send_static_file('data.json')
-    ```
-
-1. Save your project changes, and run the project again. Browse to the `/api/data` route endpoint and confirm the app returns the static file:
-
-   :::image type="content" source="media/flask/step-03-render-static-file.png" alt-text="Screenshot that shows the updated application page view for the slash home route and the static file output for the slash API slash data route." border="false" lightbox="media/flask/step-03-render-static-file.png":::
-
-1. When you're done, stop the app.
+1. (Optional) You can commit your changes to source control and update your remote repository. For more information, see [Commit changes to source control](learn-django-in-visual-studio-step-02-create-an-app.md#commit-changes-to-source-control) in Step 2 of this tutorial series.
+
+### Use {% load static %} tag
+
+The `{% load static %}` statement must be present in the _index.html_ file before site relative references to static files in HTML elements like `<head>` and `<body>`. In the example shown in this section, "static files" refers to a custom Django template tag set. The tag set allows you to use the `{% static %}` syntax to refer to static files. Without the `{% load static %}` tag, you see an exception when the app runs.
+
+### Add references without {% load static %} tag
+
+You can also set up site relative references to static files in the HTML markup without using the `{% load static %}` tag. In this case, you specify the location of the _static_ folder within the Django project folder hierarchy:
+
+```html
+<html>
+    <head>
+        <title>{{ title }}</title>
+        <link rel="stylesheet" type="text/css" href="../../static/site.css" />
+    </head>
+    <body>
+        <span class="message">{{ message }}</span>{{ content }}
+    </body>
+</html>
+```
 
 ### Organize static files and folders
 
-You can add other CSS, JavaScript, and HTML files in your *static* folder according to your project needs. A typical way to organize static files is to create subfolders named *fonts*, *scripts*, and *content* (for stylesheets and any other files).
-
-### Use URL routes and query parameters from APIs
-
-You can handle URL variables and query parameters with APIs when your work with Flask. For more information, see [Use variable URL routes and query parameters](learn-flask-visual-studio-step-01-project-solution.md#use-variable-url-routes-and-query-parameters) in Step 1 of this tutorial series.
-
-## Add page to the Flask application
-
-Adding another page to the Flask application involves the following tasks:
+You can add other CSS, JavaScript, and HTML files in your _static_ folder according to your project needs. A typical way to organize static files is to create subfolders named _fonts_, _scripts_, and _content_ (for stylesheets and any other files). In each case, remember to include the folders in the relative file path in the `{% static %}` references.
+
+## Add page to Django application
+
+Adding another page to the Django application involves the following tasks:
 
 - Add a Python function that defines the view
 - Add a template for the page's HTML markup
-- Update the URL routes in the Flask project's `views.py` file
-
-Follow these steps to add an About (`/about`) page to the *BasicProject* Flask project, and links to that page from the home page:
-
-1. In **Solution Explorer**, right-click the *HelloFlask/templates* folder in your project, and select **Add** > **New Item**.
+- Update the URL routes in the Django project's _urls.py_ file
+
+Follow these steps to add an About (`/about`) page to the _HelloDjangoApp_ project, and links to that page from the home page:
+
+1. In **Solution Explorer**, right-click the _templates/HelloDjangoApp_ folder in your project, and select **Add** > **New Item**.
 
    > [!TIP]
-   > If you don't see the **New Item** command on the **Add** menu, make sure to stop your Flask app so Visual Studio exits debugging mode, as needed.
-
-1. In the **Add New Item** dialog, select the **HTML Page** template, name the file *about.html*, and then select **Add**.
-
-1. Replace the contents of the `about.html` file with the following HTML markup:
+   > If you don't see the **New Item** command on the **Add** menu, make sure to stop your Django app so Visual Studio exits debugging mode, as needed.
+
+1. In the **Add New Item** dialog, select the **HTML Page** template, name the file _about.html_, and then select **Add**.
+
+1. Replace the contents of the _about.html_ file with the following HTML markup:
 
    ```html
    <html>
       <head>
          <title>{{ title }}</title>
-         <link rel="stylesheet" type="text/css" href="/static/site.css" />
+         {% load static %}
+         <link rel="stylesheet" type="text/css" href="{% static 'site.css' %}" />
       </head>
       <body>
          <div><a href="home">Home</a></div>
@@ -190,52 +181,70 @@
 
    In a subsequent step, you replace the explicit link to the home page with a navigation bar.
 
-1. In the *HelloFlask/views.py* file, add a function named `about` that uses the template:
+1. In the _HelloDjangoApp/views.py_ file, add a function named `about` that uses the template:
 
    ```python
-   @app.route('/about')
-   def about():
-      return render_template(
-         "about.html",
-         title = "About HelloFlask",
-         content = "Example app page for Flask.")
-    ```
-
-1. In the *HelloFlask/templates/index.html* file, add the following markup as the first statement in the `<body>` element:
+   def about(request):
+      return render(
+         request,
+         "HelloDjangoApp/about.html",
+         {
+            'title' : "About HelloDjangoApp",
+            'content' : "Example app page for Django."
+         }
+      )
+   ```
+
+1. In the Django project's _BasicProject/urls.py_ file, add the path for the `about` page as the last item in the `urlPatterns` array:
+
+   ```python
+   # Django processes URL patterns in the order they appear in the array
+   urlpatterns = [
+      re_path(r'^$', HelloDjangoApp.views.index, name='index'),
+      re_path(r'^home$', HelloDjangoApp.views.index, name='home'),
+      re_path(r'^about$', HelloDjangoApp.views.about, name='about')
+    ]
+   ```
+
+1. In the _templates/HelloDjangoApp/index.html_ file, add the following markup as the first statement in the `<body>` element:
 
    ```html
    <div><a href="about">About</a></div>
    ```
 
-   This markup adds a link to the `/about` page for the Flask app. In a later step, you replace this link with a navigation bar.
+   This markup adds a link to the `/about` page for the Django app. In a later step, you replace this link with a navigation bar.
 
 1. Save your project changes, and run the project again. Browse to the `/about` page and check navigation between the various app pages.
 
 1. When you're done, stop the app.
 
-### Name your page function
-
-Flask doesn't impose any restrictions or requirements on the name for your page function. The `@app.route` decorator determines the URLs for which Flask calls the function to generate a response. Developers typically match the page function name to the route, but this type of matching isn't required.
+### Route to "index" page
+
+If you try to browse to the `/index` page for your running app, you see a **Page not found (404)** error.
+
+Although the _HelloDjangoApp/views.py_ file has a function named `index`, the URL routing patterns in the Django project's _BasicProject/urls.py_ file don't contain a regular expression that matches the string `index`. The current expression for the app "index" page is `^$`. To match the string `index`, you need to add another URL entry for the pattern `^index$`.
+
+The next section describes how it's better to use the `{% url '<pattern_name>' %}` tag in the page template to refer to the _name_ of a pattern. In this case, Django creates the proper URL for you. For example, you can replace the `<div><a href="home">Home</a></div>` markup in the _templates/HelloDjangoApp/about.html_ file with the markup `<div><a href="{% url 'index' %}">Home</a></div>`. The use of the `'index'` string now works because the first URL pattern in the _urls.py_ file is named `'index'`. You can also use `'home'` to refer to the second pattern.
 
 ## Use template inheritance for header and navigation
 
 Instead of explicit navigation links on each page, many web apps have a branding header and navigation bar that provides the most important page links, popup menus, and so on. To ensure consistency within the app, the header and navigation bar should be the same across all pages, but you don't need to repeat same code in every page template. You can define the common parts of all your pages in a single file.
 
-Flask's templating system (Jinja by default) provides two ways to reuse specific elements across multiple templates:
+Django's templating system provides two ways to reuse specific elements across multiple templates:
 
 - **Includes** are other page templates that you insert at a specific place in the referring template with the syntax `{% include <template_path> %}`. You can also use a variable if you want to change the path dynamically in code. Includes are typically used in the body of a page to pull in the shared template at a specific location on the page.
 
 - **Inheritance** uses the `{% extends <template_path> %}` syntax at the beginning of a page template to specify a shared base template that the referring template builds upon. Inheritance is commonly used to define a shared layout, navigation bar, and other structures for an app's pages. This approach requires referring templates to add or modify only specific areas of the base template called *blocks*.
 
-For both approaches, the `<template_path>` value is relative to the app's *templates* folder (`../` or `./` are also allowed).
+For both approaches, the `<template_path>` value is relative to the app's _templates_ folder (`../` or `./` are also allowed).
 
 A base template delineates blocks by using the `{% block <block_name> %}` and `{% endblock %}` tags. If a referring template uses tags with the same block name, then the block content in the referring template overrides the matching block in the base template.
 
 The following steps demonstrate template inheritance:
 
-1. In **Solution Explorer**, right-click the *HelloFlask/templates* folder, and create a new file from the **HTML Page** template with the name *layout.html*.
-
-1. Replace the contents of the `layout.html` file with the following HTML markup:
+1. In **Solution Explorer**, right-click the _templates/HelloDjangoApp_ folder, and create a new file from the **HTML Page** template with the name _layout.html_.
+
+1. Replace the contents of the _layout.html_ file with the following HTML markup:
 
    ```html
    <!DOCTYPE html>
@@ -243,14 +252,15 @@
    <head>
       <meta charset="utf-8" />
       <title>{{ title }}</title>
-      <link rel="stylesheet" type="text/css" href="/static/site.css" />
+      {% load static %}
+      <link rel="stylesheet" type="text/css" href="{% static 'site.css' %}" />
    </head>
 
    <body>
       <div class="navbar">
-         <a href="/" class="navbar-brand">Hello Flask</a>
-         <a href="{{ url_for('home') }}" class="navbar-item">Home</a>
-         <a href="{{ url_for('about') }}" class="navbar-item">About</a>
+         <a href="/" class="navbar-brand">Hello Django</a>
+         <a href="{% url 'home' %}" class="navbar-item">Home</a>
+         <a href="{% url 'about' %}" class="navbar-item">About</a>
       </div>
 
       <div class="body-content">
@@ -267,7 +277,7 @@
 
    This template contains a block named `content`, which identifies all the content that the referring pages need to replace.
 
-1. In the *HelloFlask/static/site.css* file, add the following styles to the end of the file:
+1. In the _HelloDjangoApp/static/site.css_ file, add the following styles to the end of the file:
 
    ```css
    .navbar {
@@ -301,10 +311,10 @@
 
    These style definitions generate an interesting result for this exercise. This walkthrough doesn't demonstrate responsive design. 
 
-1. Replace the contents of the *HelloFlask/templates/index.html* file with the following code:
-
-   ```html
-   {% extends "layout.html" %}
+1. Replace the contents of the _templates/HelloDjangoApp/index.html_ file with the following code:
+
+   ```html
+   {% extends "HelloDjangoApp/layout.html" %}
    {% block content %}
    <span class="message">{{ message }}</span>{{ content }}
    {% endblock %}
@@ -312,10 +322,10 @@
 
    The `index` template now refers to the base template and overrides the `content` block. You can see that by using inheritance, this template is simplified.
 
-1. Replace the contents of the *HelloFlask/templates/about.html* file with the following code, so the `about` template also refers to the base template and overrides the `content` block:
-
-   ```html
-   {% extends "layout.html" %}
+1. Replace the contents of the _templates/HelloDjangoApp/about.html_ file with the following code, so the `about` template also refers to the base template and overrides the `content` block:
+
+   ```html
+   {% extends "HelloDjangoApp/layout.html" %}
    {% block content %}
    {{ content }}
    {% endblock %}
@@ -323,24 +333,13 @@
 
 1. Run the app again and observe the results. Use the navigation bar links to switch between app pages. 
 
-   :::image type="content" source="media/flask/step-03-template-inheritance-navigation.png" alt-text="Screenshot that shows the revised Flask app that uses template inheritance to render a header and navigation bar across all pages." lightbox="media/flask/step-03-template-inheritance-navigation.png" border="false":::
+   :::image type="content" source="media/django/step-03-template-inheritance-navigation.png" alt-text="Screenshot that shows the revised Django app that uses template inheritance to render a header and navigation bar across all pages." lightbox="media/django/step-03-template-inheritance-navigation.png" border="false":::
 
 1. When you're done, stop the app and save your project changes.
 
-1. Because you made substantial changes to the app, it's a good time to save your changes to a Git repository. For more information, see [Commit changes to source control](learn-flask-visual-studio-step-02-create-app.md#commit-changes-to-source-control) in Step 2 of this tutorial series.
-
-## Tutorial review
-
-Congratulations on completing this tutorial on Flask in Visual Studio.
-
-In this tutorial, you learned how to:
-
-- Create a Flask project with multiple pages
-- Use templates to create different page views 
-- Serve static files, add pages, and use template inheritance
-
-## Related content
-
-- [Jinja Template Designer Documentation](http://jinja.palletsprojects.com/en/2.10.x/templates/) (jinja.pocoo.org)
-- [url_for](https://flask.palletsprojects.com/en/3.0.x/api/#flask.url_for) in the Flask Application object documentation (flask.pocoo.org)
-- [Tutorial source code on GitHub (Microsoft/python-sample-vs-learning-flask)](https://github.com/Microsoft/python-sample-vs-learning-flask)+1. Because you made substantial changes to the app, it's a good time to save your changes to a Git repository. For more information, see [Commit changes to source control](learn-django-in-visual-studio-step-02-create-an-app.md#commit-changes-to-source-control) in Step 2 of this tutorial series.
+
+## Next step
+
+> [!div class="nextstepaction"]
+> [Step 4: Use the full Django Web Project template](learn-django-in-visual-studio-step-04-full-django-project-template.md)