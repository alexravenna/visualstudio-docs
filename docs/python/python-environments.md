--- conflicted
+++ resolved
@@ -50,13 +50,8 @@
 
 | Interpreter | Description | 
 | --- | --- | 
-<<<<<<< HEAD
 | [CPython](https://www.python.org/) | The "native" and most commonly-used interpreter, available in 32-bit and 64-bit versions (32-bit recommended). Includes the latest language features, maximum Python package compatibility, full debugging support, and interop with [IPython](http://ipython.org/). See also: [Should I use Python 2 or Python 3?](http://wiki.python.org/moin/Python2orPython3) |
-| [IronPython](http://ironpython.codeplex.com/) | A .NET implementation of Python, available in 32-bit and 64-bit versions, providing C#/F#/Visual Basic interop, access to .NET APIs, standard Python debugging (but not C++ mixed-mode debugging), and mixed IronPython/C# debugging. IronPython, however, does not support virtual environments. | 
-=======
-| [CPython](https://www.python.org/) | The "native" and most commonly-used interpreter, available in 32- and 64-bit versions (32-bit recommended). Includes the latest language features, maximum Python package compatibility, full debugging support, and interop with [IPython](http://ipython.org/). See also: [Should I use Python 2 or Python 3?](http://wiki.python.org/moin/Python2orPython3) |
-| [IronPython](https://github.com/IronLanguages/main) | A .NET implementation of Python, available in 32- and 64-bit versions, providing C#/F#/Visual Basic interop, access to .NET APIs, standard Python debugging (but not C++ mixed-mode debugging), and mixed IronPython/C# debugging. IronPython, however, does not support virtual environments. | 
->>>>>>> 2fe12cb9
+| [IronPython](https://github.com/IronLanguages/main) | A .NET implementation of Python, available in 32-bit and 64-bit versions, providing C#/F#/Visual Basic interop, access to .NET APIs, standard Python debugging (but not C++ mixed-mode debugging), and mixed IronPython/C# debugging. IronPython, however, does not support virtual environments. | 
 | [Anaconda](https://www.continuum.io) | An open data science platform powered by Python, and includes the latest version of CPython and most of the difficult-to-install packages. We recommend it if you can't otherwise decide. |
 | [PyPy](http://www.pypy.org/) | A high-performance tracing JIT implementation of Python that's good for long-running programs and situations where you identify performance issues but cannot find other resolutions. Works with Visual Studio but with limited support for advanced debugging features. |
 | [Jython](http://www.jython.org/) | An implementation of Python on the Java Virtual Machine (JVM). Similar to IronPython, code running in Jython can interact with Java classes and libraries, but may not be able to use many libraries intended for CPython. Works with Visual Studio but with limited support for advanced debugging features. |
