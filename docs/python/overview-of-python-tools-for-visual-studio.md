--- conflicted
+++ resolved
@@ -170,11 +170,7 @@
 Python features can be installed in the following editions of Visual Studio as described in the [installation guide](installing-python-support-in-visual-studio.md):
 
 - [Visual Studio 2017 (all editions)](https://www.visualstudio.com/vs/)
-<<<<<<< HEAD
 - Visual Studio 2015 (all editions)
-=======
-- [Visual Studio 2015 (all editions)](https://www.visualstudio.com/downloads/visual-studio-2015-downloads-vs)
->>>>>>> b0cd081f
 - Visual Studio 2013 Community Edition
 - Visual Studio 2013 Express for Web, Update 2 or higher
 - Visual Studio 2013 Express for Desktop, Update 2 or higher
