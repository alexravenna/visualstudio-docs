--- conflicted
+++ resolved
@@ -19,11 +19,7 @@
 > [!Note]
 > Python support is presently available only on Visual Studio for Windows. On Mac and Linux, Python support is available through [Visual Studio Code](https://code.visualstudio.com/docs/python/python-tutorial).
 
-<<<<<<< HEAD
 1. Download and run the latest Visual Studio installer for Windows. Python support is present in the release 15.2 and later. If you have Visual Studio installed already, open Visual Studio and run the installer by selecting **Tools** > **Add Tools and Features**.
-=======
-1. Download and run the latest Visual Studio installer for Windows. Python support is available in the 15.2 and later releases. If you have Visual Studio installed already, open Visual Studio and run the installer by selecting **Tools** > **Add Tools and Features**.
->>>>>>> e7078c19
 
     > [!div class="nextstepaction"]
     > [Install Visual Studio Community](https://visualstudio.microsoft.com/thank-you-downloading-visual-studio/?sku=Community&rel=15&rid=34347&utm_source=docs&utm_medium=clickbutton&utm_campaign=python_gettingstarted)
