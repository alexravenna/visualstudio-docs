---
title: Python in Visual Studio tutorial step 0, installation
titleSuffix: ""
description: Step 0 (installation prerequisites) of a core walkthrough of working with Python in Visual Studio.
<<<<<<< HEAD
ms.date: 02/01/2022
=======
ms.date: 12/11/2021
ms.custom: devdivchpfy22, vs-acquisition
>>>>>>> 8d4d7002
ms.topic: tutorial
author: rjmolyneaux
ms.author: rmolyneaux
manager: jmartens
ms.technology: vs-python
<<<<<<< HEAD
ms.custom: vs-acquisition, devdivchpfy22
=======
>>>>>>> 8d4d7002
ms.workload:
  - python
  - data-science
---

# Install Python support in Visual Studio

> [!Note]
> Python support is presently available only on Visual Studio for Windows. On Mac and Linux, Python support is available through [Visual Studio Code](https://code.visualstudio.com/docs/python/python-tutorial).

1. Download and run the latest Visual Studio installer for Windows. Python support is present in release 15.2 and later. If you have Visual Studio installed already, open Visual Studio and run the installer by selecting **Tools** > **Add Tools and Features**.

    > [!div class="nextstepaction"]
    > [Install Visual Studio Community](https://visualstudio.microsoft.com/thank-you-downloading-visual-studio/?sku=Community&rel=15&rid=34347&utm_source=docs&utm_medium=clickbutton&utm_campaign=python_gettingstarted)

    >[!Tip]
    > The Community edition is for individual developers, classroom learning, academic research, and open source development. For other uses, install [Visual Studio Professional](https://visualstudio.microsoft.com/thank-you-downloading-visual-studio/?sku=Professional&rel=15&rid=34347&utm_source=docs&utm_medium=clickbutton&utm_campaign=python_gettingstarted) or [Visual Studio Enterprise](https://visualstudio.microsoft.com/thank-you-downloading-visual-studio/?sku=Enterprise&rel=15&rid=34347&utm_source=docs&utm_medium=clickbutton&utm_campaign=python_gettingstarted).

1. The installer provides a list of workloads that are groups of related options for specific development areas. For Python, select the **Python development** workload and select **Install**:

    ![Screenshot of the Python development workload selected in the Visual Studio installer.](media/installation-python-workload.png)

1. To quickly test Python support, launch Visual Studio, press **Alt**+**I** to open the **Python Interactive** window, and enter `2+2`. If you don't see the output of **4**, recheck your steps.

    ::: moniker range="<=vs-2019"
    ![Screenshot of testing Python through the interactive window.](media/installation-interactive-test.png)
    ::: moniker-end

    ::: moniker range=">=vs-2022"
    ![Screenshot of testing Python through the Visual Studio 2022 interactive window.](media/vs-2022/python-interactive.png)
    ::: moniker-end

## Next step

> [!div class="nextstepaction"]
> [Step 1: Create a Python project](tutorial-working-with-python-in-visual-studio-step-01-create-project.md)

## See also

- [Manually identify an existing Python interpreter](managing-python-environments-in-visual-studio.md#manually-identify-an-existing-environment)
- [Install Python support in Visual Studio 2022](installing-python-support-in-visual-studio.md#visual-studio-2022)
- [Install Python support in Visual Studio 2019](installing-python-support-in-visual-studio.md#visual-studio-2019)
- [Install Python support in Visual Studio 2015](installing-python-support-in-visual-studio.md#visual-studio-2015)<|MERGE_RESOLUTION|>--- conflicted
+++ resolved
@@ -2,21 +2,13 @@
 title: Python in Visual Studio tutorial step 0, installation
 titleSuffix: ""
 description: Step 0 (installation prerequisites) of a core walkthrough of working with Python in Visual Studio.
-<<<<<<< HEAD
 ms.date: 02/01/2022
-=======
-ms.date: 12/11/2021
-ms.custom: devdivchpfy22, vs-acquisition
->>>>>>> 8d4d7002
 ms.topic: tutorial
 author: rjmolyneaux
 ms.author: rmolyneaux
 manager: jmartens
 ms.technology: vs-python
-<<<<<<< HEAD
 ms.custom: vs-acquisition, devdivchpfy22
-=======
->>>>>>> 8d4d7002
 ms.workload:
   - python
   - data-science
