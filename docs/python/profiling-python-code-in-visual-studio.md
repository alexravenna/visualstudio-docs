---
title: Use profiler to measure Python code performance
description: Use the Visual Studio profiler for debugging and check the performance of Python code when using CPython-based interpreters.
ms.date: 09/01/2023
ms.topic: how-to
author: cwebster-99
ms.author: cowebster
manager: jmartens
ms.subservice: python
---

# Profile Python code

<<<<<<< HEAD


You can profile a Python application when using CPython-based interpreters. This feature is currently supported with Python 3.9 and earlier.

=======
You can profile a Python application when using CPython-based interpreters. (See [Profiling tools with comprehensive reporting](overview-of-python-tools-for-visual-studio.md#profiling-tools-with-comprehensive-reporting) for the availability of this feature for different versions of Visual Studio.)
>>>>>>> 7f21b462

## Profiling for CPython-based interpreters

Profiling is started through the **Debug** > **Launch Python Profiling** menu command, which opens a configuration dialog:

:::image type="content" source="media/profiling-config.png" alt-text="Screenshot of Profiling configuration dialog.":::

When you select **OK**, the profiler runs and opens a performance report through which you can explore how time is spent in the application:
::: moniker range="<=vs-2019"
:::image type="content" source="media/profiling-results.png" alt-text="Screenshot of Profiling performance report.":::
::: moniker-end
::: moniker range=">=vs-2022"
:::image type="content" source="media/profiling-results-vs-22.png" alt-text="Screenshot of Profiling performance report.":::
::: moniker-end

> [!Note]
> When you profile a Python application, Visual Studio collects data for the lifetime of the process. We do want to hear your feedback on future capabilities. Use the **Product feedback** button at the bottom of this page.

## Profiling for IronPython

Because IronPython isn't a CPython-based interpreter, the profiling feature doesn't work.

Instead, use the Visual Studio .NET profiler by launching _ipy.exe_ directly as the target application, using the appropriate arguments to launch your startup script. Include `-X:Debug` on the command line to ensure that all of your Python code can be debugged and profiled. This argument generates a performance report including time spent in the IronPython runtime and your code. Your code is identified using mangled names.

Alternately, IronPython has some of its own built-in profiling, but there's currently no good visualizer for it. See [An IronPython Profiler](/archive/blogs/curth/an-ironpython-profiler) (MSDN blogs) for what's available.<|MERGE_RESOLUTION|>--- conflicted
+++ resolved
@@ -11,14 +11,7 @@
 
 # Profile Python code
 
-<<<<<<< HEAD
-
-
 You can profile a Python application when using CPython-based interpreters. This feature is currently supported with Python 3.9 and earlier.
-
-=======
-You can profile a Python application when using CPython-based interpreters. (See [Profiling tools with comprehensive reporting](overview-of-python-tools-for-visual-studio.md#profiling-tools-with-comprehensive-reporting) for the availability of this feature for different versions of Visual Studio.)
->>>>>>> 7f21b462
 
 ## Profiling for CPython-based interpreters
 
