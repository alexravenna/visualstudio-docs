---
title: Quickstart - Open a Python code folder
description: In this quickstart, you open and run Python code from a folder without using a Visual Studio project (Visual Studio 2019 only).
ms.date: 04/18/2022
ms.topic: quickstart
author: rjmolyneaux
ms.author: rmolyneaux
manager: jmartens
ms.technology: vs-python
ms.custom: devdivchpfy22
ms.workload:
  - python
  - data-science
monikerRange: ">= vs-2019"
---
# Quickstart: Open and run Python code in a folder

<<<<<<< HEAD
::: moniker range="vs-2019"
=======
 [!INCLUDE [Visual Studio](~/includes/applies-to-version/vs-windows-only.md)]

>>>>>>> fc3e3869
Once you've [installed Python support in Visual Studio 2019](installing-python-support-in-visual-studio.md), it's easy to run existing Python code in Visual Studio 2019 without creating a Visual Studio project.
::: moniker-end

::: moniker range=">=vs-2022"
Once you've [installed Python support in Visual Studio 2022](installing-python-support-in-visual-studio.md), it's easy to run existing Python code in Visual Studio 2022 without creating a Visual Studio project.
> [!Note]
> Visual Studio 2017 and earlier require you to create a Visual Studio project to run Python code, which you can easily do using a built-in project template. See [Quickstart: Create a Python project from existing code](quickstart-01-python-in-visual-studio-project-from-existing-code.md).
::: moniker-end

::: moniker range="vs-2019"

1. For this walkthrough, you can use any folder with Python code that you like. To follow along with the example shown here, clone the gregmalcolm/python_koans GitHub repository to your computer using the command `git clone https://github.com/gregmalcolm/python_koans` in an appropriate folder.

1. Launch Visual Studio 2019 and in the start window, select **Open** at the bottom of the **Get started** column. Alternately, if you already have Visual Studio running, select the **File** > **Open** > **Folder** command instead.

    :::image type="content" source="media/quickstart-open-folder/01-open-local-folder.png" alt-text="The Visual Studio startup screen.":::

1. Navigate to the folder containing your Python code, then choose **Select Folder**. If you're using the python_koans code, make sure to select the `python3` folder within the clone folder.

    :::image type="content" source="media/quickstart-open-folder/02-select-folder.png" alt-text="The Select Folder dialog from the Open Folder command.":::

1. Visual Studio displays the folder in **Solution Explorer** in what's called **Folder View**. You can expand and collapse folders using the arrows on the left edges of the folder names:

    :::image type="content" source="media/quickstart-open-folder/03-expand-collapse-folders.png" alt-text="Controls to expand and collapse folders in Solution Explorer.":::

1. When opening a Python folder, Visual Studio creates several hidden folders to manage settings related to the project. To see these folders (and any other hidden files and folders, such as the `.git` folder), select the **Show All Files** toolbar button:

    :::image type="content" source="media/quickstart-open-folder/05-view-hidden-folders.png" alt-text="A view of hidden folders in Solution Explorer.":::

1. To run the code, you first need to identify the startup or primary program file. In the example shown here, the startup file *contemplate-koans.py*. Right-click that file and select **Set as Startup Item**.

    :::image type="content" source="media/quickstart-open-folder/06-set-as-startup-item-command.png" alt-text="Setting a startup item in Solution Explorer.":::

    > [!Important]
    > If your startup item is not located in the root of the folder you opened, you must also add a line to the launch configuration JSON file as described in the section, [Set a working directory](#set-a-working-directory).

1. Run the code by pressing **Ctrl**+**F5** or selecting **Debug** > **Start without Debugging**. You can also select the toolbar button that shows the startup item with a play button, which runs code in the Visual Studio debugger. In all cases, Visual Studio detects that your startup item is a Python file, so it automatically runs the code in the default Python environment. (That environment is shown to the right of the startup item on the toolbar.)

    :::image type="content" source="media/quickstart-open-folder/07-start-debug-toolbar.png" alt-text="Start debugger toolbar button.":::

1. The program's output appears in a separate command window:

    :::image type="content" source="media/quickstart-open-folder/08-result-window.png" alt-text="Output window for running Python code.":::

1. To run the code in a different environment, select that environment from the drop-down control on the toolbar, then launch the startup item again.

1. To close the folder in Visual Studio, select the **File** > **Close folder** menu command.

::: moniker-end

::: moniker range=">=vs-2022"

1. For this walkthrough, you can use any folder with Python code that you like. To follow along with the example shown here, clone the gregmalcolm/python_koans GitHub repository to your computer using the command `git clone https://github.com/gregmalcolm/python_koans` in an appropriate folder.

1. Launch Visual Studio 2022 and in the start window, select **Open** at the bottom of the **Get started** column. Alternately, if you already have Visual Studio running, select the **File** > **Open** > **Folder** command instead.

    :::image type="content" source="media/quickstart-open-folder/vs-2022/01-open-local-folder.png" alt-text="The Visual Studio startup screen.":::

1. Navigate to the folder containing your Python code, then choose **Select Folder**.

    :::image type="content" source="media/quickstart-open-folder/vs-2022/02-select-folder.png" alt-text="The Select Folder dialog from the Open Folder command.":::

1. Visual Studio displays the folder in **Solution Explorer** in what's called **Folder View**. You can expand and collapse folders using the arrows on the left edges of the folder names:

    :::image type="content" source="media/quickstart-open-folder/vs-2022/03-expand-collapse-folders.png" alt-text="Controls to expand and collapse folders in Solution Explorer.":::

1. When opening a Python folder, Visual Studio creates several hidden folders to manage settings related to the project. To see these folders (and any other hidden files and folders, such as the `.git` folder), select the **Show All Files** toolbar button:

    :::image type="content" source="media/quickstart-open-folder/vs-2022/05-view-hidden-folders.png" alt-text="A view of hidden folders in Solution Explorer.":::

1. To run the code, you first need to identify the startup or primary program file. In the example shown here, the startup file *contemplate-koans.py*. Right-click that file and select **Set as Startup Item**.

    :::image type="content" source="media/quickstart-open-folder/vs-2022/06-set-as-startup-item-command.png" alt-text="Setting a startup item in Solution Explorer.":::

    > [!Important]
    > If your startup item is not located in the root of the folder you opened, you must also add a line to the launch configuration JSON file as described in the section, [Set a working directory](#set-a-working-directory).

1. Run the code by pressing **Ctrl**+**F5** or selecting **Debug** > **Start without Debugging**. You can also select the toolbar button that shows the startup item with a play button, which runs code in the Visual Studio debugger. In all cases, Visual Studio detects that your startup item is a Python file, so it automatically runs the code in the default Python environment. (That environment is shown to the right of the startup item on the toolbar.)

    :::image type="content" source="media/quickstart-open-folder/vs-2022/07-start-debug-toolbar.png" alt-text="Start debugger toolbar button.":::

1. The program's output appears in a separate command window:

    :::image type="content" source="media/quickstart-open-folder/vs-2022/08-result-window.png" alt-text="Output window for running Python code.":::

1. To run the code in a different environment, select that environment from the drop-down control on the toolbar, then launch the startup item again.

1. To close the folder in Visual Studio, select the **File** > **Close folder** menu command.

::: moniker-end

## Set a working directory

::: moniker range="vs-2019"
By default, Visual Studio runs a Python project opened as a folder in the root of that same folder. The code in your project, however, might assume that Python is being run in a subfolder. For example, suppose you open the root folder of the python_koans repository and then set the *python3/contemplate-koans.py* file as startup item. If you then run the code, you see an error that the *koans.txt* file can't be found. This error happens because *contemplate-koans.py* assumes that Python is being run in the *python3* folder rather than the repository root.

In such cases, you must also add a line to the launch configuration JSON file to specify the working directory:

1. Right-click the Python (*.py*) startup file in **Solution Explorer** and select **Debug and Launch Settings**.

    :::image type="content" source="media/quickstart-open-folder/09-debug-launch-settings-menu-command.png" alt-text="Screenshot of the Solution Explorer Folder View with the contemplate-koans.py file selected, and Debug and Launch Settings selected on the context menu.":::

1. In the **Select debugger** dialog box that appears, select **Default** and then choose **Select**.

    :::image type="content" source="media/quickstart-open-folder/10-select-debugger.png" alt-text="Screenshot of the Select a Debugger dialog with the Default debugger selected and the Select button chosen.":::

    > [!Note]
    > If you don't see **Default** as a choice, be sure that you chose a Python *.py* file when selecting the **Debug and Launch Settings** command. Visual Studio uses the file type to determine which debugger options to display.
1. Visual Studio opens a file named *launch.vs.json*, which is located in the hidden `.vs` folder. This file describes the debugging context for the project. To specify a working directory, add a value for `"workingDirectory"`, as in  `"workingDirectory": "python3"` for python-koans example:

    ```json
    
    {
        "version": "0.2.1",
        "defaults": {},
        "configurations":    
        [    
            {
                "type": "python",
                "interpreter": "(default)",
                "interpreterArguments": "",
                "scriptArguments": "",
                "env": {},
                "nativeDebug": false,
                "webBrowserUrl": "",
                "project": "contemplate_koans.py",
                "projectTarget": "",
                "name": "contemplate_koans.py"
            }    
        ]
    }
    ```

1. Save the file and launch the program again, which now runs in the specified folder.
::: moniker-end

::: moniker range=">=vs-2022"

By default, Visual Studio runs a Python project opened as a folder in the root of that same folder. The code in your project, however, might assume that Python is being run in a subfolder. For example, suppose you open the root folder of the python_koans repository and then set the *python3/contemplate-koans.py* file as startup item. If you then run the code, you see an error that the *koans.txt* file can't be found. This error happens because *contemplate-koans.py* assumes that Python is being run in the *python3* folder rather than the repository root.

In such cases, you must also add a line to the launch configuration JSON file to specify the working directory:

1. Right-click the Python (*.py*) startup file in **Solution Explorer** and select **Add Debug Configuration**.

    :::image type="content" source="media/quickstart-open-folder/vs-2022/09-debug-launch-settings-menu-command.png" alt-text="Screenshot of the Solution Explorer Folder View with the contemplate-koans.py file selected, and Add Debug Configuration selected on the context menu.":::

1. In the **Select debugger** dialog box that appears, select **Default** and then choose **Select**.

    :::image type="content" source="media/quickstart-open-folder/vs-2022/10-select-debugger.png" alt-text="Screenshot of the Select a Debugger dialog with the Default debugger selected and the Select button chosen.":::

    > [!Note]
    > If you don't see **Default** as a choice, be sure that you chose a Python *.py* file when selecting the **Add Debug Configuration** command. Visual Studio uses the file type to determine which debugger options to display.

1. Visual Studio opens a file named *launch.vs.json*, which is located in the hidden `.vs` folder. This file describes the debugging context for the project. To specify a working directory, add a value for `"workingDirectory"`, as in  `"workingDirectory": "python3"` for python-koans example:

    ```json
        
    {
        "version": "0.2.1",
        "defaults": {},
        "configurations":    
        [    
            {
                "type": "python",
                "interpreter": "(default)",
                "interpreterArguments": "",
                "scriptArguments": "",
                "env": {},
                "nativeDebug": false,
                "webBrowserUrl": "",
                "project": "contemplate_koans.py",
                "projectTarget": "",
                "name": "contemplate_koans.py"
            }    
        ]
    }
    ```

1. Save the file and launch the program again, which now runs in the specified folder.

::: moniker-end

## Next steps

> [!div class="nextstepaction"]
> [Tutorial: Work with Python in Visual Studio](tutorial-working-with-python-in-visual-studio-step-01-create-project.md)

## See also

- [Quickstart: Create a Python project from existing code](quickstart-01-python-in-visual-studio-project-from-existing-code.md)
- [Quickstart: Create a Python project from a repository](quickstart-03-python-in-visual-studio-project-from-repository.md)
- [Manually identify an existing Python interpreter](managing-python-environments-in-visual-studio.md#manually-identify-an-existing-environment)<|MERGE_RESOLUTION|>--- conflicted
+++ resolved
@@ -15,12 +15,7 @@
 ---
 # Quickstart: Open and run Python code in a folder
 
-<<<<<<< HEAD
 ::: moniker range="vs-2019"
-=======
- [!INCLUDE [Visual Studio](~/includes/applies-to-version/vs-windows-only.md)]
-
->>>>>>> fc3e3869
 Once you've [installed Python support in Visual Studio 2019](installing-python-support-in-visual-studio.md), it's easy to run existing Python code in Visual Studio 2019 without creating a Visual Studio project.
 ::: moniker-end
 
