--- conflicted
+++ resolved
@@ -8,7 +8,7 @@
 author: kraigb
 ms.author: kraigb
 manager: douge
-ms.workload: 
+ms.workload:
   - python
   - data-science
 ---
@@ -43,11 +43,7 @@
 
 1. Create a new Python project in Visual Studio by selecting **File** > **New** > **Project**. Search for "Python", select the **Python Application** template, give it a suitable name and location, and select **OK**.
 
-<<<<<<< HEAD
-1. Working with C++ requires that you use a 32-bit Python interpreter (Python 3.6 recommended). In the **Solution Explorer** window of Visual Studio, expand the project node, then expand the **Python Environments** node. If you don't see a 32-bit environment as the default (either in bold, or labeled with **global default**), then follow the instructions on [Select a Python environment for a project](selecting-a-python-environment-for-a-project.md). If you don't have a 32-bit interpreter installed, see [Install Python interpreters](installing-python-interpreters.md).
-=======
-1. Working with C++ requires that you use a 32-bit Python interpreter (Python 3.6 or above recommended). In the **Solution Explorer** window of Visual Studio, expand the project node, then expand the **Python Environments** node. If you don't see a 32-bit environment as the default (either in bold, or labeled with "global default"), then follow the instructions on [Selecting a Python environment for a project](selecting-a-python-environment-for-a-project.md). If you don't have a 32-bit interpreter installed, see [Installing Python interpreters](installing-python-interpreters.md).
->>>>>>> 11d9fcb1
+1. Working with C++ requires that you use a 32-bit Python interpreter (Python 3.6 or above recommended). In the **Solution Explorer** window of Visual Studio, expand the project node, then expand the **Python Environments** node. If you don't see a 32-bit environment as the default (either in bold, or labeled with **global default**), then follow the instructions on [Select a Python environment for a project](selecting-a-python-environment-for-a-project.md). If you don't have a 32-bit interpreter installed, see [Install Python interpreters](installing-python-interpreters.md).
 
 1. In the project's *.py* file, paste the following code that benchmarks the computation of a hyperbolic tangent (implemented without using the math library for easier comparison). Feel free to enter the code manually to experience some of the [Python editing features](editing-python-code-in-visual-studio.md).
 
