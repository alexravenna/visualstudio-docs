--- conflicted
+++ resolved
@@ -16,13 +16,8 @@
 ---
 # Publishing to Azure App Service on Windows
 
-<<<<<<< HEAD
 Visual Studio provides the capability to publish a Python web app directly to Azure App Service on Windows. Publishing to Azure App Service on Windows means to copy the necessary files to the server and setting up an appropriate `web.config` file that instructs the web server how to launch your app.
-=======
- [!INCLUDE [Visual Studio](~/includes/applies-to-version/vs-windows-only.md)]
-
-Visual Studio provides the capability to publish a Python web app directly to Azure App Service on Windows. Publishing to Azure App Service on Windows means copying the necessary files to the server and setting up an appropriate `web.config` file that instructs the web server how to launch your app.
->>>>>>> 976606ab
+[!INCLUDE [Visual Studio](~/includes/applies-to-version/vs-windows-only.md)]
 
 The publishing process differs between Visual Studio 2015 and later. Specifically, Visual Studio 2015 automates some of the steps, including the creation of `web.config`, but this automation limits long-term flexibility and control. Visual Studio 2017 and later requires more manual steps but provides more exact control over your Python environment. Both options are described here.
 
