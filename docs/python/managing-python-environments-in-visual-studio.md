---
title: Manage Python environments and interpreters
description: Use the Python Environments window to manage global, virtual, and conda environments, installing Python interpreters and packages, and assigning environments to Visual Studio projects.
ms.date: 03/18/2019
ms.topic: conceptual
author: kraigb
ms.author: kraigb
manager: jillfra
ms.workload:
  - python
  - data-science
---
# How to create and manage Python environments in Visual Studio

A Python *environment* is a context in which you run Python code and includes global, virtual, and conda environments. An environment consists of an interpreter, a library (typically the Python Standard Library), and a set of installed packages. These components together determine which language constructs and syntax are valid, what operating-system functionality you can access, and which packages you can use.

In Visual Studio on Windows, you use the **Python Environments** window, as described in this article, to manage environments and select one as the default for new projects. Other aspects of environments are found in the following articles:

- For any given project, you can [select a specific environment](selecting-a-python-environment-for-a-project.md) rather than use the default.

- For details on creating and using virtual environments for Python projects, see [Use virtual environments](selecting-a-python-environment-for-a-project.md#use-virtual-environments).

- If you want to install packages in an environment, refer to the [Packages tab reference](python-environments-window-tab-reference.md#packages-tab).

- To install another Python interpreter, see [Install Python interpreters](installing-python-interpreters.md). In general, if you download and run an installer for a mainline Python distribution, Visual Studio detects that new installation and the environment appears in the **Python Environments** window and can be selected for projects.

If you're new to Python in Visual Studio, the following articles also provide from general background:

- [Work with Python in Visual Studio](overview-of-python-tools-for-visual-studio.md)
- [Install Python support in Visual Studio](installing-python-support-in-visual-studio.md)

> [!Note]
> You can't manage environments for Python code that is opened only as a folder using the **File** > **Open** > **Folder** command. Instead, [Create a Python project from existing code](quickstart-01-python-in-visual-studio-project-from-existing-code.md) to enjoy the environment features of Visual Studio.

## The Python Environments window

The environments that Visual Studio knows about are displayed in the **Python Environments** window. To open the window, use one of the following methods:

- Select the **View** > **Other Windows** > **Python Environments** menu command.
- Right-click the **Python Environments** node for a project in **Solution Explorer** and select **View All Python Environments**:

    ::: moniker range="vs-2017"
    ![View All Environments command in Solution Explorer](media/environments/environments-view-all.png)
    ::: moniker-end
    ::: moniker range=">=vs-2019"
    ![View All Environments command in Solution Explorer](media/environments/environments-view-all-2019.png)
    ::: moniker-end

In either case, the **Python Environments** window appears alongside **Solution Explorer**:

::: moniker range="vs-2017"
![Python Environments window](media/environments/environments-default-view.png)
::: moniker-end
::: moniker range=">=vs-2019"
![Python Environments window](media/environments/environments-default-view-2019.png)
::: moniker-end

Visual Studio looks for installed global environments using the registry (following [PEP 514](https://www.python.org/dev/peps/pep-0514/)), along with virtual environments and conda environments (see [Types of environments](#types-of-environments)). If you don't see an expected environment in the list, see [Manually identify an existing environment](#manually-identify-an-existing-environment).

When you select an environment in the list, Visual Studio displays various properties and commands for that environment on the **Overview** tab. For example, you can see in the image above that the interpreter's location is *C:\Python36-32*. The four commands at the bottom of the **Overview** tab each open a command prompt with the interpreter running. For more information, see [Python Environments window tab reference - Overview](python-environments-window-tab-reference.md#overview-tab).

Use the drop-down list below the list of environments to switch to different tabs such as **Packages**, and **IntelliSense**. These tabs are also described in the [Python Environments window tab reference](python-environments-window-tab-reference.md).

Selecting an environment doesn't change its relation to any projects. The default environment, shown in boldface in the list, is the one that Visual Studio uses for any new projects. To use a different environment with new projects, use the **Make this the default environment for new projects** command. Within the context of a project you can always select a specific environment. For more information, see [Select an environment for a project](selecting-a-python-environment-for-a-project.md).

To the right of each listed environment is a control that opens an **Interactive** window for that environment. (In Visual Studio 2017 15.5 and earlier, another control appears that refreshes the IntelliSense database for that environment. See [Environments window tab reference](python-environments-window-tab-reference.md#intellisense-tab) for details about the database.)

::: moniker range="vs-2017"
> [!Tip]media/environments/environments-
> When you expand the **Python Environments** window wide enough, you get a fuller view of your environments that you may find more convenient to work with.
>
> ![Python Environments window expanded view](media/environments/environments-expanded-view.png)
::: moniker-end

::: moniker range=">=vs-2019"
> [!Tip]media/environments/environments-
> When you expand the **Python Environments** window wide enough, you get a fuller view of your environments that you may find more convenient to work with.
>
> ![Python Environments window expanded view](media/environments/environments-expanded-view-2019.png)
::: moniker-end

> [!Note]
> Although Visual Studio respects the system-site-packages option, it doesn't provide a way to change it from within Visual Studio.

### What if no environments appear?

If no environments appear, it means Visual Studio failed to detect any Python installations in standard locations. For example, you may have installed Visual Studio 2017 or later but cleared all the interpreter options in the installer options for the Python workload. Similarly, you may have installed Visual Studio 2015 or earlier but did not install an interpreter manually (see [Install Python interpreters](installing-python-interpreters.md)).

If you know you have a Python interpreter on your computer but Visual Studio (any version) did not detect it, then use the **+ Custom** command to specify its location manually. See the next section, [Manually identify an existing environment](#manually-identify-an-existing-environment).

> [!Tip]
> Visual Studio detects updates to an existing interpreter, such as upgrading Python 2.7.11 to 2.7.14 using the installers from python.org. During the installation process, the older environment disappears from the **Python Environments** list before the update appears in its place.
>
> However, if you manually move an interpreter and its environment using the file system, Visual Studio won't know the new location. For more information, see [Move an interpreter](installing-python-interpreters.md#move-an-interpreter).

### Types of environments

Visual Studio can work with global, virtual, and conda environments.

#### Global environments

Each Python installation (for example, Python 2.7, Python 3.6, Python 3.7, Anaconda 4.4.0, etc., see [Install Python interpreters](installing-python-interpreters.md)) maintains its own *global environment*. Each environment is composed of the specific Python interpreter, its standard library, a set of pre-installed packages, and any additional packages you install while that environment is activated. Installing a package into a global environment makes it available to all projects using that environment. If the environment is located in a protected area of the file system (within *c:\program files*, for example), then installing packages requires administrator privileges.

Global environments are available to all projects on the computer. In Visual Studio, you select one global environment as the default, which is used for all projects unless you specifically choose a different one for a project. For more information, see [Select an environment for a project](selecting-a-python-environment-for-a-project.md).

#### Virtual environments

Although working in a global environment is an easy way to get started, that environment will, over time, become cluttered with many different packages that you've installed for different projects. Such clutter makes it difficult to thoroughly test an application against a specific set of packages with known versions, which is exactly the kind of environment you'd set up on a build server or web server. Conflicts can also occur when two projects require incompatible packages or different versions of the same package.

For this reason, developers often create a *virtual environment* for a project. A virtual environment is a subfolder in a project that contains a copy of a specific interpreter. When you activate the virtual environment, any packages you install are installed only in that environment's subfolder. When you then run a Python program within that environment, you know that it's running against only those specific packages.

Visual Studio provides direct support for creating a virtual environment for a project. For example, if you open a project that contains a *requirements.txt*, or create a project from a template that includes that file, Visual Studio prompts you to automatically create a virtual environment and install those dependencies.

At any time within an open project, you can create a new virtual environment. In **Solution Explorer**, expand the project node, right-click **Python Environments**, and select "Add Virtual Environment." For more information, see [Create a virtual environment](selecting-a-python-environment-for-a-project.md#create-a-virtual-environment).

Visual Studio also provides a command to generate a *requirements.txt* file from a virtual environment, making it easy to recreate the environment on other computers. For more information, see [Use virtual environments](selecting-a-python-environment-for-a-project.md#use-virtual-environments).

#### Conda environments

<<<<<<< HEAD
A conda environment is one created using the `conda` tool, or with integrated conda management in Visual Studio 2017 version 15.7 and higher. (Requires Anaconda or Miniconda; Anaconda is available through the Visual Studio installer, see [Installation](installing-python-support-in-visual-studio.md#visual-studio-2019-and-visual-studio-2017).)

::: moniker range="vs-2017"
=======
A conda environment is one created using the `conda` tool, or with integrated conda management in Visual Studio 2017 version 15.7 and higher. (Requires Anaconda or Miniconda; Anaconda is available through the Visual Studio installer, see [Installation - Visual Studio 2017](installing-python-support-in-visual-studio.md#visual-studio-2017-and-2019).)
>>>>>>> 624838a7

1. Select **+ Create conda environment** in the **Python Environments** window, which opens a **Create new conda environment** tab:

    ![Create tab for a new conda environment](media/environments/environments-conda-1.png)

1. Enter a name for the environment in the **Name** field, select a base Python interpreter in the **Python** field, and select **Create**.

1. The **Output** window shows progress for the new environment, with a few CLI instructions once creation is complete:

    ![Successful creation of a conda environment](media/environments/environments-conda-2.png)

1. Within Visual Studio, you can activate a conda environment for a project as you would any other environment as described on [Select an environment for a project](selecting-a-python-environment-for-a-project.md).

1. To install packages in the environment, use the [Packages tab](python-environments-window-tab-reference.md#packages-tab).
::: moniker-end

::: moniker range=">=vs-2019"

1. Select **+ Add Environment** in the **Python Environments** window (or from the Python toolbar), which opens the **Add environment** dialog box. In that dialog, select the **Conda environment** tab:

    ![Conda environment tab in the Add environment dialog](media/environments/environments-conda-1-2019.png)

1. Configure the following fields:

    | Field | Description |
    | --- | --- |
    | Project | The project in which to create the environment (if you have multiple projects in the same Visual Studio solution). |
    | Name | The name for the conda environment. |
    | Add packages from | Choose **Environment file** if you have an *environment.yml* file describing your dependencies, or choose **One or more Anaconda package names** and list at least one Python package or a Python version in the field below. The package list instructs conda to create a Python environment. To install the latest version of Python, use `python`; to install a specific version, use `python=,major>.<minor>` as in `python=3.7`. You can also use the package button to select Python versions and common packages from a series of menus. |
    | Set as current environment | Activates the new environment in the selected project after the environment is created. |
    | Set as default environment for new projects | Automatically sets and activates the conda environment in any new projects created in Visual Studio. This option is the same as using the **Make this the default environment for new projects** in the **Python Environments** window. |
    | View in Python Environments window | Specifies whether to show the  **Python Environments** window after creating the environment. |

    > [!Important]
    > When creating a conda environment, be sure to specify at least one Python version or Python package using either `environments.yml` or the package list, which ensures that the environment contains a Python runtime. Otherwise, Visual Studio ignores the environment: the environment doesn't appear anywhere the **Python Environments** window, isn't be set as the current environment for a project, and isn't available as a global environment.
    >
    > If you happen to create a conda environment without a Python version, use the `conda info` command to see the locations of conda environment folders, then manually remove the subfolder for the environment from that location.

1. Select **Create**, and observe progress in the **Output** window. The output includes with a few CLI instructions once creation is complete:

    ![Successful creation of a conda environment](media/environments/environments-conda-2-2019.png)

1. Within Visual Studio, you can activate a conda environment for a project as you would any other environment as described on [Select an environment for a project](selecting-a-python-environment-for-a-project.md).

1. To install additional packages in the environment, use the [Packages tab](python-environments-window-tab-reference.md#packages-tab).
::: moniker-end

> [!Note]
> For best results with conda environments, use conda 4.4.8 or later (conda versions are different from Anaconda versions). You can install suitable versions of Miniconda (Visual Studio 2019) and Anaconda (Visual Studio 2017) through the Visual Studio installer.

To see the conda version, where conda environments are stored, and other information, run `conda info` at an Anaconda command prompt (that is, a command prompt where Anaconda is in the path):

```cli
conda info
```

Your conda environment folders appear as follows:

```output
       envs directories : C:\Users\user\.conda\envs
                          c:\anaconda3\envs
                          C:\Users\user\AppData\Local\conda\conda\envs
```

Because conda environments are not stored with a project, they act similarly to global environments. For example, installing a new package into a conda environment makes that package available to all projects using that environment.

For Visual Studio 2017 version 15.6 and earlier, you can use conda environments by pointing to them manually as described under [Manually identify an existing environment](#manually-identify-an-existing-environment).

Visual Studio 2017 version 15.7 and later detects conda environments automatically and displays them in the **Python Environments** window as described in the next section.

## Manually identify an existing environment

Use the following steps to identify an environment that's installed in a non-standard location (including conda environments in Visual Studio 2017 version 15.6 and earlier):

::: moniker range="vs-2017"

1. Select **+ Custom** in the **Python Environments** window, which opens the **Configure** tab:

    ![Default view for a new custom environment](media/environments/environments-custom-1.png)

1. Enter a name for the environment in the **Description** field.

1. Enter or browse (using **...**) to the path of the interpreter in the **Prefix path** field.

1. If Visual Studio detects a Python interpreter at that location (such as the path shown below for a conda environment), it enables the **Auto Detect** command. Selecting **Auto Detect** completes the remaining fields. You can also complete those fields manually.

    ![Enabling the Auto Detect command](media/environments/environments-custom-2.png)

    ![Completion of environment fields after using Auto Detect](media/environments/environments-custom-3.png)

1. Once the fields contain the values you want, select **Apply** to save the configuration. You can now use the environment like any other within Visual Studio.

1. If you need to remove a manually identified environment, select the **Remove** command on the **Configure** tab. Auto-detected environments do not provide this option. For more information, see [Configure tab](python-environments-window-tab-reference.md#configure-tab).

::: moniker-end

::: moniker range=">=vs-2019"

1. Select **+ Add Environment** in the **Python Environments** window (or from the Python toolbar), which opens the **Add environment** dialog box. In that dialog, select the **Existing environment** tab:

    ![Existing environment tab in the Add environment dialog](media/environments/environments-custom-1-2019.png)

1. Select the **Environment** drop-down, then select **Custom**:

    ![Custom environment option in the Add environment dialog](media/environments/environments-custom-2-2019.png)

1. In the provided fields in the dialog box, enter or browse (using **...**) to the path of the interpreter under **Prefix path**, which fills in  most of the other fields. After reviewing those values and modifying as necessary, select **Add**. 

    ![Fields to specify details for a custom environment option in the Add environment dialog](media/environments/environments-custom-3-2019.png)

1. Details of the environment can be reviewed and modified at any time in the **Python Environments** window. In that window, select the environment, then select the **Configure** tab. After making changes, select the **Apply** command. You can also remove the environment using the **Remove** command (not available for auto-detected environments). For more information, see [Configure tab](python-environments-window-tab-reference.md#configure-tab).
::: moniker-end

## Fix or delete invalid environments

If Visual Studio finds registry entries for an environment, but the path to the interpreter is invalid, then the **Python Environments** window shows the name with a strikeout font:

::: moniker range="vs-2017"
![The Python Environments window showing an invalid environment](media/environments/environments-invalid-entry.png)
::: moniker-end
::: moniker range=">=vs-2019"
![The Python Environments window showing an invalid environment](media/environments/environments-invalid-entry-2019.png)
::: moniker-end

To correct an environment you wish to keep, first try using its installer's **Repair** process. The installers for standard Python 3.x, for example, include that option.

To correct an environment that doesn't have a repair option, or to remove an invalid environment, use the following steps to modify the registry directly. Visual Studio automatically updates the **Python Environments** window when you make changes to the registry.

1. Run *regedit.exe*.
1. Navigate to **HKEY_LOCAL_MACHINE\SOFTWARE\Python** for 32-bit interpreters, or **HKEY_LOCAL_MACHINE\SOFTWARE\WOW6432Node\Python** for 64-bit interpreters. For IronPython, look for **IronPython** instead.
1. Expand the node that matches the distribution, such as **Python Core** for CPython or **ContinuumAnalytics** for Anaconda. For IronPython, expand the version number node.
1. Inspect the values under the **InstallPath** node:

    ![Registry entries for a typical CPython installation](media/environments/environments-registry-entries.png)

    - If the environment still exists on your computer, change the value of **ExecutablePath** to the correct location. Also correct the **(Default)** and **WindowedExecutablePath** values as necessary.
    - If the environment no longer exists on your computer and you want to remove it from the **Python Environments** window, delete the parent node of **InstallPath**, such as **3.6** in the image above.

## See also

- [Install Python interpreters](installing-python-interpreters.md)
- [Select an interpreter for a project](selecting-a-python-environment-for-a-project.md)
- [Use requirements.txt for dependencies](managing-required-packages-with-requirements-txt.md)
- [Search paths](search-paths.md)
- [Python Environments window reference](python-environments-window-tab-reference.md)<|MERGE_RESOLUTION|>--- conflicted
+++ resolved
@@ -117,13 +117,9 @@
 
 #### Conda environments
 
-<<<<<<< HEAD
 A conda environment is one created using the `conda` tool, or with integrated conda management in Visual Studio 2017 version 15.7 and higher. (Requires Anaconda or Miniconda; Anaconda is available through the Visual Studio installer, see [Installation](installing-python-support-in-visual-studio.md#visual-studio-2019-and-visual-studio-2017).)
 
 ::: moniker range="vs-2017"
-=======
-A conda environment is one created using the `conda` tool, or with integrated conda management in Visual Studio 2017 version 15.7 and higher. (Requires Anaconda or Miniconda; Anaconda is available through the Visual Studio installer, see [Installation - Visual Studio 2017](installing-python-support-in-visual-studio.md#visual-studio-2017-and-2019).)
->>>>>>> 624838a7
 
 1. Select **+ Create conda environment** in the **Python Environments** window, which opens a **Create new conda environment** tab:
 
