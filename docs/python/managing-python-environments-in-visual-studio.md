--- conflicted
+++ resolved
@@ -82,25 +82,15 @@
 
 > [!Tip]
 > When you expand the **Python Environments** window wide enough, you'll get a fuller view of your environments that is more convenient to work with.
-<<<<<<< HEAD
-> ![Screenshot of Python Environments window expanded view-2019](media/environments/environments-expanded-view-2019.png)
+> ![Python Environments window expanded view-2019](media/environments/environments-expanded-view-2019.png)
 > ::: moniker-end
-=======
-> ![Python Environments window expanded view-2019](media/environments/environments-expanded-view-2019.png)
-::: moniker-end
->>>>>>> 149ab0ef
 
 ::: moniker range=">=vs-2022"
 
 > [!Tip]
 > When you expand the **Python Environments** window wide enough, you'll get a fuller view of your environments that is more convenient to work with.
-<<<<<<< HEAD
-> ![Screenshot of Python Environments window expanded view-2022](media/environments/environments-expanded-view-2022.png)
+> ![Python Environments window expanded view-2022](media/environments/environments-expanded-view-2022.png)
 > ::: moniker-end
-=======
-> ![Python Environments window expanded view-2022](media/environments/environments-expanded-view-2022.png)
- ::: moniker-end
->>>>>>> 149ab0ef
 
 > [!Note]
 > Although Visual Studio respects the system-site-packages option, it doesn't provide a way to change it from within Visual Studio.
