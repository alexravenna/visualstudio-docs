--- conflicted
+++ resolved
@@ -44,11 +44,9 @@
 
 1. When attaching the mixed-mode debugger to an existing process (**Debug** > **Attach to Process**), use the **Select** button to open the **Select Code Type** dialog. Then set the **Debug these code types** option and select **Python (native)** from the list:
 
-<<<<<<< HEAD
-    ![Screenshot of selecting the Python (native) code type](media/mixed_mode_debugging_attach_type_updated.png)
-=======
-    ![Screenshot of choosing the Python (native) code type for mixed-mode debugging.](media/mixed_mode_debugging_attach_type_updated.png)
->>>>>>> c2aa6ab2
+
+    ![Screenshot of user selecting the Python (native) code type](media/mixed_mode_debugging_attach_type_updated.png)
+
 
     The code type settings are persistent, so if you want to disable mixed-mode debugging when attaching to a different process later, clear the **Python (native)** code type and apply the **Native** code type.
 
