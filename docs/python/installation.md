---
title: Installation for Python in Visual Studio | Microsoft Docs
ms.custom: ""
<<<<<<< HEAD
ms.date: 9/22/2017
=======
ms.date: 7/13/2017
>>>>>>> 6ef80f40
ms.reviewer: ""
ms.suite: ""
ms.technology: 
  - "devlang-python"
ms.devlang: python
ms.tgt_pltfrm: ""
ms.topic: "article"
ms.assetid: ce3d3656-7ba2-490d-92df-0bb3e3badf92
caps.latest.revision: 11
author: "kraigb"
ms.author: "kraigb"
manager: "ghogen"
---

# Installing Python support in Visual Studio on Windows

To install Python support for Visual Studio, follow the instructions in the section that matches your version of Visual Studio:

- [Visual Studio 2017](vs-tutorial-01-00.md)
- [Visual Studio 2015](#visual-studio-2015)
- [Visual Studio 2013 and earlier](#visual-studio-2013-and-earlier)

For Visual Studio 2015 and earlier you also need to separately install a Python interpreter of your choice (Python  3.5 and earlier; 3.6 is not supported). For details, see [Python Environments](python-environments.md). The same page also contains instructions for adding an existing Python interpreter to Visual Studio 2017.

To quickly test Python support after following the installation steps, Open the Python Interactive window by pressing Alt-I and entering `2+2`. If you don't see the output of `4`, recheck your steps.

> [!Tip]
> The Python workload includes the helpful Cookiecutter extension that provides a graphical user interface to discover templates, input template options, and create projects and files. For details, see [Using Cookiecutter](cookiecutter.md).

> [!Note]
> Python support is not presently available in Visual Studio for Mac, but is available on Mac and Linux through Visual Studio Code. See [Questions and answers](python-in-visual-studio.md#questions-and-answers).

## Visual Studio 2017

Refer to [Tutorial Step 0: install Python support in Visual Studio 2017](vs-tutorial-01-00.md).


## Visual Studio 2015

1. Run the Visual Studio installer through **Control Panel > Programs and Features**, selecting **Microsoft Visual Studio 2015** and then **Change**.

1. In the installer, select **Modify**.

1. Select **Programming Languages > Python Tools for Visual Studio** and then **Next**:

    ![PTVS option in Visual Studio 2015 installer](media/installation-vs2015.png)    

1. Once Visual Studio setup is complete, [install a Python interpreter of your choice](python-environments.md#selecting-and-installing-python-interpreters). If you already have an interpreter installed, see [Creating an environment for an existing interpreter](python-environments.md#creating-an-environment-for-an-existing-interpreter).

## Visual Studio 2013 and earlier

1. Install the appropriate version of Python Tools for Visual Studio for your version of Visual Studio:

    - Visual Studio 2013: [PTVS 2.2 for Visual Studio 2013](https://github.com/Microsoft/PTVS/releases/v2.2). The **File > New Project** dialog in Visual Studio 2013 gives you a shortcut for this process.
    - Visual Studio 2012: [PTVS 2.1 for Visual Studio 2012](https://pytools.codeplex.com/downloads/get/920478)
    - Visual Studio 2010: [PTVS 2.1 for Visual Studio 2010](https://pytools.codeplex.com/downloads/get/920479)

1. [Install a Python interpreter of your choice](python-environments.md#selecting-and-installing-python-interpreters). If you already have an interpreter installed, see [Creating an environment for an existing interpreter](python-environments.md#creating-an-environment-for-an-existing-interpreter).

## Install locations

By default, Python support is installed for all users on a computer.

For Visual Studio 2017, the Python workload is installed in `%ProgramFiles(x86)%\Microsoft Visual Studio\2017\<VS_edition>Common7\IDE\Extensions\Microsoft\Python` where &lt;VS_edition&gt; is Community, Professional, or Enterprise.

For Visual Studio 2015 and earlier, installation paths are as follows:

- 32-bit:
  - Path: `%Program Files(x86)%\Microsoft Visual Studio <VS_ver>\Common7\IDE\Extensions\Microsoft\Python Tools for Visual Studio\<PTVS_ver>`
  - Registry location of path: `HKEY_LOCAL_MACHINE\Software\Microsoft\PythonTools\<VS_ver>\InstallDir`
- 64-bit:
  - Path: `%Program Files%\Microsoft Visual Studio <VS_ver>\Common7\IDE\Extensions\Microsoft\Python Tools for Visual Studio\<PTVS_ver>`
  - Registry location of path: `HKEY_LOCAL_MACHINE\Software\Wow6432Node\Microsoft\PythonTools\<VS_ver>\InstallDir`

where:

- &lt;VS_ver&gt; is:    
    - 14.0 for Visual Studio 2015
    - 12.0 for Visual Studio 2013
    - 11.0 for Visual Studio 2012
    - 10.0 for Visual Studio 2010
- &lt;PTVS_ver&gt; is a version number, such as 2.2, 2.1, 2.0, 1.5, 1.1, or 1.0.

### User-specific installations (1.5 and earlier)

Python Tools for Visual Studio 1.5 and earlier allowed installation for the current user only, in which case the installation path is `%LocalAppData%\Microsoft\VisualStudio\<VS_ver>\Extensions\Microsoft\Python Tools for Visual Studio\<PTVS_ver>` where &lt;VS_ver&gt; and &lt;PTVS_ver&gt; are the same as described above.<|MERGE_RESOLUTION|>--- conflicted
+++ resolved
@@ -1,11 +1,7 @@
 ---
 title: Installation for Python in Visual Studio | Microsoft Docs
 ms.custom: ""
-<<<<<<< HEAD
 ms.date: 9/22/2017
-=======
-ms.date: 7/13/2017
->>>>>>> 6ef80f40
 ms.reviewer: ""
 ms.suite: ""
 ms.technology: 
