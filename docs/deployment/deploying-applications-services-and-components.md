--- conflicted
+++ resolved
@@ -1,15 +1,8 @@
 ---
 title: "First look at deployment"
 description: "Learn about your options for deploying apps from Visual Studio."
-<<<<<<< HEAD
-
-ms.date: 01/29/2019
-ms.topic: quickstart
-=======
-ms.custom: "mvc"
 ms.date: 09/23/2021
 ms.topic: conceptual
->>>>>>> 2764edd9
 dev_langs:
   - "FSharp"
   - "VB"
@@ -23,7 +16,6 @@
   - "deploying applications [Visual Studio]"
   - "deploying applications [Visual Studio], about deploying applications"
   - "components [.NET Framework], deploying"
-ms.assetid: 63fcdd5b-2e54-4210-9038-65bc23167725
 author: mikejo5000
 ms.author: mikejo
 manager: jmartens
