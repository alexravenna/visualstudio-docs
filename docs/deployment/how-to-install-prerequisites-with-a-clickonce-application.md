--- conflicted
+++ resolved
@@ -42,11 +42,7 @@
 
 3. Click the **Prerequisites** button to open the **Prerequisites** dialog box.
 
-<<<<<<< HEAD
-   ![Screenshot of Prerequisites dialog box in Visual Studio](media/prerequisites-dialog-box.png)
-=======
    ![Screenshot of Prerequisites dialog box in Visual Studio.](media/prerequisites-dialog-box.png)
->>>>>>> 771399f1
 
 4. In the **Prerequisites** dialog box, make sure that the **Create setup program to install prerequisite components** check box is selected.
 
