--- conflicted
+++ resolved
@@ -156,12 +156,7 @@
  After you have performed these steps, you can move the published files to the location from which you want end users to install the application. If you intend to update the solution often, you can move these commands into a script and run the script each time that you publish a new version.  
   
 ## See Also  
- [Troubleshooting Specific Errors in ClickOnce Deployments](../deployment/troubleshooting-specific-errors-in-clickonce-deployments.md)   
-<<<<<<< HEAD
- [Visual Styles Overview](http://msdn.microsoft.com/5b5d7bb6-684f-478d-bf5f-b8d18bbcff2e)   
- [Enabling Visual Styles](/windows/desktop/Controls/cookbook-overview)   
-=======
- [Visual Styles Overview](/windows/desktop/Controls/visual-styles-overview)   
- [Enabling Visual Styles](https://msdn.microsoft.com/library/bb773175.aspx)   
->>>>>>> b881ece9
+ [Troubleshooting Specific Errors in ClickOnce Deployments](../deployment/troubleshooting-specific-errors-in-clickonce-deployments.md)
+ [Visual Styles Overview](/windows/desktop/Controls/visual-styles-overview)
+ [Enabling Visual Styles](/windows/desktop/Controls/cookbook-overview)
  [Command Prompts](/dotnet/framework/tools/developer-command-prompt-for-vs)