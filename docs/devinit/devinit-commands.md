--- conflicted
+++ resolved
@@ -28,11 +28,7 @@
 
 | Argument             | Required | Description                                                               |
 |----------------------|----------|---------------------------------------------------------------------------|
-<<<<<<< HEAD
 | -f,--file            | No       | Path to the `.devinit.json` file.                                         |
-=======
-| -f,--file            | No       | Path to the _.devinit.json_ file.                                         |
->>>>>>> 0339ce9e
 | --error-action       | No       | Specifies how to handle errors. Options: Stop, Ignore, Continue (default).|
 | -v,--verbose         | No       | Emit verbose output.                                                      |
 | -n,--dry-run         | No       | Dry run.                                                                  |
@@ -96,13 +92,10 @@
 | ignore   | Continue processing other tools after emitting a warning to standard output. DevInit process exit code should always be zero (success). The `ignore` setting ignores all errors.                                                                                                      |
 | stop     | Emits an error to standard error and stops processing tools. The devinit.exe exit code is non-zero (failure). This is similar to the continue error action, but processing is halted at the first error encountered. `stop` is the default error-action for all commands except init. |
 
-<<<<<<< HEAD
 #### --dry-run switch
 
 Echo tool commands that would be run, but do not execute any tools.
 
-=======
->>>>>>> 0339ce9e
 #### --verbose switch
 
 Emit verbose output to standard output. If the tool to be executed supports a verbose option, propagate the verbose switch to the tool.
