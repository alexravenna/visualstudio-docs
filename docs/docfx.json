{
  "build": {
    "content": [
      {
        "files": [
          "**/*.md",
          "**/**.yml"
        ],
        "group": "vs-2015",
        "exclude": [
          "**/obj/**",
          "vsdocsdocs/**",
          "**/includes/**",
          "missingapi.yml"
        ]
      },
      {
        "files": [
          "**/*.md",
          "**/**.yml"
        ],
        "group": "vs-2017",
        "exclude": [
          "**/obj/**",
          "vsdocsdocs/**",
          "**/includes/**",
          "missingapi.yml"
        ]
      },
      {
        "files": [
          "**/*.md",
          "**/**.yml"
        ],
        "exclude": [
          "vs-2015",
          "vs-2017"
        ]
      }
    ],
    "resource": [
      {
        "files": [
          "**/*.png",
          "**/*.jpg",
          "**/*.gif",
          "**/*.svg"
        ],
        "group": "vs-2015",
        "exclude": [
          "**/obj/**",
          "vsdocsdocs/**",
          "**/includes/**"
        ]
      },
      {
        "files": [
          "**/*.png",
          "**/*.jpg",
          "**/*.gif",
          "**/*.svg"
        ],
        "group": "vs-2017",
        "exclude": [
          "**/obj/**",
          "vsdocsdocs/**",
          "**/includes/**"
        ]
      }
    ],
    "overwrite": [],
    "externalReference": [],
    "globalMetadata": {
      "feedback_system": "GitHub",
      "feedback_github_repo": "MicrosoftDocs/visualstudio-docs",
      "feedback_product_url": "https://developercommunity.visualstudio.com/",
      "breadcrumb_path": "/visualstudio/_breadcrumb/toc.json",
      "extendBreadcrumb": "true",
      "ROBOTS": "INDEX,FOLLOW",
      "author": "erickson-doug",
      "ms.author": "douge",
      "manager": "douge",
      "ms.date": "11/16/2016",
      "ms.topic": "conceptual",
      "audience": "developer",
      "defaultDevLang": "csharp",
      "ms.prod": "visual-studio-dev15",
      "searchScope": ["VS IDE"],
      "uhfHeaderId": "MSDocsHeader-VisualStudio",
      "titleSuffix": "Visual Studio",
      "featureFlags": [
        "enable_uhf_ppe"
      ]
    },
    "template": [],
<<<<<<< HEAD
    "xref": ["missingapi.yml", "vs.140.zip", "office15.zip"],
    "dest": "vsdocsdocs",
    "groups": {
      "vs-2015": {
        "moniker-range": "vs-2015"
      },
      "vs-2017": {
        "moniker-range": ">= vs-2017"
      }
    }
=======
    "xref": ["missingapi.yml", "vs.140.zip"],
    "dest": "vsdocsdocs"
>>>>>>> b7b9fc40
  }
}<|MERGE_RESOLUTION|>--- conflicted
+++ resolved
@@ -93,8 +93,7 @@
       ]
     },
     "template": [],
-<<<<<<< HEAD
-    "xref": ["missingapi.yml", "vs.140.zip", "office15.zip"],
+    "xref": ["missingapi.yml", "vs.140.zip"],
     "dest": "vsdocsdocs",
     "groups": {
       "vs-2015": {
@@ -104,9 +103,5 @@
         "moniker-range": ">= vs-2017"
       }
     }
-=======
-    "xref": ["missingapi.yml", "vs.140.zip"],
-    "dest": "vsdocsdocs"
->>>>>>> b7b9fc40
   }
 }