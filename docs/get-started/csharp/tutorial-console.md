---
title: "Tutorial: Create a simple C# console app"
description: Create a C# console application in Visual Studio and explore some features of the Visual Studio integrated development environment (IDE).
ms.custom: vs-acquisition
ms.date: 12/01/2025
ms.subservice: general-ide
ms.topic: tutorial
ms.devlang: csharp
author: anandmeg
ms.author: meghaanand
manager: mijacobs
dev_langs:
  - CSharp
---
# Tutorial: Create a simple C# console app in Visual Studio (part 1 of 2)

In this tutorial, you use Visual Studio to create and run a C# console app, and explore some features of the Visual Studio integrated development environment (IDE). This tutorial is part 1 of a two-part tutorial series.

In this tutorial, you complete the following tasks:

> [!div class="checklist"]
> * Create a Visual Studio project.
> * Create a C# console app.
> * Debug your app.
> * Close your app.
> * Inspect your complete code.

In [part 2 of this tutorial](tutorial-console-part-2.md), you extend this app to add more projects, learn debugging tricks, and reference non-Microsoft packages.

## Prerequisites

You must have Visual Studio installed.

If you don't have Visual Studio, go to [Visual Studio downloads](https://aka.ms/vs/download/?cid=learn-onpage-download-tutorial-create-simple-csharp-console-app-page-cta) to install it for free.

## Create a project

To start, create a C# application project. The project type comes with all the template files you need.

<<<<<<< HEAD
::: moniker range="vs-2019"

1. Open Visual Studio, and select **Create a new project** in the start window.

   :::image type="content" source="../../get-started/media/vs-2019/create-new-project-dark-theme.png" alt-text="Screenshot showing the Create a new project window.":::

1. In the **Create a new project** window, select **C#** from the language dropdown list. Choose **Windows** from the platform list and **Console** from the project types list.

   After you apply the language, platform, and project type filters, choose the **Console Application** template, and then select **Next**.

   > [!NOTE]
   > If you don't see the **Console Application** template, select **Install more tools and features**.
   >
   > :::image type="content" source="../../get-started/media/vs-2019/not-finding-what-looking-for.png" alt-text="Screenshot that shows the Install more tools and features link.":::
   >
   > In the Visual Studio Installer, select the **.NET Core cross-platform development** workload.
   >
   > :::image type="content" source="media/dot-net-core-xplat-dev-workload.png" alt-text="Screenshot showing the .NET Core cross-platform development workload in the Visual Studio Installer.":::
   >
   > Select **Modify** in the Visual Studio Installer. You might be prompted to save your work. Select **Continue** to install the workload.
   >
   > Return to step 2 in the [Create a project](#create-a-project) procedure.

1. In the **Configure your new project** window, type or enter *Calculator* in the **Project name** box. Then, select **Next**.

   :::image type="content" source="./media/vs-2019/csharp-name-your-calculator-project.png" alt-text="Screenshot showing how to name your project 'Calculator' in the 'Configure your new project' window in Visual Studio." lightbox="./media/vs-2019/csharp-name-your-calculator-project.png":::

1. In the **Additional information** window, verify that **.NET Core 3.1** appears in the **Target Framework** field. Then, select **Create**.

   :::image type="content" source="./media/vs-2019/csharp-target-framework.png" alt-text="Screenshot of the Additional information window in Visual Studio showing .NET Core 3.1 as the target framework for the new project." lightbox="./media/vs-2019/csharp-target-framework.png":::

Visual Studio opens your new project, which includes default *Hello World* code. To view it in the editor, select the code file *Program.cs* in the Solution Explorer window, which is typically on the right-hand side of Visual Studio.

The default *Hello World* code calls the <xref:System.Console.WriteLine%2A> method to display the literal string **Hello, World!** in the console window. If you press F5, you can run the default program in Debug mode. After the application runs in the debugger, the console window stays open. Press any key to close the console window.

::: moniker-end
::: moniker range="vs-2022"
=======
::: moniker range=">=vs-2022"
>>>>>>> d71e3b0d

1. Open Visual Studio, and select **Create a new project** in the start window.

   :::image type="content" source="media/vs-2022/create-new-project.png" alt-text="Screenshot that shows the Create a new project window.":::

1. In the **Create a new project** window, select **C#** from the language dropdown list. Choose **Windows** from the platform list and **Console** from the project types list.

   After you apply the language, platform, and project type filters, choose the **Console App** template, and then select **Next**.

   > [!NOTE]
   > If you don't see the **Console App** template, select **Install more tools and features**.
   > 
   > :::image type="content" source="media/vs-2022/not-finding-what-looking-for.png" alt-text="Screenshot that shows the Install more tools and features link.":::
   >
   > In the Visual Studio Installer, select the **.NET desktop development** workload.
   >
   > :::image type="content" source="media/vs-2022/dot-net-development-workload.png" alt-text="Screenshot that shows the .NET desktop development workload in the Visual Studio Installer.":::
   >
   > Select **Modify** in the Visual Studio Installer. You might be prompted to save your work. Select **Continue** to install the workload.
   >
   > Return to step 2 in this [Create a project](#create-a-project) procedure.

1. In the **Configure your new project** window, type or enter *Calculator* in the **Project name** box, and then select **Next**.

   :::image type="content" source="./media/vs-2022/csharp-name-your-calculator-project.png" alt-text="Screenshot that shows how to name your project 'Calculator' in the 'Configure your new project' window in Visual Studio." lightbox="./media/vs-2022/csharp-name-your-calculator-project.png":::

1. In the **Additional information** window, select **.NET 8.0** for the **Target Framework** field. Then, select **Create**.

   :::image type="content" source="./media/vs-2022/csharp-target-framework.png" alt-text="Screenshot of the Additional information window in Visual Studio that shows .NET 8.0 selected as the target framework for the new project." lightbox="./media/vs-2022/csharp-target-framework.png":::

Visual Studio opens your new project, which includes default *Hello World* code. To view it in the editor, select the code file *Program.cs* in the Solution Explorer window, which is typically on the right-hand side of Visual Studio.

The single code statement calls the <xref:System.Console.WriteLine%2A> method to display the literal string *Hello, World!* in the console window. If you press F5, you can run the default program in Debug mode. After the application runs in the debugger, the console window stays open. Press any key to close the console window.

> [!NOTE]
> Starting with .NET 6, new projects using the console template generate different code than previous versions. To learn more, see [New C# templates generate top-level statements](/dotnet/core/tutorials/top-level-templates).

::: moniker-end

::: moniker range="visualstudio"

1. Open Visual Studio, and select **Create a new project** in the start window.

   :::image type="content" source="media/visualstudio/create-new-project.png" alt-text="Screenshot that shows the Create a new project window.":::

1. In the **Create a new project** window, select **C#** from the language dropdown list. Choose **Windows** from the platform list and **Console** from the project types list.

   After you apply the language, platform, and project type filters, choose the **Console App** template, and then select **Next**.

   > [!NOTE]
   > If you don't see the **Console App** template, select **Install more tools and features**.
   > 
   > :::image type="content" source="media/vs-2022/not-finding-what-looking-for.png" alt-text="Screenshot that shows the Install more tools and features link.":::
   >
   > In the Visual Studio Installer, select the **.NET desktop development** workload.
   >
   > :::image type="content" source="media/vs-2022/dot-net-development-workload.png" alt-text="Screenshot that shows the .NET desktop development workload in the Visual Studio Installer.":::
   >
   > Select **Modify** in the Visual Studio Installer. You might be prompted to save your work. Select **Continue** to install the workload.
   >
   > Return to step 2 in this [Create a project](#create-a-project) procedure.

1. In the **Configure your new project** window, type or enter *Calculator* in the **Project name** box, and then select **Next**.

   :::image type="content" source="./media/visualstudio/csharp-name-your-calculator-project.png" alt-text="Screenshot that shows how to name your project 'Calculator' in the 'Configure your new project' window in Visual Studio." lightbox="./media/visualstudio/csharp-name-your-calculator-project.png":::

1. In the **Additional information** window, select **.NET 10.0** for the **Target Framework** field. Then, select **Create**.

   :::image type="content" source="./media/visualstudio/csharp-target-framework.png" alt-text="Screenshot of the Additional information window in Visual Studio that shows .NET 10.0 selected as the target framework for the new project." lightbox="./media/visualstudio/csharp-target-framework.png":::

Visual Studio opens your new project, which includes default *Hello World* code. To view it in the editor, select the code file *Program.cs* in the Solution Explorer window, which is typically on the right-hand side of Visual Studio.

The single code statement calls the <xref:System.Console.WriteLine%2A> method to display the literal string *Hello, World!* in the console window. If you press F5, you can run the default program in Debug mode. After the application runs in the debugger, the console window stays open. Press any key to close the console window.

> [!NOTE]
> Starting with .NET 6, new projects using the console template generate different code than previous versions. To learn more, see [New C# templates generate top-level statements](/dotnet/core/tutorials/top-level-templates).

::: moniker-end

## Create the app

In this section, you complete the following tasks:

- Explore some basic integer math in C#.
- Add code to create a basic calculator app.
- Debug the app to find and fix errors.
- Refine the code to make it more efficient.

### Explore integer math

Start with some basic integer math in C#.


::: moniker range="vs-2022"
1. In **Solution Explorer**, in the right pane, select *Program.cs* to display the file in the code editor.

1. In the code editor, replace the default *Hello World* code that says `Console.WriteLine("Hello World!");`.

   :::image type="content" source="media/vs-2022/csharp-console-calculator-delete-hello-world.png" alt-text="Screenshot that shows the line to replace in the program file.":::

   Replace the line with the following code:

   ```csharp
       int a = 42;
       int b = 119;
       int c = a + b;
       Console.WriteLine(c);
       Console.ReadKey();
   ```

    If you enter the code, the Visual Studio IntelliSense feature offers you the option to autocomplete the entry.

   :::image type="content" source="media/vs-2022/integer-math-intellisense.gif" alt-text="Animation of integer math code that shows the IntelliSense autocomplete feature in the Visual Studio IDE.":::

1. To build and run your app, press **F5**, or select the green arrow next to the name **Calculator** in the top toolbar.

   :::image type="content" source="media/vs-2022/csharp-console-calculator-button.png" alt-text="Screenshot that shows selecting the Calculator button to run the app from the Debug toolbar.":::

   A console window opens that shows the sum of 42 + 119, which is **161**.

   :::image type="content" source="media/vs-2022/csharp-console-integer-math.png" alt-text="Screenshot of a Console window showing the results of integer math.":::

1. Close the console window.

1. **(Optional)** You can change the operator to change the result. For example, you can change the `+` operator in the `int c = a + b;` line of code to `-` for subtraction, `*` for multiplication, or `/` for division. When you run the app, the result changes accordingly.

::: moniker-end

::: moniker range="visualstudio"
1. In **Solution Explorer**, in the right pane, select *Program.cs* to display the file in the code editor.

1. In the code editor, replace the default *Hello World* code that says `Console.WriteLine("Hello World!");`.

   :::image type="content" source="media/visualstudio/csharp-console-calculator-delete-hello-world.png" alt-text="Screenshot that shows the line to replace in the program file.":::

   Replace the line with the following code:

   ```csharp
       int a = 42;
       int b = 119;
       int c = a + b;
       Console.WriteLine(c);
       Console.ReadKey();
   ```

    If you enter the code, the Visual Studio IntelliSense feature offers you the option to autocomplete the entry.

   :::image type="content" source="media/vs-2022/integer-math-intellisense.gif" alt-text="Animation of integer math code that shows the IntelliSense autocomplete feature in the Visual Studio IDE.":::

1. To build and run your app, press **F5**, or select the green arrow next to the name **Calculator** in the top toolbar.

   :::image type="content" source="media/visualstudio/csharp-console-calculator-button.png" alt-text="Screenshot that shows selecting the Calculator button to run the app from the Debug toolbar.":::

   A console window opens that shows the sum of 42 + 119, which is **161**.

   :::image type="content" source="media/visualstudio/csharp-console-integer-math.png" alt-text="Screenshot of a Console window showing the results of integer math.":::

1. Close the console window.

1. **(Optional)** You can change the operator to change the result. For example, you can change the `+` operator in the `int c = a + b;` line of code to `-` for subtraction, `*` for multiplication, or `/` for division. When you run the app, the result changes accordingly.

::: moniker-end

### Add code to create a calculator

Continue by adding a more complex set of calculator code to your project.


::: moniker range="vs-2022"

1. In the code editor, replace all the code in *Program.cs* with the following new code:

    ```csharp
        // Declare variables and then initialize to zero.
        int num1 = 0; int num2 = 0;
    
        // Display title as the C# console calculator app.
        Console.WriteLine("Console Calculator in C#\r");
        Console.WriteLine("------------------------\n");
    
        // Ask the user to type the first number.
        Console.WriteLine("Type a number, and then press Enter");
        num1 = Convert.ToInt32(Console.ReadLine());
    
        // Ask the user to type the second number.
        Console.WriteLine("Type another number, and then press Enter");
        num2 = Convert.ToInt32(Console.ReadLine());
    
        // Ask the user to choose an option.
        Console.WriteLine("Choose an option from the following list:");
        Console.WriteLine("\ta - Add");
        Console.WriteLine("\ts - Subtract");
        Console.WriteLine("\tm - Multiply");
        Console.WriteLine("\td - Divide");
        Console.Write("Your option? ");
    
        // Use a switch statement to do the math.
        switch (Console.ReadLine())
        {
            case "a":
                Console.WriteLine($"Your result: {num1} + {num2} = " + (num1 + num2));
                break;
            case "s":
                Console.WriteLine($"Your result: {num1} - {num2} = " + (num1 - num2));
                break;
            case "m":
                Console.WriteLine($"Your result: {num1} * {num2} = " + (num1 * num2));
                break;
            case "d":
                Console.WriteLine($"Your result: {num1} / {num2} = " + (num1 / num2));
                break;
        }
        // Wait for the user to respond before closing.
        Console.Write("Press any key to close the Calculator console app...");
        Console.ReadKey();
    ```

1. Select the **Calculator** button or press **F5** to run your app.

   A console window opens.

1. In the console window, follow the prompts to add the numbers **42** and **119** together.

   Your app should look similar to the following screenshot:

   :::image type="content" source="media/csharp-console-calculator.png" alt-text="Screenshot that shows a Console window with the Calculator app with prompts.":::

::: moniker-end

::: moniker range="visualstudio"

1. In the code editor, replace all the code in *Program.cs* with the following new code:

    ```csharp
        // Declare variables and then initialize to zero.
        int num1 = 0; int num2 = 0;
    
        // Display title as the C# console calculator app.
        Console.WriteLine("Console Calculator in C#\r");
        Console.WriteLine("------------------------\n");
    
        // Ask the user to type the first number.
        Console.WriteLine("Type a number, and then press Enter");
        num1 = Convert.ToInt32(Console.ReadLine());
    
        // Ask the user to type the second number.
        Console.WriteLine("Type another number, and then press Enter");
        num2 = Convert.ToInt32(Console.ReadLine());
    
        // Ask the user to choose an option.
        Console.WriteLine("Choose an option from the following list:");
        Console.WriteLine("\ta - Add");
        Console.WriteLine("\ts - Subtract");
        Console.WriteLine("\tm - Multiply");
        Console.WriteLine("\td - Divide");
        Console.Write("Your option? ");
    
        // Use a switch statement to do the math.
        switch (Console.ReadLine())
        {
            case "a":
                Console.WriteLine($"Your result: {num1} + {num2} = " + (num1 + num2));
                break;
            case "s":
                Console.WriteLine($"Your result: {num1} - {num2} = " + (num1 - num2));
                break;
            case "m":
                Console.WriteLine($"Your result: {num1} * {num2} = " + (num1 * num2));
                break;
            case "d":
                Console.WriteLine($"Your result: {num1} / {num2} = " + (num1 / num2));
                break;
        }
        // Wait for the user to respond before closing.
        Console.Write("Press any key to close the Calculator console app...");
        Console.ReadKey();
    ```

1. Select the **Calculator** button or press **F5** to run your app.

   A console window opens.

1. In the console window, follow the prompts to add the numbers **42** and **119** together.

   Your app should look similar to the following screenshot:

   :::image type="content" source="media/visualstudio/csharp-console-calculator.png" alt-text="Screenshot that shows a Console window with the Calculator app with prompts.":::

::: moniker-end

### Add decimal functionality

Now, tweak the code to add more functionality.

The current calculator app only accepts and returns whole numbers. For example, if you run the app and divide the number 42 by the number 119, your result is zero, which isn't exact.

:::moniker range="<=vs-2022"
   
:::image type="content" source="media/csharp-console-calculator-nodecimal.png" alt-text="Screenshot of a Console window that shows the Calculator app returning an inexact whole number as a result.":::

:::moniker-end

:::moniker range="visualstudio"
   
:::image type="content" source="media/visualstudio/csharp-console-calculator-nodecimal.png" alt-text="Screenshot of a Console window that shows the Calculator app returning an inexact whole number as a result.":::

:::moniker-end

To fix the code to improve precision by handling decimals:

1. From *Program.cs* in the Visual Studio editor, press **Ctrl**+**H** to open the **Find and Replace** control.

1. Type *int* in the control, and type *float* in the **Replace** field.

1. Select the icons for **Match case** and **Match whole word** in the control, or press **Alt**+**C** and **Alt**+**W**.

1. Select the **Replace all** icon or press **Alt**+**A** to run the search and replace.

   :::image type="content" source="media/find-replace-control-animation.gif" alt-text="Animation of the Find and Replace control showing how to change the int variable to float.":::

1. Run your calculator app again, and divide the number **42** by the number **119**.

:::moniker range="<=vs-2022"

   The app now returns a decimal number instead of zero.

   :::image type="content" source="media/csharp-console-calculator-decimal.png" alt-text="Screenshot of a Console window showing the Calculator app that now returns a decimal numeral as a result.":::

:::moniker-end

:::moniker range="visualstudio"

   The app now returns a decimal number instead of zero.

   :::image type="content" source="media/visualstudio/csharp-console-calculator-decimal.png" alt-text="Screenshot of a Console window showing the Calculator app that now returns a decimal numeral as a result.":::

:::moniker-end

   Now the app can produce decimal results. Make a few more tweaks to the code so the app can calculate decimals too.

6. Use the **Find and Replace** control to change each instance of the `float` variable to `double`, and to change each instance of the `Convert.ToInt32` method to `Convert.ToDouble`.

7. Run your calculator app, and divide the number **42.5** by the number **119.75**.

:::moniker range="<=vs-2022"
   The app now accepts decimal values, and returns a longer decimal numeral as its result.

   :::image type="content" source="media/csharp-console-calculator-usedecimals.png" alt-text="Screenshot of a Console window showing the Calculator app that now accepts decimal numbers and returns a longer decimal result.":::

:::moniker-end

:::moniker range="visualstudio"
   The app now accepts decimal values, and returns a longer decimal numeral as its result.

   :::image type="content" source="media/visualstudio/csharp-console-calculator-usedecimals.png" alt-text="Screenshot of a Console window showing the Calculator app that now accepts decimal numbers and returns a longer decimal result.":::

:::moniker-end
   
   In the [Revise the code](#revise-the-code) section, you reduce the number of decimal places in the results.

## Debug the app

You improved your basic calculator app, but your app doesn't yet handle exceptions, such as user input errors. For example, if users try to divide by zero, or enter an unexpected character, the app might stop working, return an error, or return an unexpected non-numeric result.

Let's walk through a few common user input errors, locate them in the debugger if they appear there, and fix them in the code.

> [!TIP]
> For more information about the debugger and how it works, see [First look at the Visual Studio debugger](../../debugger/debugger-feature-tour.md).

### Fix the *divide by zero* error

If you try to divide a number by zero, the console app might freeze, and then shows you what's wrong in the code editor.

:::image type="content" source="media/csharp-console-calculator-dividebyzero-error.png" alt-text="Screenshot of the Visual Studio code editor showing a line highlighted in yellow and an Exception Unhandled error for 'Attempted to divide by zero'.":::

> [!NOTE]
> Sometimes the app doesn't freeze, and the debugger doesn't show a divide-by-zero error. Instead, the app might return an unexpected non-numeric result, such as an infinity symbol. The following code fix still applies.

Let's change the code to handle this error. In *Program.cs*, replace the code for `case "d":` with the following code:

```csharp
            // Ask the user to enter a non-zero divisor until they do so.
                while (num2 == 0)
                {
                    Console.WriteLine("Enter a non-zero divisor: ");
                    num2 = Convert.ToDouble(Console.ReadLine());
                }
                Console.WriteLine($"Your result: {num1} / {num2} = " + (num1 / num2));
                break;
```

After you replace the code, the section with the `switch` statement should look similar to the following screenshot:

:::image type="content" source="media/csharp-console-calculator-switch-code.png" alt-text="Screenshot showing the revised switch section in the Visual Studio code editor.":::

Now, when you divide any number by zero, the app asks for another number, and keeps asking until you provide a nonzero number.

:::moniker range="<=vs-2022"

:::image type="content" source="media/csharp-console-calculator-dividebyzero.png" alt-text="Screenshot of a Console window with a repeated prompt to provide a nonzero number.":::

:::moniker-end

:::moniker range="visualstudio"

:::image type="content" source="media/visualstudio/csharp-console-calculator-dividebyzero.png" alt-text="Screenshot that shows a Console window with a repeated prompt to provide a nonzero number.":::

:::moniker-end

### Fix the *format* error

If you enter an alphabetic character when the app expects a numeric character, the app freezes. Visual Studio shows you what's wrong in the code editor.


::: moniker range="vs-2022"

:::image type="content" source="media/vs-2022/csharp-console-calculator-format-error.png" alt-text="Screenshot that shows an unhandled format error in the Visual Studio code editor.":::

::: moniker-end

::: moniker range="visualstudio"

:::image type="content" source="media/visualstudio/csharp-console-calculator-format-error.png" alt-text="Screenshot that shows an unhandled format error in the Visual Studio code editor.":::

::: moniker-end

To prevent this exception, you can refactor the code you previously entered.


:::moniker range="vs-2022"
#### Revise the code

Rather than rely on the `program` class to handle all the code, you can divide your app into two classes: `Calculator` and `Program`.

The `Calculator` class handles the bulk of the calculation work, and the `Program` class handles the user interface and error-handling work.

Let's get started.

1. In *Program.cs*, delete everything and add the following new `Calculator` class:

    ```csharp
    class Calculator
    {
        public static double DoOperation(double num1, double num2, string op)
        {
            double result = double.NaN; // Default value is "not-a-number" if an operation, such as division, could result in an error.

            // Use a switch statement to do the math.
            switch (op)
            {
                case "a":
                    result = num1 + num2;
                    break;
                case "s":
                    result = num1 - num2;
                    break;
                case "m":
                    result = num1 * num2;
                    break;
                case "d":
                    // Ask the user to enter a non-zero divisor.
                    if (num2 != 0)
                    {
                        result = num1 / num2;
                    }
                    break;
                // Return text for an incorrect option entry.
                default:
                    break;
            }
            return result;
        }
    }

    ```

1. Also add a new  `Program` class, as follows:

    ```csharp
    class Program
    {
        static void Main(string[] args)
        {
            bool endApp = false;
            // Display title as the C# console calculator app.
            Console.WriteLine("Console Calculator in C#\r");
            Console.WriteLine("------------------------\n");

            while (!endApp)
            {
                // Declare variables and set to empty.
                // Use Nullable types (with ?) to match type of System.Console.ReadLine
                string? numInput1 = "";
                string? numInput2 = "";
                double result = 0;

                // Ask the user to type the first number.
                Console.Write("Type a number, and then press Enter: ");
                numInput1 = Console.ReadLine();

                double cleanNum1 = 0;
                while (!double.TryParse(numInput1, out cleanNum1))
                {
                    Console.Write("This is not valid input. Please enter a numeric value: ");
                    numInput1 = Console.ReadLine();
                }

                // Ask the user to type the second number.
                Console.Write("Type another number, and then press Enter: ");
                numInput2 = Console.ReadLine();

                double cleanNum2 = 0;
                while (!double.TryParse(numInput2, out cleanNum2))
                {
                    Console.Write("This is not valid input. Please enter a numeric value: ");
                    numInput2 = Console.ReadLine();
                }

                // Ask the user to choose an operator.
                Console.WriteLine("Choose an operator from the following list:");
                Console.WriteLine("\ta - Add");
                Console.WriteLine("\ts - Subtract");
                Console.WriteLine("\tm - Multiply");
                Console.WriteLine("\td - Divide");
                Console.Write("Your option? ");

                string? op = Console.ReadLine();

                // Validate input is not null, and matches the pattern
                if (op == null || ! Regex.IsMatch(op, "[a|s|m|d]"))
                {
                   Console.WriteLine("Error: Unrecognized input.");
                }
                else
                { 
                   try
                   {
                      result = Calculator.DoOperation(cleanNum1, cleanNum2, op);
                      if (double.IsNaN(result))
                      {
                         Console.WriteLine("This operation will result in a mathematical error.\n");
                      }
                      else Console.WriteLine("Your result: {0:0.##}\n", result);
                    }
                    catch (Exception e)
                    {
                       Console.WriteLine("Oh no! An exception occurred trying to do the math.\n - Details: " + e.Message);
                    }
                }
                Console.WriteLine("------------------------\n");

                // Wait for the user to respond before closing.
                Console.Write("Press 'n' and Enter to close the app, or press any other key and Enter to continue: ");
                if (Console.ReadLine() == "n") endApp = true;

                Console.WriteLine("\n"); // Friendly linespacing.
            }
            return;
        }
    }
    ```

    > [!NOTE]
    > It's best to use nullable types (with the `?` symbol) for the input strings, since `System.Console.ReadLine` returns a [nullable reference type](/dotnet/csharp/language-reference/builtin-types/nullable-reference-types).

1. Select the **Calculator** button or press **F5** to run your app.

1. Follow the prompts and divide the number **42** by the number **119**. Your results should look similar to the following screenshot:

   :::image type="content" source="media/vs-2022/csharp-console-calculator-refactored.png" alt-text="Screenshot showing a Console window with the refactored Calculator app.":::

   You can now run more calculations until you choose to close the console app. There are also fewer decimal places in the results. And if you enter an incorrect character, you get an appropriate error response.

:::moniker-end

:::moniker range="visualstudio"
#### Revise the code

Rather than rely on the `program` class to handle all the code, you can divide your app into two classes: `Calculator` and `Program`.

The `Calculator` class handles the bulk of the calculation work, and the `Program` class handles the user interface and error-handling work.

Let's get started.

1. In *Program.cs*, delete everything and add the following new `Calculator` class:

    ```csharp
    class Calculator
    {
        public static double DoOperation(double num1, double num2, string op)
        {
            double result = double.NaN; // Default value is "not-a-number" if an operation, such as division, could result in an error.

            // Use a switch statement to do the math.
            switch (op)
            {
                case "a":
                    result = num1 + num2;
                    break;
                case "s":
                    result = num1 - num2;
                    break;
                case "m":
                    result = num1 * num2;
                    break;
                case "d":
                    // Ask the user to enter a non-zero divisor.
                    if (num2 != 0)
                    {
                        result = num1 / num2;
                    }
                    break;
                // Return text for an incorrect option entry.
                default:
                    break;
            }
            return result;
        }
    }

    ```

1. Also add a new  `Program` class, as follows:

    ```csharp
    class Program
    {
        static void Main(string[] args)
        {
            bool endApp = false;
            // Display title as the C# console calculator app.
            Console.WriteLine("Console Calculator in C#\r");
            Console.WriteLine("------------------------\n");

            while (!endApp)
            {
                // Declare variables and set to empty.
                // Use Nullable types (with ?) to match type of System.Console.ReadLine
                string? numInput1 = "";
                string? numInput2 = "";
                double result = 0;

                // Ask the user to type the first number.
                Console.Write("Type a number, and then press Enter: ");
                numInput1 = Console.ReadLine();

                double cleanNum1 = 0;
                while (!double.TryParse(numInput1, out cleanNum1))
                {
                    Console.Write("This is not valid input. Please enter a numeric value: ");
                    numInput1 = Console.ReadLine();
                }

                // Ask the user to type the second number.
                Console.Write("Type another number, and then press Enter: ");
                numInput2 = Console.ReadLine();

                double cleanNum2 = 0;
                while (!double.TryParse(numInput2, out cleanNum2))
                {
                    Console.Write("This is not valid input. Please enter a numeric value: ");
                    numInput2 = Console.ReadLine();
                }

                // Ask the user to choose an operator.
                Console.WriteLine("Choose an operator from the following list:");
                Console.WriteLine("\ta - Add");
                Console.WriteLine("\ts - Subtract");
                Console.WriteLine("\tm - Multiply");
                Console.WriteLine("\td - Divide");
                Console.Write("Your option? ");

                string? op = Console.ReadLine();

                // Validate input is not null, and matches the pattern
                if (op == null || ! Regex.IsMatch(op, "[a|s|m|d]"))
                {
                   Console.WriteLine("Error: Unrecognized input.");
                }
                else
                { 
                   try
                   {
                      result = Calculator.DoOperation(cleanNum1, cleanNum2, op);
                      if (double.IsNaN(result))
                      {
                         Console.WriteLine("This operation will result in a mathematical error.\n");
                      }
                      else Console.WriteLine("Your result: {0:0.##}\n", result);
                    }
                    catch (Exception e)
                    {
                       Console.WriteLine("Oh no! An exception occurred trying to do the math.\n - Details: " + e.Message);
                    }
                }
                Console.WriteLine("------------------------\n");

                // Wait for the user to respond before closing.
                Console.Write("Press 'n' and Enter to close the app, or press any other key and Enter to continue: ");
                if (Console.ReadLine() == "n") endApp = true;

                Console.WriteLine("\n"); // Friendly linespacing.
            }
            return;
        }
    }
    ```

    > [!NOTE]
    > It's best to use nullable types (with the `?` symbol) for the input strings, since `System.Console.ReadLine` returns a [nullable reference type](/dotnet/csharp/language-reference/builtin-types/nullable-reference-types).

1. Select the **Calculator** button or press **F5** to run your app.

1. Follow the prompts and divide the number **42** by the number **119**. Your results should look similar to the following screenshot:

   :::image type="content" source="media/visualstudio/csharp-console-calculator-refactored.png" alt-text="Screenshot showing a Console window with the refactored Calculator app.":::

   You can now run more calculations until you choose to close the console app. There are also fewer decimal places in the results. And if you enter an incorrect character, you get an appropriate error response.

:::moniker-end

## Close the app

1. If you haven't already done so, close the Calculator app.

:::moniker range="<=vs-2022"

2. Close the **Output** pane in Visual Studio.

:::image type="content" source="media/csharp-calculator-close-output-pane.png" alt-text="Screenshot that shows closing the Output pane.":::

:::moniker-end

:::moniker range="visualstudio"

2. Close the **Output** pane in Visual Studio.

:::image type="content" source="media/visualstudio/csharp-calculator-close-output-pane.png" alt-text="Screenshot that shows how to close the Output pane in Visual Studio.":::

:::moniker-end

3. In Visual Studio, press **Ctrl**+**S** to save your app.

[!INCLUDE[../includes/git-source-control.md](../includes/git-source-control.md)]

## Review: Code complete

In this tutorial, you made many changes to the Calculator app. The app now handles computing resources more efficiently, and handles most user input errors.

Here's the complete code, all in one place:

:::moniker range=">=vs-2022"

```csharp

class Calculator
{
    public static double DoOperation(double num1, double num2, string op)
    {
        double result = double.NaN; // Default value is "not-a-number" which we use if an operation, such as division, could result in an error.

        // Use a switch statement to do the math.
        switch (op)
        {
            case "a":
                result = num1 + num2;
                break;
            case "s":
                result = num1 - num2;
                break;
            case "m":
                result = num1 * num2;
                break;
            case "d":
                // Ask the user to enter a non-zero divisor.
                if (num2 != 0)
                {
                    result = num1 / num2;
                }
                break;
            // Return text for an incorrect option entry.
            default:
                break;
        }
        return result;
    }
}

class Program
{
    static void Main(string[] args)
    {
        bool endApp = false;
        // Display title as the C# console calculator app.
        Console.WriteLine("Console Calculator in C#\r");
        Console.WriteLine("------------------------\n");

        while (!endApp)
        {
            // Declare variables and set to empty.
            // Use Nullable types (with ?) to match type of System.Console.ReadLine
            string? numInput1 = "";
            string? numInput2 = "";
            double result = 0;

            // Ask the user to type the first number.
            Console.Write("Type a number, and then press Enter: ");
            numInput1 = Console.ReadLine();

            double cleanNum1 = 0;
            while (!double.TryParse(numInput1, out cleanNum1))
            {
                Console.Write("This is not valid input. Please enter a numeric value: ");
                numInput1 = Console.ReadLine();
            }

            // Ask the user to type the second number.
            Console.Write("Type another number, and then press Enter: ");
            numInput2 = Console.ReadLine();

            double cleanNum2 = 0;
            while (!double.TryParse(numInput2, out cleanNum2))
            {
                Console.Write("This is not valid input. Please enter a numeric value: ");
                numInput2 = Console.ReadLine();
            }

            // Ask the user to choose an operator.
            Console.WriteLine("Choose an operator from the following list:");
            Console.WriteLine("\ta - Add");
            Console.WriteLine("\ts - Subtract");
            Console.WriteLine("\tm - Multiply");
            Console.WriteLine("\td - Divide");
            Console.Write("Your option? ");

            string? op = Console.ReadLine();

            // Validate input is not null, and matches the pattern
            if (op == null || ! Regex.IsMatch(op, "[a|s|m|d]"))
            {
                Console.WriteLine("Error: Unrecognized input.");
            }
            else
            { 
                try
                {
                    result = Calculator.DoOperation(cleanNum1, cleanNum2, op);
                    if (double.IsNaN(result))
                    {
                        Console.WriteLine("This operation will result in a mathematical error.\n");
                    }
                    else Console.WriteLine("Your result: {0:0.##}\n", result);
                }
                catch (Exception e)
                {
                    Console.WriteLine("Oh no! An exception occurred trying to do the math.\n - Details: " + e.Message);
                }
            }
            Console.WriteLine("------------------------\n");

            // Wait for the user to respond before closing.
            Console.Write("Press 'n' and Enter to close the app, or press any other key and Enter to continue: ");
            if (Console.ReadLine() == "n") endApp = true;

            Console.WriteLine("\n"); // Friendly linespacing.
        }
        return;
    }
}
```
:::moniker-end

## Next step

Continue with the second part of this tutorial:

> [!div class="nextstepaction"]
> [Part 2: Extend and debug your C# console app](tutorial-console-part-2.md)<|MERGE_RESOLUTION|>--- conflicted
+++ resolved
@@ -37,7 +37,6 @@
 
 To start, create a C# application project. The project type comes with all the template files you need.
 
-<<<<<<< HEAD
 ::: moniker range="vs-2019"
 
 1. Open Visual Studio, and select **Create a new project** in the start window.
@@ -75,9 +74,6 @@
 
 ::: moniker-end
 ::: moniker range="vs-2022"
-=======
-::: moniker range=">=vs-2022"
->>>>>>> d71e3b0d
 
 1. Open Visual Studio, and select **Create a new project** in the start window.
 
