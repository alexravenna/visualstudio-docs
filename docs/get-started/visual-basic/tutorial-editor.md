--- conflicted
+++ resolved
@@ -1,13 +1,8 @@
 ---
 title: Introduction to editing for Visual Basic developers
 description: This 10-minute introduction to the code editor in Visual Studio shows some of the ways that Visual Studio makes writing, navigating, and understanding Visual Basic code easier.
-<<<<<<< HEAD
 ms.custom: [vs-acquisition, get-started]
-ms.date: 11/20/2018
-=======
-ms.custom: [vs-acquisition, seodec18, get-started]
 ms.date: 09/14/2021
->>>>>>> 2764edd9
 ms.technology: vs-ide-general
 ms.topic: tutorial
 author: anandmeg
