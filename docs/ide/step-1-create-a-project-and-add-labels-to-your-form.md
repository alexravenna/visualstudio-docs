--- conflicted
+++ resolved
@@ -1,9 +1,5 @@
 ---
-<<<<<<< HEAD
-title: "Step 1: Create a project and add labels to your form | Microsoft Docs"
-=======
-title: "Step 1: Create a Project and Add Labels to Your Form"
->>>>>>> 7367ca52
+title: "Step 1: Create a project and add labels to your form"
 ms.custom: ""
 ms.date: 11/04/2016
 ms.technology: vs-acquisition
@@ -20,33 +16,18 @@
 As the first steps in developing this quiz, you create the project, and you add labels, a button, and other controls to a form. You also set properties for each control that you add. The project will contain the form, the controls, and (later in the tutorial) code. The button starts the quiz, the labels show the quiz problems, and the other controls show the quiz answers and the time that remains to finish the quiz.  
 
 > [!NOTE]
-<<<<<<< HEAD
 >  This topic is part of a tutorial series about basic coding concepts. For an overview of the tutorial, see [Tutorial 2: Create a timed math quiz](../ide/tutorial-2-create-a-timed-math-quiz.md).  
   
 ### To create a project and and set properties for a form  
   
 1.  On the menu bar, choose **File** > **New** > **Project**.  
   
-=======
->  This topic is part of a tutorial series about basic coding concepts. For an overview of the tutorial, see [Tutorial 2: Create a Timed Math Quiz](../ide/tutorial-2-create-a-timed-math-quiz.md).  
-
-### To create a project and and set properties for a form  
-
-1.  On the menu bar, choose **File**, **New**, **Project**.  
-
->>>>>>> 7367ca52
 2.  In the **Installed Templates** list, choose either **C#** or **Visual Basic**.  
 
 3.  In the list of templates, choose the **Windows Forms Application** template, name it **Math Quiz**, and then choose the **OK** button.  
-<<<<<<< HEAD
   
      A form that's named *Form1.cs* or *Form1.vb* appears, depending on the programming language that you chose.  
   
-=======
-
-     A form that's named **Form1.cs** or **Form1.vb** appears, depending on the programming language that you chose.  
-
->>>>>>> 7367ca52
 4.  Choose the form, and then change its **Text** property to **Math Quiz**.  
 
      The **Properties** window contains properties for the form.  
@@ -58,19 +39,11 @@
 6.  Change the value of the **FormBorderStyle** property to **Fixed3D**, and set the **MaximizeBox** property to **False**.  
 
      These values prevent quiz takers from resizing the form.  
-<<<<<<< HEAD
   
 ### To create the time remaining box  
   
 1.  Add a `Label` control from the **Toolbox**, and then set the value of its **(Name)** property to **timeLabel**.  
   
-=======
-
-### To create the Time Remaining box  
-
-1.  Add a **Label** control from the Toolbox, and then set the value of its **(Name)** property to `timeLabel`.  
-
->>>>>>> 7367ca52
      This label will become a box in the upper-right corner that shows the number of seconds that remain in the quiz.  
 
 2.  Change the **AutoSize** property to **False** so that you can resize the box.  
@@ -82,47 +55,26 @@
 5.  Move the label to the upper-right corner of the form, where blue spacer lines will appear.  
 
      These lines help you align controls on the form.  
-<<<<<<< HEAD
   
 6.  In the **Properties** window, choose the **Text** property, and then choose the **Backspace** key to clear its value.  
   
 7.  Choose the plus sign (**+**) next to the **Font** property, and then change the value of the **Size** property to **15.75**.  
   
-=======
-
-6.  In the **Properties** window, choose the **Text** property, and then choose the Backspace key to clear its value.  
-
-7.  Choose the plus sign (+) next to the **Font** property, and then change the value of the **Size** property to **15.75**.  
-
->>>>>>> 7367ca52
      You can change several font properties, as the following picture shows.  
 
      ![Properties window showing font size](../ide/media/express_setfontsize.png "Express_setFontSize")  
-<<<<<<< HEAD
 **Properties** window showing font size  
   
 8.  Add another `Label` control from the **Toolbox**, and then set its font size to **15.75**.  
   
-=======
-Properties window showing font size  
-
-8.  Add another **Label** control from the Toolbox, and then set its font size to **15.75**.  
-
->>>>>>> 7367ca52
 9. Set the **Text** property to **Time Left**.  
 
 10. Move the label so that it lines up just to the left of the **timeLabel** label.  
 
 ### To add controls for the addition problems  
-<<<<<<< HEAD
   
 1.  Add a `Label` control from the **Toolbox**, and then set its **Text** property to **?** (question mark).  
   
-=======
-
-1.  Add a **Label** control from the Toolbox, and then set its **Text** property to **?** (question mark).  
-
->>>>>>> 7367ca52
 2.  Set the **AutoSize** property to **False**.  
 
 3.  Set the **Size** property to **60, 50**.  
@@ -134,19 +86,11 @@
 6.  Set the **Location** property to **50, 75** to position the control on the form.  
 
 7.  Set the **(Name)** property to **plusLeftLabel**.  
-<<<<<<< HEAD
   
 8.  Choose the **plusLeftLabel** label, and then choose either the **Ctrl**+**C** keys or **Copy** on the **Edit** menu.  
   
 9. Paste the label three times by choosing either the **Ctrl**+**V** keys or **Paste** on the **Edit** menu.  
   
-=======
-
-8.  Choose the **plusLeftLabel** label, and then choose either the Ctrl+C keys or **Copy** on the **Edit** menu.  
-
-9. Paste the label three times by choosing either the Ctrl+V keys or **Paste** on the **Edit** menu.  
-
->>>>>>> 7367ca52
 10. Arrange the three new labels so that they are in a row to the right of the **plusLeftLabel** label.  
 
      You can use the spacer lines to space them out and line them up.  
@@ -156,7 +100,6 @@
 12. Set the value of the third label's **(Name)** property to **plusRightLabel**.  
 
 13. Set the value of the fourth label's **Text** property to **=** (equal sign).  
-<<<<<<< HEAD
   
 14. Add a `NumericUpDown` control from the **Toolbox**, set its font size to **18**, and set its width to **100**.  
   
@@ -166,32 +109,15 @@
   
 16. Change the value of the **(Name)** property for the NumericUpDown control to **sum**.  
   
-=======
-
-14. Add a **NumericUpDown** control from the Toolbox, set its font size to **18**, and set its width to **100**.  
-
-     You'll learn more about this kind of control later.  
-
-15. Line up the **NumericUpDown** control with the label controls for the addition problem.  
-
-16. Change the value of the **(Name)** property for the **NumericUpDown** control to **sum**.  
-
->>>>>>> 7367ca52
      You've created the first row, as the following picture shows.  
 
      ![First row of math quiz](../ide/media/express_firstrow.png "Express_firstRow")  
 First row of math quiz  
 
 ### To add controls for the subtraction, multiplication, and division problems  
-<<<<<<< HEAD
   
 1.  Copy all five controls for the addition problem (the four label controls and the NumericUpDown control), and then paste them.  
   
-=======
-
-1.  Copy all five controls for the addition problem (the four Label controls and the NumericUpDown control), and then paste them.  
-
->>>>>>> 7367ca52
      The form contains five new controls, which are still selected.  
 
 2.  Move all of the controls into place so that they line up below the addition controls.  
@@ -203,15 +129,9 @@
 4.  Name the first question-mark label **minusLeftLabel**.  
 
 5.  Name the second question-mark label **minusRightLabel**.  
-<<<<<<< HEAD
   
 6.  Name the NumericUpDown control **difference**.  
   
-=======
-
-6.  Name the **NumericUpDown** control **difference**.  
-
->>>>>>> 7367ca52
 7.  Paste the five controls two more times.  
 
 8.  For the third row, name the first label **timesLeftLabel**, change the second label's **Text** property to **×** (multiplication sign), name the third label **timesRightLabel**, and name the NumericUpDown control **product**.  
@@ -222,15 +142,9 @@
     >  You can copy the multiplication sign × and the division sign ÷ from this tutorial and paste them onto the form.  
 
 ### To add a start button and set the tab-index order  
-<<<<<<< HEAD
   
 1.  Add a `Button` control from the **Toolbox**, and then set its **(Name)** property to **startButton**.  
   
-=======
-
-1.  Add a **Button** control from the Toolbox, and then set its **(Name)** property to **startButton**.  
-
->>>>>>> 7367ca52
 2.  Set the **Text** property to **Start the quiz**.  
 
 3.  Set the font size to **14**.  
@@ -242,20 +156,14 @@
 6.  Set the value of the **TabIndex** property for the **startButton** control to **1**.  
 
     > [!NOTE]
-<<<<<<< HEAD
     >  The **TabIndex** property sets the order of the controls when the quiz taker chooses the **Tab** key. To see how it works, open any dialog box (for example, on the menu bar, choose **File** > **Open**), and then choose the **Tab** key a few times. Watch how your cursor moves from control to control each time that you choose the **Tab** key. A programmer decided the order when creating that form.  
   
-=======
-    >  The **TabIndex** property sets the order of the controls when the quiz taker chooses the Tab key. To see how it works, open any dialog box (for example, on the menu bar, choose **File**, **Open**), and then choose the Tab key a few times. Watch how your cursor moves from control to control each time that you choose the Tab key. A programmer decided the order when creating that form.  
-
->>>>>>> 7367ca52
 7.  Set the value of the **TabIndex** property for the NumericUpDown sum control to **2**, for the difference control to **3**, for the product control to **4**, and for the quotient control to **5**.  
 
      The form should look like the following illustration.  
 
      ![Initial math quiz form](../ide/media/express_formlaidout.png "Express_FormLaidOut")  
 Initial math quiz form  
-<<<<<<< HEAD
   
 8.  To verify whether the **TabIndex** property works as you expect, save and run your program by choosing the **F5** key, or by choosing **Debug** > **Start Debugging** on the menu bar, and then choose the **Tab** key a few times.  
   
@@ -263,14 +171,4 @@
   
 -   To go to the next tutorial step, see [Step 2: Create a random addition problem](../ide/step-2-create-a-random-addition-problem.md).  
   
--   To return to the overview topic, see [Tutorial 2: Create a timed math quiz](../ide/tutorial-2-create-a-timed-math-quiz.md).
-=======
-
-8.  To verify whether the **TabIndex** property works as you expect, save and run your program by choosing the F5 key, or by choosing **Debug**, **Start Debugging** on the menu bar, and then choose the Tab key a few times.  
-
-### To continue or review  
-
--   To go to the next tutorial step, see [Step 2: Create a Random Addition Problem](../ide/step-2-create-a-random-addition-problem.md).  
-
--   To return to the overview topic, see [Tutorial 2: Create a Timed Math Quiz](../ide/tutorial-2-create-a-timed-math-quiz.md).
->>>>>>> 7367ca52
+-   To return to the overview topic, see [Tutorial 2: Create a timed math quiz](../ide/tutorial-2-create-a-timed-math-quiz.md).