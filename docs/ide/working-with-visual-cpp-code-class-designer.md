---
title: "Working with Visual C++ Code (Class Designer) | Microsoft Docs"
ms.custom: ""
ms.date: "06/21/2017"
ms.reviewer: ""
ms.suite: ""
ms.technology:
  - "vs-ide-general"
ms.tgt_pltfrm: ""
ms.topic: "article"
f1_keywords:
  - "vs.classdesigner.cpplimitation"
helpviewer_keywords:
  - "Visual C++, Class Designer"
  - "Class Designer, Visual C++ support"
  - "Class Designer, limitations"
  - "Class Designer, tasks in Visual C++"
  - "Visual C++, class diagrams"
  - "C++, class diagrams"
  - "C++, Class Designer"
ms.assetid: f5b40921-2ef7-4de0-b595-45b44c79ffa6
caps.latest.revision: 23
author: "kempb"
ms.author: "kempb"
manager: "ghogen"
translation.priority.ht:
  - "cs-cz"
  - "de-de"
  - "es-es"
  - "fr-fr"
  - "it-it"
  - "ja-jp"
  - "ko-kr"
  - "pl-pl"
  - "pt-br"
  - "ru-ru"
  - "tr-tr"
  - "zh-cn"
  - "zh-tw"
---
# Working with Visual C++ Code (Class Designer)
Class Designer displays a visual design surface called a *class diagram* that provides a visual representation of the code elements in your project. You can use class diagrams to design and visualize classes and other types in a project.  

 Class Designer supports the following C++ code elements:  

-   Class (resembles a managed class shape, except that it can have multiple inheritance relationships)  

-   Anonymous class (displays Class View's generated name for the anonymous type)  

-   Template class  

-   Struct  

-   Enum  

-   Macro (displays the post-processed view of the macro)  

-   Typedef  

> [!NOTE]
>  This is not the same as the UML class diagram, which you can create in a Modeling Project. For more information, see [UML Class Diagrams: Reference](../modeling/uml-class-diagrams-reference.md).  

## Troubleshooting Type Resolution and Display Issues  

### Location of Source Files  
 Class Designer does not keep track of the location of source files. Therefore, if you modify your project structure or move source files in your project, Class Designer can lose track of the type (especially the source type of a typedef, base classes, or association types). You might receive an error such as **Class Designer is unable to display this type**. If you do, drag the modified or relocated source code to the class diagram again to redisplay it.  

### Update and Performance Issues  
 For Visual C++ projects, it might take 30 to 60 seconds for a change in the source file to appear in the class diagram. This delay might also cause Class Designer to throw the error **No types were found in the selection**. If you receive an error such as this, click **Cancel** in the error message and wait for the code element to appear in Class View. After you do this, Class Designer should be able to display the type.  

 If a class diagram does not update with changes you have made in the code, you might need to close the diagram and open it again.  

### Type Resolution Issues  
 Class Designer might not be able to resolve types for the following reasons:  
<<<<<<< HEAD

-   The type is in a project or assembly that is not referenced from the project that contains the class diagram. To correct this error, add a reference to the project or assembly that contains the type. For more information, see [Managing references in a project](../ide/managing-references-in-a-project.md).  

=======
  
-   The type is in a project or assembly that is not referenced from the project that contains the class diagram. To correct this error, add a reference to the project or assembly that contains the type. For more information, see [Managing references in a project](managing-references-in-a-project.md).  
  
>>>>>>> 7e372d9d
-   The type is not in the correct scope, so Class Designer cannot locate it. Ensure that the code is not missing a `using`, `imports`, or `#include` statement. Also make sure that you have not moved the type (or a related type) out of the namespace in which it was originally located.  

-   The type does not exist (or has been commented out). To correct this error, make sure that you have not commented out or deleted the type.  

-   The type is located in a library referenced by an #import directive. A possible workaround is to manually add the generated code (the .tlh file) to an #include directive into the header file.  

 The error you are most likely to see for a type resolution issue is **Code could not be found for one or more shapes in class diagram '\<element>'**. This error message does not necessarily indicate that your code is in error. It indicates only that class designer was unable to display your code. Try the following measures.  

-   Ensure that the type exists. Ensure that you have not unintentionally commented out or deleted the source code.  

-   Ensure that Class Designer supports the type that you entered. See [Limitations for C++ Code Elements](#limitations).  
<<<<<<< HEAD

-   Try to resolve the type. The type might be in a project or assembly that is not referenced from the project that contains the class diagram. To correct this error, add a reference to the project or assembly that contains the type. For more information, see [Managing references in a project](../ide/managing-references-in-a-project.md).  

=======
  
-   Try to resolve the type. The type might be in a project or assembly that is not referenced from the project that contains the class diagram. To correct this error, add a reference to the project or assembly that contains the type. For more information, see [Managing references in a project](managing-references-in-a-project.md).  
  
>>>>>>> 7e372d9d
-   Ensure that the type is in the correct scope so that Class Designer can locate it. Make sure that the code is not missing a `using`, `imports`, or `#include` statement. Also make sure that you have not moved the type (or a related type) out of the namespace in which it was originally located.  

### Troubleshooting Other Error Messages  
 You can find assistance with troubleshooting errors and warnings in the Microsoft Developer Network (MSDN) public forums. See the [Visual Studio Class Designer Forum](http://go.microsoft.com/fwlink/?linkid=160754).  

##  <a name="limitations"></a> Limitations for C++ Code Elements  

-   When a Visual C++ project is loaded, Class Designer functions in a read-only manner. You can change the class diagram, but you cannot save changes from the class diagram back to the source code.  

-   Class Designer supports only native C++ semantics. For Visual C++ projects that are compiled into managed code, Class Designer will only visualize code elements that are native types. Therefore, you can add a class diagram to a project, but Class Designer will not allow you to visualize elements in which the `IsManaged` property is set to `true` (that is, value types and reference types).  

-   For Visual C++ projects, the Class Designer reads only the definition of the type. For example, assume that you define a type in a header (.h) file and define its members in an implementation (.cpp) file. If you invoke "View Class Diagram" on the implementation (.cpp) file, Class Designer displays nothing. As another example, if you invoke "View Class Diagram" on a .cpp file that uses an `#include` statement to include other files but does not contain any actual class definitions, Class Designer again displays nothing.  

-   IDL (.idl) files, which define COM interfaces and type libraries, do not display in diagrams unless they are compiled to native C++ code.  

-   Class Designer does not support global functions and variables.  

-   Class Designer does not support unions. This is a special type of class in which the memory allocated is only the amount necessary for the union's largest data member.  

-   Class Designer does not display basic data types such as `int` and `char`.  

-   Class Designer does not display types that are defined outside the current project if the project does not have correct references to those types.  

-   Class Designer can display nested types but not the relationships between a nested type and other types.  

-   Class Designer cannot display types that are void or that derive from a void type.  

## See Also  
 [Designing and Viewing Classes and Types](../ide/designing-and-viewing-classes-and-types.md)   
 [Working with Classes and Other Types (Class Designer)](../ide/working-with-classes-and-other-types-class-designer.md)   
 [Working with Class Diagrams (Class Designer)](../ide/working-with-class-diagrams-class-designer.md)   
 [Designing Classes and Types (Class Designer)](../ide/designing-classes-and-types-class-designer.md)   
 [Additional Information About Class Designer Errors](../ide/additional-information-about-class-designer-errors.md)   
 [Visual C++ Classes in Class Designer](../ide/visual-cpp-classes-in-class-designer.md)   
 [Visual C++ Structures in Class Designer](../ide/visual-cpp-structures-in-class-designer.md)   
 [Visual C++ Enumerations in Class Designer](../ide/visual-cpp-enumerations-in-class-designer.md)   
 [Visual C++ Typedefs in Class Designer](../ide/visual-cpp-typedefs-in-class-designer.md)<|MERGE_RESOLUTION|>--- conflicted
+++ resolved
@@ -72,15 +72,9 @@
 
 ### Type Resolution Issues  
  Class Designer might not be able to resolve types for the following reasons:  
-<<<<<<< HEAD
-
--   The type is in a project or assembly that is not referenced from the project that contains the class diagram. To correct this error, add a reference to the project or assembly that contains the type. For more information, see [Managing references in a project](../ide/managing-references-in-a-project.md).  
-
-=======
   
 -   The type is in a project or assembly that is not referenced from the project that contains the class diagram. To correct this error, add a reference to the project or assembly that contains the type. For more information, see [Managing references in a project](managing-references-in-a-project.md).  
   
->>>>>>> 7e372d9d
 -   The type is not in the correct scope, so Class Designer cannot locate it. Ensure that the code is not missing a `using`, `imports`, or `#include` statement. Also make sure that you have not moved the type (or a related type) out of the namespace in which it was originally located.  
 
 -   The type does not exist (or has been commented out). To correct this error, make sure that you have not commented out or deleted the type.  
@@ -92,15 +86,11 @@
 -   Ensure that the type exists. Ensure that you have not unintentionally commented out or deleted the source code.  
 
 -   Ensure that Class Designer supports the type that you entered. See [Limitations for C++ Code Elements](#limitations).  
-<<<<<<< HEAD
 
 -   Try to resolve the type. The type might be in a project or assembly that is not referenced from the project that contains the class diagram. To correct this error, add a reference to the project or assembly that contains the type. For more information, see [Managing references in a project](../ide/managing-references-in-a-project.md).  
 
-=======
-  
 -   Try to resolve the type. The type might be in a project or assembly that is not referenced from the project that contains the class diagram. To correct this error, add a reference to the project or assembly that contains the type. For more information, see [Managing references in a project](managing-references-in-a-project.md).  
   
->>>>>>> 7e372d9d
 -   Ensure that the type is in the correct scope so that Class Designer can locate it. Make sure that the code is not missing a `using`, `imports`, or `#include` statement. Also make sure that you have not moved the type (or a related type) out of the namespace in which it was originally located.  
 
 ### Troubleshooting Other Error Messages  
