---
title: Create a new project
<<<<<<< HEAD
description: Create and configure a new project in Visual Studio by choosing a template type, the Framework version, an authentication type, and more.
ms.date: 10/28/2022
=======
description: Learn how to create a new project in Visual Studio.
ms.date: 11/17/2023
>>>>>>> 017133af
ms.topic: how-to
f1_keywords:
- vs.newproject
helpviewer_keywords:
- projects [Visual Studio], creating
author: anandmeg
ms.author: meghaanand
manager: jmartens
ms.technology: vs-ide-general
---
# Create a new project in Visual Studio

 [!INCLUDE [Visual Studio](~/includes/applies-to-version/vs-windows-only.md)]

In this article, we'll show you how to quickly create a new project in Visual Studio from a template.

::: moniker range="vs-2019"

## Open the "Create a new project" dialog

There are multiple ways to create a new project in Visual Studio. When you first open Visual Studio, the start window appears, and from there, you can select **Create a new project**.

:::image type="content" source="media/vs-2019/start-window-create-new-project.png" alt-text="Screenshot of the 'Create a new project' dialog from the start window in Visual Studio 2019":::

If the Visual Studio development environment is already open, you can create a new project by choosing **File** > **New** > **Project** on the menu bar. You can also select the **New Project** button on the toolbar, or press **Ctrl**+**Shift**+**N**.

:::image type="content" source="media/vs-2019/new-project-button.png" alt-text="Screenshot of the New Project button in Visual Studio 2019.":::

::: moniker-end

::: moniker range="vs-2022"

## Open the "Create a new project" dialog

There are multiple ways to create a new project in Visual Studio. When you first open Visual Studio, the start window appears, and from there, you can select **Create a new project**.

:::image type="content" source="media/vs-2022/start-window-create-new-project.png" alt-text="Screenshot of the 'Create a new project' dialog from the start window in Visual Studio 2022.":::

If the Visual Studio development environment is already open, you can create a new project by choosing **File** > **New** > **Project** on the menu bar. You can also select the **New Project** button on the toolbar, or press **Ctrl**+**Shift**+**N**.

:::image type="content" source="media/vs-2022/new-project-button.png" alt-text="Screenshot of the New Project button in Visual Studio 2022.":::

::: moniker-end

## Select a template type

On the **Create a new project** dialog, a list of your recently selected templates appears on the left. The templates are sorted by *most recently used*.

If you're not selecting from the recently used templates, you can filter all available project templates by **Language** (for example, C# or C++), **Platform** (for example, Windows or Azure), and **Project type** (for example, Desktop or Web). You can also enter search text into the search box to further filter the templates, for example, **asp.net**.

::: moniker range="vs-2019"

:::image type="content" source="media/vs-2019/create-new-project-filters.png" alt-text="Screenshot of the project template filters in Visual Studio 2019.":::

The tags that appear under each template correspond to the three dropdown filters (language, platform, and project type).

> [!TIP]
> If you don't see the template you're looking for, you might be missing a workload for Visual Studio. To install additional workloads, for example, **Azure Development** or **Mobile Development with .NET**, select the **Install more tools and features** link to open Visual Studio Installer. From there, select the workloads you want to install, and then select **Modify**. After that, additional project templates will be available to choose from.
>
> :::image type="content" source="media/vs-2019/install-more-tools-features.png" alt-text="Screenshot of the 'Install more tools and features' link in Visual Studio 2019.":::

Select a template and then select **Next**.

::: moniker-end

::: moniker range="vs-2022"

:::image type="content" source="media/vs-2022/create-new-project-filters.png" alt-text="Screenshot of the project template filters in Visual Studio 2022.":::

The tags that appear under each template correspond to the three dropdown filters (language, platform, and project type).

> [!TIP]
> If you don't see the template you're looking for, you might be missing a workload for Visual Studio. To install additional workloads, for example, **Azure Development** or **Mobile Development with .NET**, select the **Install more tools and features** link to open Visual Studio Installer. From there, select the workloads you want to install, and then select **Modify**. After that, additional project templates will be available to choose from.
>
> :::image type="content" source="../get-started/csharp/media/vs-2022/not-finding-what-looking-for.png" alt-text="Screenshot of the 'Install more tools and features' link in Visual Studio 2022.":::

Select a template and then select **Next**.

::: moniker-end

::: moniker range="vs-2019"

## Configure your new project

The **Configure your new project** dialog has options to name your project (and solution), select a disk location, and select a Framework version (if applicable to the template you chose).

:::image type="content" source="media/vs-2019/configure-new-project.png" alt-text="Screenshot of the 'Configure your new project' dialog in Visual Studio 2019.":::

> [!NOTE]
> If you create a new project when you already have a project or solution open in Visual Studio, an extra configuration option is available. You can choose to create a new solution or add the new project to the solution that's already open.
>
> :::image type="content" source="media/vs-2019/configure-new-project-solution.png" alt-text="Screenshot of the 'Create new solution' or 'Add to solution' dialog in Visual Studio 2019.":::

Select **Create** to create the new project.

::: moniker-end

::: moniker range="vs-2022"

## Configure your new project

The **Configure your new project** dialog has options to name your project (and solution), select a disk location, and more.

:::image type="content" source="media/vs-2022/configure-new-project.png" alt-text="Screenshot showing the Configure your new project dialog in Visual Studio 2022 and the options to set, including the project name and project location." lightbox="media/vs-2022/configure-new-project.png":::

The **Additional information** dialog includes options to select a Framework version, an authentication type, and more.

:::image type="content" source="media/vs-2022/aspnet-core-additional-information-dialog.png" alt-text="Screenshot of the Additional Information dialog in Visual Studio 2022 showing the selected .NET Framework version for the new project." lightbox="media/vs-2022/aspnet-core-additional-information-dialog.png":::

Select **Create** to create the new project.

::: moniker-end

## Add another project to a solution

If you want to add another project to a solution, right-click the solution node in **Solution Explorer** and then select **Add** > **New Project**.

> [!TIP]
> For an example of a project and solution created from scratch, complete with step-by-step instructions and sample code, see [Introduction to projects and solutions](../get-started/tutorial-projects-solutions.md).

## See also

- [Visual Studio for Mac: Create a new project](/visualstudio/mac/create-new-projects)<|MERGE_RESOLUTION|>--- conflicted
+++ resolved
@@ -1,12 +1,7 @@
 ---
 title: Create a new project
-<<<<<<< HEAD
 description: Create and configure a new project in Visual Studio by choosing a template type, the Framework version, an authentication type, and more.
-ms.date: 10/28/2022
-=======
-description: Learn how to create a new project in Visual Studio.
 ms.date: 11/17/2023
->>>>>>> 017133af
 ms.topic: how-to
 f1_keywords:
 - vs.newproject
