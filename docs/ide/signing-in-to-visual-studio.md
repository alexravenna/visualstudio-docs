---
title: Sign in 
description: Learn why to sign in to Visual Studio, how to sign in, and how to add and switch user accounts.
ms.custom: "contperf-fy21q1"
<<<<<<< HEAD
ms.date: 05/16/2023
=======
ms.date: 05/23/2023
>>>>>>> e1e33e6f
ms.topic: how-to
ms.assetid: b9531c25-e4cf-43ae-b331-a9f31a8cd171
author: anandmeg
ms.author: meghaanand
manager: jmartens
ms.technology: vs-ide-general
ms.workload:
- multiple
---
# Sign in to Visual Studio on Windows 

 [!INCLUDE [Visual Studio](~/includes/applies-to-version/vs-windows-only.md)]

In this article, you'll learn:
+ How to [sign in](#sign-in) with an account
+ [The benefits to account sign in](#benefits)
+ How to [add & switch accounts](#add-and-switch)
+ How to [sign out of your account](#sign-out-of-your-account)
+ How to [update your profile](#profile)

You can also get [subscription support](https://visualstudio.microsoft.com/subscriptions/support/) and search the FAQ to find answers to common support questions about subscriptions, accounts, and billing. 

<a name="sign-in"></a>

## Sign in with a Microsoft or organizational account

::: moniker range="<=vs-2019"

1. Launch Visual Studio. When you open Visual Studio for the first time, you're asked to sign in and provide some basic registration information.

   ![Sign-in prompt](../ide/media/vs2019_signinpopup.png)
   
   > [!NOTE]
   > If you choose not to sign in when you first open Visual Studio, it's easy to do so later. Look for the **Sign in** link in the upper-right corner of the Visual Studio environment.

::: moniker-end

::: moniker range="vs-2022"

1. Launch Visual Studio.  When you open Visual Studio for the first time, you're asked to sign in and provide some basic registration information.

   ![Sign-in prompt](../ide/media/vs-2022/visual-studio-sign-in-pop-up-vs-2022.png)

   > [!NOTE]
   > If you choose not to sign in when you first open Visual Studio, it's easy to do so later. Look for the **Sign in** link in the upper-right corner of the Visual Studio environment.

::: moniker-end

2. Choose a Microsoft account or a work or school account.  If you don't have one, you can [create a Microsoft account for free](https://support.microsoft.com/help/4026324/microsoft-account-how-to-create). 

3. Choose your preferred color theme and other UI settings.  Visual Studio [remembers these settings and synchronizes](../ide/synchronized-settings-in-visual-studio.md) them across all Visual Studio environments you have signed in to. You can change the settings later if you open the **Tools** > **Options** menu in Visual Studio.

You can see that you're successfully signed in the upper-right corner of the Visual Studio environment. Unless you sign out, you're automatically signed in to Visual Studio whenever you start it, and any changes to synchronized settings are automatically applied.

::: moniker range="<=vs-2019"

   ![Currently logged in user in VS2019](../ide/media/vs2019_username.png)

::: moniker-end

::: moniker range="vs-2022"

   ![Currently logged in user in VS2022](../ide/media/vs-2022/visual-studio-sign-in.png)

::: moniker-end

<a name="benefits"></a>
## Benefits: why sign in? 

While you don't have to sign in, there are many advantages to doing so.   

|Benefit|Description|
|---|---|
|[Extend your Visual Studio trial period](../ide/how-to-unlock-visual-studio.md)|Use Visual Studio Professional or Visual Studio Enterprise **for an additional 90 days**, instead of being limited to the trial period of 30 days.|
|[Unlock Visual Studio](../ide/how-to-unlock-visual-studio.md)|Unlock Visual Studio if you use an account that's associated with a [Visual Studio subscription](/visualstudio/subscriptions/using-the-subscriber-portal) or an Azure DevOps organization.|
|[Synchronize](../ide/synchronized-settings-in-visual-studio.md) your settings|Settings that you customize, such as key bindings, window layout, and color theme, apply immediately when you sign in to Visual Studio on any device.|
|Auto-connect to Azure services|Connect to services, such as Azure and Azure DevOps Services, in the IDE without prompting again for credentials for the same account.|
|Use Community edition without interruptions|While it's not required to sign in, you might periodically get prompts to sign-in if you haven't done so. Please sign in to the IDE to continue using Visual Studio Community without interruptions.|
|[Get 'Visual Studio Dev Essentials'](https://visualstudio.microsoft.com/dev-essentials/)|This program includes free software, training, support, and more.|

<a name="profile"></a>

## Update your account profile

1. Go to **File > Account Settings...** and select the **Manage Visual Studio profile** link.
1. In the browser window, select **Edit profile** and change the settings that you want.
1. When you're done, select **Save changes**.

<a name="add-and-switch"></a>

## Add and switch user accounts

If you have multiple Microsoft accounts and/or work or school accounts, you can add them all to Visual Studio so that you can access the resources from any account without having to sign in to it separately.

After you add multiple accounts on one machine, that set of accounts roams with you if you sign in to Visual Studio on another machine.

> [!NOTE]
> Although the account names roam, the credentials do not. You'll be prompted to enter credentials for those other accounts the first time you attempt to use their resources on a new machine.

### Add an additional account to Visual Studio

::: moniker range="<=vs-2019"

To add an additional account to Visual Studio:

1. Choose **File** > **Account Settings**.
1. From **All Accounts**, choose an account by using the **+** or the **Add** dropdown.
1. On the **Sign in to your account** page, select the account or choose **Use another account**. Follow the prompts to enter the new account credentials.

(Optional) Now you use the Add Connected Service dialog and see the Azure services associated with the account you just added. You should see all the services associated with the specified subscription. Even though you're not currently signed into Visual Studio with the second account, you are signed in to that account's services and resources. [Learn more about accessing the resources associated with accounts in Visual Studio](./sign-in-access-multiple-accounts.md).

::: moniker-end

::: moniker range="vs-2022"

To add an additional account to Visual Studio:

1. Select the icon with your profile name in the upper-right corner of the Visual Studio environment.
1. Select **Add another account** and then choose an account to sign into.
1. On the **Sign in to your account** page, select the account or choose **Use another account**. Follow the prompts to enter the new account credentials.

You can also add an additional account from the **Account settings** dialog:

1. Select the icon with your profile name in the upper-right corner of the Visual Studio environment. Then, select **Account settings** to manage your accounts. You can also open the Account Settings dialog by going to **File** > **Account Settings...**.
1. From **All Accounts**, choose an account by using the **+ Add** dropdown.
1. On the **Sign in to your account** page, select the account or choose **Use another account**. Follow the prompts to enter the new account credentials.

::: moniker-end

### Add a GitHub account to Visual Studio

::: moniker range="<=vs-2019"

Starting with Visual Studio 2019 version 16.8, you’ll be able to add both GitHub and GitHub Enterprise accounts to your keychain. You’ll be able to add and leverage them just as you do with Microsoft accounts, which means that you’ll have an easier time accessing your GitHub resources across Visual Studio.

::: moniker-end

::: moniker range="vs-2022"

You can add both GitHub and GitHub Enterprise accounts to your keychain. You can add and leverage them just as you do with Microsoft accounts, enabling you to easily access your GitHub resources across Visual Studio.

::: moniker-end

For detailed instructions, see [Work with GitHub accounts in Visual Studio](work-with-github-accounts.md).

### Add a multi-factor authentication (MFA) enabled account to Visual Studio

::: moniker range="<=vs-2019"

Starting with Visual Studio 2019 version 16.6, users can access resources secured via CA policies such as MFA. To use this enhanced workflow, you'll need to opt into using your system's default web browser as the mechanism to add and reauthenticate Visual Studio accounts.  For detailed instructions, see [Work with accounts that require multi-factor authentication (MFA)](work-with-multi-factor-authentication.md)

::: moniker-end

::: moniker range="vs-2022"

You can also access resources secured via CA policies such as MFA. To use this enhanced workflow, you'll need to opt into using your system's default web browser as the mechanism to add and reauthenticate Visual Studio accounts.  For detailed instructions, see [Work with accounts that require multi-factor authentication (MFA)](work-with-multi-factor-authentication.md)

::: moniker-end

## Sign out of your account

::: moniker range="<=vs-2019"

1. Select the icon with your profile name in the upper-right corner of the Visual Studio environment.
1. Select **Account settings....**.
1. Select **Sign out**.

::: moniker-end

::: moniker range="vs-2022"

Select the icon with your profile name in the upper-right corner of the Visual Studio environment and then select **Sign out**.

:::image type="content" source="../ide/media/vs-2022/visual-studio-profile-sign-out.png" alt-text="Screenshot showing Visual Studio sign out option":::

You can also sign out by using the Account settings dialog. Select **Account settings** and then select **Sign out**. You can also open the Account Settings dialog by going to **File** > **Account Settings...**.

:::image type="content" source="../ide/media/vs-2022/visual-studio-sign-out-vs-2022.png" alt-text="Screenshot showing Visual Studio sign out on Account Settings dialog.":::

::: moniker-end<|MERGE_RESOLUTION|>--- conflicted
+++ resolved
@@ -2,11 +2,7 @@
 title: Sign in 
 description: Learn why to sign in to Visual Studio, how to sign in, and how to add and switch user accounts.
 ms.custom: "contperf-fy21q1"
-<<<<<<< HEAD
-ms.date: 05/16/2023
-=======
 ms.date: 05/23/2023
->>>>>>> e1e33e6f
 ms.topic: how-to
 ms.assetid: b9531c25-e4cf-43ae-b331-a9f31a8cd171
 author: anandmeg
