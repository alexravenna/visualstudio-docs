---
title: "Sign in to Visual Studio | Microsoft Docs"
ms.custom: ""
ms.date: 11/16/2017
ms.reviewer: ""
ms.suite: ""
ms.technology: 
  - "vs-ide-general"
ms.tgt_pltfrm: ""
ms.topic: "article"
ms.assetid: b9531c25-e4cf-43ae-b331-a9f31a8cd171
caps.latest.revision: 30
author: "gewarren"
ms.author: "gewarren"
manager: ghogen
---
# Sign in to Visual Studio

You can personalize and optimize your development experience in Visual Studio if you set your Personalization account by signing in to the IDE.

## Why should I sign in to Visual Studio?

When you sign in, you enrich your Visual Studio experience. For example, after you sign in, you can synchronize your settings across devices, extend a trial, and automatically connect to an Azure service, to name a few. 

Here's a full list of what you can expect and what you can do after you sign in:  

- **Access to the Visual Studio Dev Essentials program** - This program includes free software offerings, training, support, and more. See [Visual Studio Dev Essentials](http://aka.ms/vsdevhelp) for more information.

- **Synchronize your Visual Studio settings** - Settings that you customize, such as key bindings, window layout, and color theme, apply immediately when you sign in to Visual Studio on any device. See [Synchronized Settings in Visual Studio](../ide/synchronized-settings-in-visual-studio.md).

- **Unlock the Visual Studio Community edition** - If your Community edition installation prompts you for a license, sign in to the IDE to unblock yourself.

- **Extend the Visual Studio trial period** - You can use Visual Studio Professional or Visual Studio Enterprise for an additional 90 days, instead of being limited to the trial period of 30 days.

- **Unlock Visual Studio if you use an account that's associated with an MSDN or Visual Studio Team Services subscription**. See [How to Unlock Visual Studio](../ide/how-to-unlock-visual-studio.md).

- **Automatically connect to services such as Azure and Visual Studio Team Services** in the IDE without prompting again for credentials for the same account.

## How to sign in to Visual Studio

When you start Visual studio for the first time, you're asked to sign in and provide some basic registration information. You should choose a Microsoft account or a work or school account that best represents you. If you don't have any of these accounts, you can create a Microsoft account for free. See [How do I sign up for a Microsoft account?](http://windows.microsoft.com/windows-live/sign-up-create-account-how)

Next, choose the UI settings and color theme that you want to use in Visual Studio. Visual Studio remembers these settings and synchronizes them across all Visual Studio environments you have signed in to. For a list of the settings that are synchronized, see [Synchronized Settings](../ide/synchronized-settings-in-visual-studio.md). You can change the settings later if you open the **Tools**, **Options** menu in Visual Studio.

After you provide the settings, Visual Studio starts, and you're signed in and ready to get started. To verify whether you're signed in, look for your name in the upper-right corner of the Visual Studio environment.

![Currently logged in user in VS2017](../ide/media/vs2017_username.png)

<<<<<<< HEAD
## See also  
[Visual Studio IDE Overview](../ide/visual-studio-ide.md)
=======
Unless you sign out, you're automatically signed in to Visual Studio whenever you start it, and any changes to synchronized settings are automatically applied. To sign out, choose the down arrow next to your profile name in the upper-right corner of the Visual Studio environment, choose the **Account settings** command, and then choose the **Sign out** link. To sign in again, choose the **Sign in** command in the upper-right corner of the Visual Studio environment.

## To change your profile information

1. Go to **File**, **Account Settings** and choose the **Manage Visual Studio profile** link.

1. In the browser window, choose **Edit profile** and change the settings that you want.

1. When you're done, choose **Save changes**.

## Troubleshooting

If you encounter any problems while signing in, please see the [Accounts support page](https://www.visualstudio.com/subscriptions/support/) to get help.

## See also

[How to Unlock Visual Studio](../ide/how-to-unlock-visual-studio.md)  
[Internet resources used by Visual Studio](../ide/connected-environment.md)
>>>>>>> 0bf7fa5e
<|MERGE_RESOLUTION|>--- conflicted
+++ resolved
@@ -46,10 +46,6 @@
 
 ![Currently logged in user in VS2017](../ide/media/vs2017_username.png)
 
-<<<<<<< HEAD
-## See also  
-[Visual Studio IDE Overview](../ide/visual-studio-ide.md)
-=======
 Unless you sign out, you're automatically signed in to Visual Studio whenever you start it, and any changes to synchronized settings are automatically applied. To sign out, choose the down arrow next to your profile name in the upper-right corner of the Visual Studio environment, choose the **Account settings** command, and then choose the **Sign out** link. To sign in again, choose the **Sign in** command in the upper-right corner of the Visual Studio environment.
 
 ## To change your profile information
@@ -67,5 +63,4 @@
 ## See also
 
 [How to Unlock Visual Studio](../ide/how-to-unlock-visual-studio.md)  
-[Internet resources used by Visual Studio](../ide/connected-environment.md)
->>>>>>> 0bf7fa5e
+[Visual Studio IDE Overview](../ide/visual-studio-ide.md)