---
<<<<<<< HEAD
redirect_url: class-designer/designing-and-viewing-classes-and-types
---
=======
title: "Working with Classes and Other Types (Class Designer) | Microsoft Docs"
ms.custom: ""
ms.date: "11/04/2016"
ms.reviewer: ""
ms.suite: ""
ms.technology: 
  - "vs-ide-general"
ms.tgt_pltfrm: ""
ms.topic: "article"
f1_keywords: 
  - "vs.classdesigner.module"
  - "vs.classdesigner.abstractclass"
  - "vs.classdesigner.enum"
  - "vs.classdesigner.struct"
  - "vs.classdesigner.interface"
  - "vs.classdesigner.class"
  - "vs.classdesigner.newtypedialog"
  - "vs.classdesigner.delegate"
helpviewer_keywords: 
  - "class diagrams"
  - "Class Designer [Visual Studio]"
  - "types [Visual Studio]"
  - "Class Designer [Visual Studio], limitations"
  - "classes [Visual Studio]"
  - "Class Designer [Visual Studio], about"
ms.assetid: 4909e38d-2ea8-4caf-92b1-857bd162ab7c
caps.latest.revision: 32
author: "gewarren"
ms.author: "gewarren"
manager: ghogen
---
# Working with Classes and Other Types (Class Designer)
Focus more easily on the classes and types that you care about the most when you create and edit them with Class Designer in Visual Studio. Use class diagrams to work more visually with your Visual C# .NET, Visual Basic .NET, or C++ code.  
  
## In This Section  
 [Working with Class Diagrams (Class Designer)](../ide/working-with-class-diagrams-class-designer.md)  
  
 [Designing Classes and Types (Class Designer)](../ide/designing-classes-and-types-class-designer.md)  
  
 [Viewing Types and Relationships (Class Designer)](../ide/viewing-types-and-relationships-class-designer.md)  
  
 [Refactoring Classes and Types (Class Designer)](../ide/refactoring-classes-and-types-class-designer.md)  
  
 [Working with Visual C++ Code (Class Designer)](../ide/working-with-visual-cpp-code-class-designer.md)  
  
 [Additional Information About Class Designer Errors](../ide/additional-information-about-class-designer-errors.md)
>>>>>>> ad3d8314
<|MERGE_RESOLUTION|>--- conflicted
+++ resolved
@@ -1,52 +1,3 @@
 ---
-<<<<<<< HEAD
 redirect_url: class-designer/designing-and-viewing-classes-and-types
----
-=======
-title: "Working with Classes and Other Types (Class Designer) | Microsoft Docs"
-ms.custom: ""
-ms.date: "11/04/2016"
-ms.reviewer: ""
-ms.suite: ""
-ms.technology: 
-  - "vs-ide-general"
-ms.tgt_pltfrm: ""
-ms.topic: "article"
-f1_keywords: 
-  - "vs.classdesigner.module"
-  - "vs.classdesigner.abstractclass"
-  - "vs.classdesigner.enum"
-  - "vs.classdesigner.struct"
-  - "vs.classdesigner.interface"
-  - "vs.classdesigner.class"
-  - "vs.classdesigner.newtypedialog"
-  - "vs.classdesigner.delegate"
-helpviewer_keywords: 
-  - "class diagrams"
-  - "Class Designer [Visual Studio]"
-  - "types [Visual Studio]"
-  - "Class Designer [Visual Studio], limitations"
-  - "classes [Visual Studio]"
-  - "Class Designer [Visual Studio], about"
-ms.assetid: 4909e38d-2ea8-4caf-92b1-857bd162ab7c
-caps.latest.revision: 32
-author: "gewarren"
-ms.author: "gewarren"
-manager: ghogen
----
-# Working with Classes and Other Types (Class Designer)
-Focus more easily on the classes and types that you care about the most when you create and edit them with Class Designer in Visual Studio. Use class diagrams to work more visually with your Visual C# .NET, Visual Basic .NET, or C++ code.  
-  
-## In This Section  
- [Working with Class Diagrams (Class Designer)](../ide/working-with-class-diagrams-class-designer.md)  
-  
- [Designing Classes and Types (Class Designer)](../ide/designing-classes-and-types-class-designer.md)  
-  
- [Viewing Types and Relationships (Class Designer)](../ide/viewing-types-and-relationships-class-designer.md)  
-  
- [Refactoring Classes and Types (Class Designer)](../ide/refactoring-classes-and-types-class-designer.md)  
-  
- [Working with Visual C++ Code (Class Designer)](../ide/working-with-visual-cpp-code-class-designer.md)  
-  
- [Additional Information About Class Designer Errors](../ide/additional-information-about-class-designer-errors.md)
->>>>>>> ad3d8314
+---