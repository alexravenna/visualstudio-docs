---
<<<<<<< HEAD
title: "Troubleshoot snippets | Microsoft Docs"
ms.custom: ""
ms.date: "11/04/2016"
ms.technology: 
  - "vs-ide-general"
ms.topic: "conceptual"
helpviewer_keywords: 
=======
title: Troubleshooting Snippets
ms.date: 11/04/2016
ms.technology: vs-ide-general
ms.topic: troubleshooting
helpviewer_keywords:
>>>>>>> a7b4dbe4
  - "IntelliSense Code Snippets, troubleshooting"
  - "troubleshooting IntelliSense Code Snippets"
  - "troubleshooting Visual Basic, IntelliSense Code Snippets"
ms.assetid: 7b6dd40e-2f78-4b50-8e68-41fac1bcb81e
author: gewarren
ms.author: gewarren
manager: douge
ms.workload:
  - "multiple"
---
<<<<<<< HEAD
# Troubleshoot snippets
Problems with IntelliSense code snippets are typically caused by two problems: a corrupt snippet file or bad content in the snippet file.  
  
## Common problems  
  
### The snippet cannot Be dragged from File Explorer to a Visual Studio source file  
  
-   The XML in the snippet file may be corrupt. The **XML Editor** in [!INCLUDE[vsprvs](../code-quality/includes/vsprvs_md.md)] can locate problems in the XML structure.  
  
-   The snippet file may not conform to the snippet schema. The **XML Editor** in [!INCLUDE[vsprvs](../code-quality/includes/vsprvs_md.md)] can locate problems in the XML structure.  
  
### The code has compiler errors that are not highlighted  
  
-   You may be missing a project reference. Examine the documentation about the snippet. If the reference is not found on the computer, you will need to install it. Inserting a snippet should add to the project any references needed. If the snippet is missing the reference information, that can be reported to the snippet creator as an error.  
  
-   A variable may be undefined. Undefined variables in a snippet should be highlighted. If not, that can be reported to the snippet creator as an error.  
  
## See also  
 [Code snippets](../ide/code-snippets.md)
=======
# Troubleshooting Snippets

Problems with IntelliSense code snippets are typically caused by two problems: a corrupt snippet file or bad content in the snippet file.

## The Snippet Cannot Be Dragged from File Explorer to a Visual Studio Source File

-   The XML in the snippet file may be corrupt. The **XML Editor** in [!INCLUDE[vsprvs](../code-quality/includes/vsprvs_md.md)] can locate problems in the XML structure.

-   The snippet file may not conform to the snippet schema. The **XML Editor** in [!INCLUDE[vsprvs](../code-quality/includes/vsprvs_md.md)] can locate problems in the XML structure.

## The Code Has Compiler Errors That Are Not Highlighted

-   You may be missing a project reference. Examine the documentation about the snippet. If the reference is not found on the computer, you will need to install it. Inserting a snippet should add to the project any references needed. If the snippet is missing the reference information, that can be reported to the snippet creator as an error.

-   A variable may be undefined. Undefined variables in a snippet should be highlighted. If not, that can be reported to the snippet creator as an error.

## See also

- [Code Snippets](../ide/code-snippets.md)
>>>>>>> a7b4dbe4
<|MERGE_RESOLUTION|>--- conflicted
+++ resolved
@@ -1,19 +1,9 @@
 ---
-<<<<<<< HEAD
-title: "Troubleshoot snippets | Microsoft Docs"
-ms.custom: ""
-ms.date: "11/04/2016"
-ms.technology: 
-  - "vs-ide-general"
-ms.topic: "conceptual"
-helpviewer_keywords: 
-=======
-title: Troubleshooting Snippets
+title: Troubleshoot snippets
 ms.date: 11/04/2016
 ms.technology: vs-ide-general
 ms.topic: troubleshooting
 helpviewer_keywords:
->>>>>>> a7b4dbe4
   - "IntelliSense Code Snippets, troubleshooting"
   - "troubleshooting IntelliSense Code Snippets"
   - "troubleshooting Visual Basic, IntelliSense Code Snippets"
@@ -24,38 +14,17 @@
 ms.workload:
   - "multiple"
 ---
-<<<<<<< HEAD
-# Troubleshoot snippets
-Problems with IntelliSense code snippets are typically caused by two problems: a corrupt snippet file or bad content in the snippet file.  
-  
-## Common problems  
-  
-### The snippet cannot Be dragged from File Explorer to a Visual Studio source file  
-  
--   The XML in the snippet file may be corrupt. The **XML Editor** in [!INCLUDE[vsprvs](../code-quality/includes/vsprvs_md.md)] can locate problems in the XML structure.  
-  
--   The snippet file may not conform to the snippet schema. The **XML Editor** in [!INCLUDE[vsprvs](../code-quality/includes/vsprvs_md.md)] can locate problems in the XML structure.  
-  
-### The code has compiler errors that are not highlighted  
-  
--   You may be missing a project reference. Examine the documentation about the snippet. If the reference is not found on the computer, you will need to install it. Inserting a snippet should add to the project any references needed. If the snippet is missing the reference information, that can be reported to the snippet creator as an error.  
-  
--   A variable may be undefined. Undefined variables in a snippet should be highlighted. If not, that can be reported to the snippet creator as an error.  
-  
-## See also  
- [Code snippets](../ide/code-snippets.md)
-=======
 # Troubleshooting Snippets
 
 Problems with IntelliSense code snippets are typically caused by two problems: a corrupt snippet file or bad content in the snippet file.
 
-## The Snippet Cannot Be Dragged from File Explorer to a Visual Studio Source File
+## The snippet cannot Be dragged from File Explorer to a Visual Studio source file
 
 -   The XML in the snippet file may be corrupt. The **XML Editor** in [!INCLUDE[vsprvs](../code-quality/includes/vsprvs_md.md)] can locate problems in the XML structure.
 
 -   The snippet file may not conform to the snippet schema. The **XML Editor** in [!INCLUDE[vsprvs](../code-quality/includes/vsprvs_md.md)] can locate problems in the XML structure.
 
-## The Code Has Compiler Errors That Are Not Highlighted
+## The code has compiler errors that are not highlighted
 
 -   You may be missing a project reference. Examine the documentation about the snippet. If the reference is not found on the computer, you will need to install it. Inserting a snippet should add to the project any references needed. If the snippet is missing the reference information, that can be reported to the snippet creator as an error.
 
@@ -63,5 +32,4 @@
 
 ## See also
 
-- [Code Snippets](../ide/code-snippets.md)
->>>>>>> a7b4dbe4
+- [Code snippets](../ide/code-snippets.md)