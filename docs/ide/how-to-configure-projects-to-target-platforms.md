--- conflicted
+++ resolved
@@ -1,10 +1,6 @@
 ---
 title: 'Configure projects to target platforms'
-<<<<<<< HEAD
-description: Learn how Visual Studio enables you to set up your applications to target different platforms, including the Arm64 platform.
-=======
 description: Learn how Visual Studio enables you to set up your applications to target different platforms, including the ARM64 platform.
->>>>>>> 336f761c
 ms.date: 11/01/2023
 ms.technology: vs-ide-compile
 ms.topic: how-to
