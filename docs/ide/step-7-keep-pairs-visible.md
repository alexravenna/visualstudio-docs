---
<<<<<<< HEAD
title: "Step 7: Keep pairs visible | Microsoft Docs"
=======
title: "Step 7: Keep Pairs Visible"
>>>>>>> 7367ca52
ms.custom: ""
ms.date: 11/04/2016
ms.technology: vs-acquisition
ms.prod: visual-studio-dev15
ms.topic: conceptual
ms.assetid: 42e1d08c-7b2e-4efd-9f47-85d6206afe35
author: TerryGLee
ms.author: tglee
manager: douge
ms.workload:
  - "multiple"
---
# Step 7: Keep pairs visible
The game works well, as long as the player only chooses pairs of icons that don't match. But consider what should happen when the player chooses a matching pair. Instead of making the icons disappear by turning on the timer (using the `Start()` method), the game should reset itself so that it's no longer keeping track of any labels using the `firstClicked` and `secondClicked` reference variables, without resetting the colors for the two labels that were chosen.  

### To keep pairs visible  

1.  Add the following `if` statement to the `label_Click()` event handler method, near the end of the code just above the statement where you start the timer. Take a close look at the code while adding it to the program. Consider how the code works.  

     [!code-csharp[VbExpressTutorial4Step7#9](../ide/codesnippet/CSharp/step-7-keep-pairs-visible_1.cs)]
     [!code-vb[VbExpressTutorial4Step7#9](../ide/codesnippet/VisualBasic/step-7-keep-pairs-visible_1.vb)]  
<<<<<<< HEAD
  
     The first line of the `if` statement you just added checks whether the icon in the first label that the player chooses is the same as the icon in the second label. If the icons are identical, the program executes the three statements between the curly braces in C# or the three statements within the `if` statement in Visual Basic. The first two statements reset the `firstClicked` and `secondClicked` reference variables so that they no longer keep track of any of the labels. (You may recognize those two statements from the timer's `Tick` event handler.) The third statement is a `return` statement, which tells the program to skip the rest of the statements in the method without executing them.  
  
=======

     The first line of the `if` statement you just added checks whether the icon in the first label that the player chooses is the same as the icon in the second label. If the icons are identical, the program executes the three statements between the curly braces in C# or the three statements within the `if` statement in Visual Basic. The first two statements reset the `firstClicked` and `secondClicked` reference variables so that they no longer keep track of any of the labels. (You may recognize those two statements from the timer's Tick event handler.) The third statement is a `return` statement, which tells the program to skip the rest of the statements in the method without executing them.  

>>>>>>> 7367ca52
     If programming in Visual C#, you may have noticed that some of the code uses a single equal sign (`=`), while other statements use two equal signs (`==`). Consider why `=` is used in some places but `==` is used in other places.  

     This is a good example that shows the difference. Take a careful look at the code between the parentheses in the `if` statement.  

    ```vb  
    firstClicked.Text = secondClicked.Text  
    ```  

    ```csharp  
    firstClicked.Text == secondClicked.Text  
    ```  

     Then look closely at the first statement in the block of code after the `if` statement.  

    ```vb  
    firstClicked = Nothing  
    ```  

    ```csharp  
    firstClicked = null;  
    ```  

     The first of those two statements checks whether two icons are the same. Because two values are being compared, the Visual C# program uses the `==` equality operator. The second statement actually changes the value (called *assignment*), setting the `firstClicked` reference variable equal to `null` to reset it. That's why it uses the `=` assignment operator instead. Visual C# uses `=` to set values, and `==` to compare them. Visual Basic uses `=` for both variable assignment and comparison.  
<<<<<<< HEAD
  
2.  Save and run the program, and then start choosing icons on the form. If you choose a pair that doesn't match, the timer's `Tick` event triggers, and both icons disappear. If you choose a matching pair, the new `if` statement executes, and the return statement causes the method to skip the code that starts the timer, so the icons stay visible, as shown in the following picture.  
  
     ![Game that you create in this tutorial](../ide/media/express_finishedgame.png "Express_FinishedGame")  
**Matching game** with visible icon pairs  
  
### To continue or review  
  
-   To go to the next tutorial step, see [Step 8: Add a method to verify whether the player won](../ide/step-8-add-a-method-to-verify-whether-the-player-won.md).  
  
-   To return to the previous tutorial step, see [Step 6: Add a timer](../ide/step-6-add-a-timer.md).
=======

2.  Save and run the program, and then start choosing icons on the form. If you choose a pair that doesn't match, the timer's Tick event triggers, and both icons disappear. If you choose a matching pair, the new `if` statement executes, and the return statement causes the method to skip the code that starts the timer, so the icons stay visible, as shown in the following picture.  

     ![Game that you create in this tutorial](../ide/media/express_finishedgame.png "Express_FinishedGame")  
Matching game with visible icon pairs  

### To continue or review  

-   To go to the next tutorial step, see [Step 8: Add a Method to Verify Whether the Player Won](../ide/step-8-add-a-method-to-verify-whether-the-player-won.md).  

-   To return to the previous tutorial step, see [Step 6: Add a Timer](../ide/step-6-add-a-timer.md).
>>>>>>> 7367ca52
<|MERGE_RESOLUTION|>--- conflicted
+++ resolved
@@ -1,9 +1,5 @@
 ---
-<<<<<<< HEAD
-title: "Step 7: Keep pairs visible | Microsoft Docs"
-=======
-title: "Step 7: Keep Pairs Visible"
->>>>>>> 7367ca52
+title: "Step 7: Keep pairs visible"
 ms.custom: ""
 ms.date: 11/04/2016
 ms.technology: vs-acquisition
@@ -25,15 +21,9 @@
 
      [!code-csharp[VbExpressTutorial4Step7#9](../ide/codesnippet/CSharp/step-7-keep-pairs-visible_1.cs)]
      [!code-vb[VbExpressTutorial4Step7#9](../ide/codesnippet/VisualBasic/step-7-keep-pairs-visible_1.vb)]  
-<<<<<<< HEAD
   
      The first line of the `if` statement you just added checks whether the icon in the first label that the player chooses is the same as the icon in the second label. If the icons are identical, the program executes the three statements between the curly braces in C# or the three statements within the `if` statement in Visual Basic. The first two statements reset the `firstClicked` and `secondClicked` reference variables so that they no longer keep track of any of the labels. (You may recognize those two statements from the timer's `Tick` event handler.) The third statement is a `return` statement, which tells the program to skip the rest of the statements in the method without executing them.  
   
-=======
-
-     The first line of the `if` statement you just added checks whether the icon in the first label that the player chooses is the same as the icon in the second label. If the icons are identical, the program executes the three statements between the curly braces in C# or the three statements within the `if` statement in Visual Basic. The first two statements reset the `firstClicked` and `secondClicked` reference variables so that they no longer keep track of any of the labels. (You may recognize those two statements from the timer's Tick event handler.) The third statement is a `return` statement, which tells the program to skip the rest of the statements in the method without executing them.  
-
->>>>>>> 7367ca52
      If programming in Visual C#, you may have noticed that some of the code uses a single equal sign (`=`), while other statements use two equal signs (`==`). Consider why `=` is used in some places but `==` is used in other places.  
 
      This is a good example that shows the difference. Take a careful look at the code between the parentheses in the `if` statement.  
@@ -57,7 +47,6 @@
     ```  
 
      The first of those two statements checks whether two icons are the same. Because two values are being compared, the Visual C# program uses the `==` equality operator. The second statement actually changes the value (called *assignment*), setting the `firstClicked` reference variable equal to `null` to reset it. That's why it uses the `=` assignment operator instead. Visual C# uses `=` to set values, and `==` to compare them. Visual Basic uses `=` for both variable assignment and comparison.  
-<<<<<<< HEAD
   
 2.  Save and run the program, and then start choosing icons on the form. If you choose a pair that doesn't match, the timer's `Tick` event triggers, and both icons disappear. If you choose a matching pair, the new `if` statement executes, and the return statement causes the method to skip the code that starts the timer, so the icons stay visible, as shown in the following picture.  
   
@@ -68,17 +57,4 @@
   
 -   To go to the next tutorial step, see [Step 8: Add a method to verify whether the player won](../ide/step-8-add-a-method-to-verify-whether-the-player-won.md).  
   
--   To return to the previous tutorial step, see [Step 6: Add a timer](../ide/step-6-add-a-timer.md).
-=======
-
-2.  Save and run the program, and then start choosing icons on the form. If you choose a pair that doesn't match, the timer's Tick event triggers, and both icons disappear. If you choose a matching pair, the new `if` statement executes, and the return statement causes the method to skip the code that starts the timer, so the icons stay visible, as shown in the following picture.  
-
-     ![Game that you create in this tutorial](../ide/media/express_finishedgame.png "Express_FinishedGame")  
-Matching game with visible icon pairs  
-
-### To continue or review  
-
--   To go to the next tutorial step, see [Step 8: Add a Method to Verify Whether the Player Won](../ide/step-8-add-a-method-to-verify-whether-the-player-won.md).  
-
--   To return to the previous tutorial step, see [Step 6: Add a Timer](../ide/step-6-add-a-timer.md).
->>>>>>> 7367ca52
+-   To return to the previous tutorial step, see [Step 6: Add a timer](../ide/step-6-add-a-timer.md).