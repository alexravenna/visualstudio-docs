--- conflicted
+++ resolved
@@ -1,14 +1,8 @@
 ---
-<<<<<<< HEAD
-title: 'Tips & Tricks for GitHub Copilot Chat in Visual Studio'
-description: Use slash commands, references, and threads to form better questions and get better answers with scoped context in GitHub Copilot Chat.
-ms.date: 6/16/2025
-ms.update-cycle: 180-days
-=======
 title: 'Customize chat responses'
 description: Use custom instructions and prompt files to customize responses and use slash commands to set quick context for common tasks.
 ms.date: 7/31/2025
->>>>>>> ce207c48
+ms.update-cycle: 180-days
 ms.topic: how-to 
 author: anandmeg
 ms.author: meghaanand
