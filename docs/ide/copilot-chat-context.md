--- conflicted
+++ resolved
@@ -60,11 +60,7 @@
 :::moniker-end
 :::moniker range="<=vs-2022"
 
-<<<<<<< HEAD
-2. Enable the feature in Visual Studio from the **Tools** > **Options** dialog.  Expand the **GitHub** > **Copilot** section and select the **Enable custom instructions to be loaded from .github/copilot-instructions.md files and added to requests** checkbox in the **Copilot Chat** group.
-=======
-2. Enable the feature in Visual Studio from the **Tools** > **Options** dialog. Expand **GitHub** > **Copilot** > **Copilot Chat** and select the **Enable custom instructions to be loaded from .github/copilot-instructions.md files and added to requests** checkbox.
->>>>>>> f8354655
+2. Enable the feature in Visual Studio from the **Tools** > **Options** dialog. Expand the **GitHub** > **Copilot** section and select the **Enable custom instructions to be loaded from .github/copilot-instructions.md files and added to requests** checkbox in the **Copilot Chat** group.
 
 :::moniker-end
 
