--- conflicted
+++ resolved
@@ -1,9 +1,5 @@
 ---
-<<<<<<< HEAD
-title: "Step 4: Lay out your form with a TableLayoutPanel control | Microsoft Docs"
-=======
-title: "Step 4: Lay Out Your Form with a TableLayoutPanel Control"
->>>>>>> 7367ca52
+title: "Step 4: Lay out your form with a TableLayoutPanel control"
 ms.custom: ""
 ms.date: 11/04/2016
 ms.technology: vs-acquisition
@@ -18,7 +14,6 @@
 ---
 # Step 4: Lay out your form with a TableLayoutPanel control
 In this step, you add a `TableLayoutPanel` control to your form. The TableLayoutPanel helps properly align controls in the form that you will add later.  
-<<<<<<< HEAD
   
  ![link to video](../data-tools/media/playvideo.gif "PlayVideo")For a video version of this topic, see [Tutorial 1: Create a picture viewer in Visual Basic - Video 2](http://go.microsoft.com/fwlink/?LinkId=205211) or [Tutorial 1: Create a picture viewer in C# - Video 2](http://go.microsoft.com/fwlink/?LinkId=205200). These videos use an earlier version of Visual Studio, so there are slight differences in some menu commands and other user interface elements. However, the concepts and procedures work similarly in the current version of Visual Studio.  
   
@@ -26,19 +21,9 @@
   
 1.  On the left side of the Visual Studio IDE, locate the **Toolbox** tab. Choose the **Toolbox** tab, and the **Toolbox** appears. (Or, on the menu bar, choose **View** > **Toolbox**.)  
   
-=======
-
- ![link to video](../data-tools/media/playvideo.gif "PlayVideo")For a video version of this topic, see [Tutorial 1: Create a Picture Viewer in Visual Basic - Video 2](http://go.microsoft.com/fwlink/?LinkId=205211) or [Tutorial 1: Create a Picture Viewer in C# - Video 2](http://go.microsoft.com/fwlink/?LinkId=205200). These videos use an earlier version of Visual Studio, so there are slight differences in some menu commands and other user interface elements. However, the concepts and procedures work similarly in the current version of Visual Studio.  
-
-### To lay out your form with a TableLayoutPanel control  
-
-1.  On the left side of the Visual Studio IDE, locate the **Toolbox** tab. Choose the **Toolbox** tab, and the Toolbox appears. (Or, on the menu bar, choose **View**, **Toolbox**.)  
-
->>>>>>> 7367ca52
 2.  Choose the small triangle symbol next to the **Containers** group to open it, as shown in the following picture.  
 
      ![Containers group](../ide/media/express_toolbox.png "Express_Toolbox")  
-<<<<<<< HEAD
 **Containers** group  
   
 3.  You can add controls like buttons, check boxes, and labels to your form. Double-click the `TableLayoutPanel` control in the **Toolbox**. (Or, you can drag the control from the toolbox onto the form.) When you do this, the IDE adds a TableLayoutPanel control to your form, as shown in the following picture.  
@@ -68,62 +53,21 @@
   
      *Docking* in Visual Studio refers to when a window is attached to another window or area in the IDE. For example, the **Properties** window can be undocked - that is, unattached and free-floating within Visual Studio - or it can be docked against **Solution Explorer**.  
   
-=======
-Containers group  
-
-3.  You can add controls like buttons, check boxes, and labels to your form. Double-click the `TableLayoutPanel` control in the Toolbox. (Or, you can drag the control from the toolbox onto the form.) When you do this, the IDE adds a `TableLayoutPanel` control to your form, as shown in the following picture.  
-
-     ![TableLayoutPanel control](../ide/media/express_formtablelayout.png "Express_FormTableLayout")  
-TableLayoutPanel control  
-
-    > [!NOTE]
-    >  After you add your TableLayoutPanel, if a window appears inside your form with the title **TableLayoutPanel Tasks**, choose anywhere inside the form to close it. You will learn more about this window later in the tutorial.  
-
-     Notice how the Toolbox expands to cover your form when you choose its tab, and closes after you choose anywhere outside of it. That's the IDE auto-hide feature. You can turn it on or off for any of the windows by choosing the pushpin icon in the upper-right corner of the window to toggle auto-hide and lock it in place. The pushpin icon appears as follows.  
-
-     ![Pushpin icon](../ide/media/express_pushpintoolbox.png "Express_PushpinToolbox")  
-Pushpin icon  
-
-4.  Be sure **TableLayoutPanel** is selected by choosing it. You can verify what control is selected by looking at the drop-down list at the top of the **Properties** window, as shown in the following picture.  
-
-     ![Properties window showing TableLayoutPanel control](../ide/media/express_controlspropwin.png "Express_ControlsPropWin")  
-Properties window showing TableLayoutPanel control  
-
-5.  Choose the **Alphabetical** button on the toolbar in the **Properties** window. This causes the list of properties in the **Properties** window to display in alphabetical order, which will make it easier to locate properties in this tutorial.  
-
-6.  The control selector is a drop-down list at the top of the **Properties** window. In this example, it shows that a control called `tableLayoutPanel1` is selected. You can select controls either by choosing an area in Windows Forms Designer or by choosing from the control selector. Now that `TableLayoutPanel` is selected, find the **Dock** property and choose **Dock**, which should be set to **None**. Notice that a drop-down arrow appears next to the value. Choose the arrow, and then select the **Fill** button (the large button in the middle), as shown in the following picture.  
-
-     ![Properties window with Fill selected](../ide/media/express_docktable.png "Express_DockTable")  
-Properties window with Fill selected  
-
-     *Docking* in Visual Studio refers to when a window is attached to another window or area in the IDE. For example, the Properties window can be undocked - that is, unattached and free-floating within Visual Studio - or it can be docked against **Solution Explorer**.  
-
->>>>>>> 7367ca52
 7.  After you set the TableLayoutPanel **Dock** property to **Fill**, the panel fills the entire form. If you resize the form again, the TableLayoutPanel stays docked, and resizes itself to fit.  
 
     > [!NOTE]
     >  A TableLayoutPanel works like a table in Microsoft Office Word: It has rows and columns, and an individual cell can span multiple rows and columns. Each cell can hold one control (like a button, a check box, or a label). Your TableLayoutPanel will have a `PictureBox` control spanning its entire top row, a `CheckBox` control in its lower-left cell, and four `Button` controls in its lower-right cell.  
-<<<<<<< HEAD
   
 8.  Currently, the TableLayoutPanel has two equal-size rows and two equal-size columns. You need to resize them so the top row and right column are both much bigger. In **Windows Forms Designer**, select the TableLayoutPanel. In the upper-right corner, there is a small black triangle button, which appears as follows.  
   
      ![Triangle button](../ide/media/express_iconblacktriangle.gif "Express_IconBlackTriangle")  
 **Triangle** button  
   
-=======
-
-8.  Currently, the TableLayoutPanel has two equal-size rows and two equal-size columns. You need to resize them so the top row and right column are both much bigger. In Windows Forms Designer, select the TableLayoutPanel. In the upper-right corner, there is a small black triangle button, which appears as follows.  
-
-     ![Triangle button](../ide/media/express_iconblacktriangle.gif "Express_IconBlackTriangle")  
-Triangle button  
-
->>>>>>> 7367ca52
      This button indicates that the control has tasks that help you set its properties automatically.  
 
 9. Choose the triangle to display the control's task list, as shown in the following picture.  
 
      ![TableLayoutPanel tasks](../ide/media/express_tablepanel.png "Express_TablePanel")  
-<<<<<<< HEAD
 **TableLayoutPanel** tasks  
   
 10. Choose the **Edit Rows and Columns** task to display the **Column and Row Styles** window. Choose **Column1**, and set its size to 15 percent by being sure the **Percent** button is selected and entering **15** in the **Percent** box. (That's a `NumericUpDown` control, which you will use in a later tutorial.) Choose **Column2** and set it to 85 percent. Don't choose the **OK** button yet, because the window will close. (But if you do, you can reopen it using the task list.)  
@@ -142,25 +86,4 @@
   
 -   To go to the next tutorial step, see [Step 5: Add controls to your form](../ide/step-5-add-controls-to-your-form.md).  
   
--   To return to the previous tutorial step, see [Step 3: Set your form properties](../ide/step-3-set-your-form-properties.md).
-=======
-TableLayoutPanel tasks  
-
-10. Choose the **Edit Rows and Columns** task to display the **Column and Row Styles** window. Choose **Column1**, and set its size to 15 percent by being sure the **Percent** button is selected and entering `15` in the **Percent** box. (That's a `NumericUpDown` control, which you will use in a later tutorial.) Choose **Column2** and set it to 85 percent. Don't choose the **OK** button yet, because the window will close. (But if you do, you can reopen it using the task list.)  
-
-     ![TableLayoutPanel column and row styles](../ide/media/vs_tablelayoutpanel_setup.png "VS_TableLayoutPanel_Setup")  
-TableLayoutPanel column and row styles  
-
-11. From the **Show** drop-down list at the top of the window, choose **Rows**. Set **Row1** to 90 percent and **Row2** to 10 percent.  
-
-12. Choose the **OK** button. Your TableLayoutPanel should now have a large top row, a small bottom row, a small left column, and a large right column. You can resize the rows and columns in the TableLayoutPanel by choosing tableLayoutPanel1 in the form and then dragging its row and column borders.  
-
-     ![Form1 with resized TableLayoutPanel](../ide/media/vs_formafterlayoutpanel.png "VS_FormAfterLayoutPanel")  
-Form1 with resized TableLayoutPanel  
-
-### To continue or review  
-
--   To go to the next tutorial step, see [Step 5: Add Controls to Your Form](../ide/step-5-add-controls-to-your-form.md).  
-
--   To return to the previous tutorial step, see [Step 3: Set Your Form Properties](../ide/step-3-set-your-form-properties.md).
->>>>>>> 7367ca52
+-   To return to the previous tutorial step, see [Step 3: Set your form properties](../ide/step-3-set-your-form-properties.md).