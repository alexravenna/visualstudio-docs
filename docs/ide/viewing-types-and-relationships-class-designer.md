--- conflicted
+++ resolved
@@ -1,56 +1,3 @@
 ---
-<<<<<<< HEAD
 redirect_url: class-designer/viewing-types-and-relationships
----
-=======
-title: "Viewing Types and Relationships (Class Designer) | Microsoft Docs"
-ms.custom: ""
-ms.date: "11/04/2016"
-ms.reviewer: ""
-ms.suite: ""
-ms.technology: 
-  - "vs-ide-general"
-ms.tgt_pltfrm: ""
-ms.topic: "article"
-f1_keywords: 
-  - "vs.classdesigner.CannotShowBaseType"
-helpviewer_keywords: 
-  - "class diagrams"
-  - "types [Visual Studio], visualizing"
-  - "relationships, class diagrams"
-  - "types [Visual Studio], class diagrams"
-  - "relationships, visualizing"
-ms.assetid: c4f46d94-9972-42ac-ae63-6ff306369965
-caps.latest.revision: 33
-author: "gewarren"
-ms.author: "gewarren"
-manager: ghogen
----
-# Viewing Types and Relationships (Class Designer)
-Class Designer uses class diagrams to show you the details of types, for example, their constituent members, and the relationships that they share. The visualization of these entities is actually a dynamic view into the code. This means that you can edit types on the designer and then see your edits reflected in the source code of the entity. Similarly, the class diagram is kept synchronized with changes you make to entities in code.  
-  
-> [!NOTE]
->  If your project contains a class diagram and if your project references a type that is located in another project, the class diagram does not show the referenced type until you build the project for that type. Likewise, the diagram does not display changes to the code of the external entity until you rebuild the project for that entity. For information about type in referenced assemblies and read-only files, see [Display of Read-Only Information (Class Designer)](http://msdn.microsoft.com/en-us/33e2d3a9-1668-4d10-ae56-fa09b3156e0a).  
-  
-## In This Section  
- [How to: View Existing Types (Class Designer)](../ide/how-to-view-existing-types-class-designer.md)  
-  
- Describes how Class Designer can be used to visualize pre-existing code.  
-  
- [How to: View Inheritance Between Types (Class Designer)](../ide/how-to-view-inheritance-between-types-class-designer.md)  
-  
- Describes how to view the inheritance relationships between types.  
-  
- [How to: Change Between Member Notation and Association Notation (Class Designer)](../ide/how-to-change-between-member-notation-and-association-notation-class-designer.md)  
-  
- Describes how to switch between member notation and association notation.  
-  
-## Related Sections  
- [Designing Classes and Types (Class Designer)](../ide/designing-classes-and-types-class-designer.md)  
-  
- [Refactoring Classes and Types (Class Designer)](../ide/refactoring-classes-and-types-class-designer.md)  
-  
- [How to: Customize Class Diagrams (Class Designer)](../ide/how-to-customize-class-diagrams-class-designer.md)  
-  
- [Working with Class Diagrams (Class Designer)](../ide/working-with-class-diagrams-class-designer.md)
->>>>>>> ad3d8314
+---