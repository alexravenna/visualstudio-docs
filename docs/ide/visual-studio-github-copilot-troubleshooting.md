--- conflicted
+++ resolved
@@ -13,13 +13,9 @@
 # Troubleshooting GitHub Copilot in Visual Studio 2022 (Version 17.10 or Higher)
 If you encounter the message **“Copilot is temporarily unreachable”** indicating that GitHub Copilot is offline, it could be due to one of the following reasons:
 
-<<<<<<< HEAD
         :::image type="content" source="media/vs-2022/visual-studio-github-copilot-chat/copilot-chat-window-insert-in-new-file.png" alt-text="Screenshot of code suggestions in new file in the editor." lightbox="media/vs-2022/visual-studio-github-copilot-chat/copilot-chat-window-insert-in-new-file.png":::
 
-## 1. **Network Issues**
-=======
 ## Network issues
->>>>>>> 5948e38f
 This usually means that your network might be down.
 **Action:** Ensure you have a stable internet connection. For more information, refer to the - Troubleshooting network errors for [GitHub Copilot - GitHub Docs](https://docs.github.com/en/copilot/troubleshooting-github-copilot/troubleshooting-network-errors-for-github-copilot)
 
@@ -27,19 +23,9 @@
 Sometimes, the Copilot service itself might be down.
 **Action:** In this case, please wait. The service will be back shortly. You can check the status of the service on [GitHub Status](https://www.githubstatus.com/).
 
-<<<<<<< HEAD
-If you encounter the message **“Copilot is inactive”** badge indicating that GitHub Copilot is offline, it could be due to one of the following reasons:
-
-        :::image type="content" source="media/vs-2022/copilot-inbox\copilot-inactive-badge.png" alt-text="Screenshot of code suggestions in new file in the editor." lightbox="media/vs-2022/copilot-inbox\copilot-inactive-badge.png":::
-
-## 3. **Refresh your credentials**
-Due to the expected timeout you will need to occasionally refresh your credentials. 
->Action: you can do this by clicking the Copilot badge on the top right corner of your Visual Studio and selecting refresh your credentials -> click “refresh your credentials” 
-=======
 ## Refresh your credentials
 Due to the expected timeout you'll need to occasionally refresh your credentials. 
 **Action:** You can do this by clicking the Copilot badge on the top right corner of your Visual Studio and selecting **Refresh your credentials**
->>>>>>> 5948e38f
 
 ## Copilot is disabled
  Copilot for individual or any other skew of copilot can be disabled by your administrator on 17.10. 
