---
title: Troubleshoot GitHub Copilot in Visual Studio 2022
description: Learn about the copilot status and how to fix issues.
ms.date: 4/09/2024
ms.topic: troubleshooting-problem-resolution
author: anandmeg
ms.author: meghaanand
ms.manager: mijacobs
ms.subservice: ai-tools
monikerRange: vs-2022
---

<<<<<<< HEAD
# Troubleshooting GitHub Copilot in Visual Studio 2022 (Version 17.10 Preview 3 or Higher)
If you encounter the message **“Copilot is temporarily unreachable”** from your GitHub Copilot badge on the top right of your IDE. 
=======
# Troubleshoot GitHub Copilot in Visual Studio 2022 version 17.10 or later
>>>>>>> e3027e6a

_Applies to:_&nbsp;Visual Studio

This troubleshooting guide includes instructions to resolve issues with GitHub Copilot.
GitHub Copilot badge in the upper-right corner of the Visual Studio environment showing the message **Copilot is temporarily unreachable** indicates GitHub Copilot is offline.

:::image type="content" source="media/vs-2022/copilot-inbox/copilot-error.png " alt-text="Screenshot of copilot unreachable error." lightbox="media/vs-2022/copilot-inbox/copilot-error.png":::

GitHub Copilot could be offline due to one of the following reasons:

## Network issues

Your network is down.

**Action:** Ensure you have a stable internet connection. For more information, see [Troubleshooting network errors for GitHub Copilot](https://docs.github.com/en/copilot/troubleshooting-github-copilot/troubleshooting-network-errors-for-github-copilot).

## Copilot service is unavailable

The Copilot service is down.

**Action:** In this case, wait. The service should be back shortly. You can check the status of the service on [GitHub Status](https://www.githubstatus.com/).

## Refresh your credentials

Due to the expected timeout, you need to occasionally refresh your credentials.

**Action:** Select **"Refresh your credentials"** from the Copilot badge in the upper-right corner of your Visual Studio environment.

:::image type="content" source="media/vs-2022/copilot-inbox/copilot-refresh-creds.png "alt-text="Screenshot of Refresh your credentials option." lightbox="media/vs-2022/copilot-inbox/copilot-refresh-creds.png":::

## Copilot is disabled

Your administrator disables Copilot for individual or any Copilot license. With Visual Studio version 17.10, your [admin can disable Copilot](visual-studio-github-copilot-admin.md#disabling-copilot-for-individual-enterprise-visual-studio-accounts).

**Action:** Contact your IT department to learn if your admin disabled Copilot.

:::image type="content" source="media/vs-2022/copilot-inbox/copilot-disable-badge.png "alt-text="Screenshot of code suggestions in new file in the editor." lightbox="media/vs-2022/copilot-inbox/copilot-disable-badge.png":::<|MERGE_RESOLUTION|>--- conflicted
+++ resolved
@@ -10,12 +10,8 @@
 monikerRange: vs-2022
 ---
 
-<<<<<<< HEAD
 # Troubleshooting GitHub Copilot in Visual Studio 2022 (Version 17.10 Preview 3 or Higher)
 If you encounter the message **“Copilot is temporarily unreachable”** from your GitHub Copilot badge on the top right of your IDE. 
-=======
-# Troubleshoot GitHub Copilot in Visual Studio 2022 version 17.10 or later
->>>>>>> e3027e6a
 
 _Applies to:_&nbsp;Visual Studio
 
