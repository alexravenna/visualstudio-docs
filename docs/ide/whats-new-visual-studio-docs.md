---
title: "What's new in Visual Studio docs"
description: "What's new in the Visual Studio docs"
ms.date: 8/3/2022
helpviewer_keywords:
  - "Visual Studio, what's new, docs"
  - "what's new [Visual Studio]"
ms.assetid: 89844796-621B-4EF5-9D76-197084B011CB
author: rjmolyneaux
ms.author: rmolyneaux
manager: jmartens
ms.technology: vs-ide-general
ms.prod: visual-studio-windows
ms.topic: conceptual
ms.workload:
  - "multiple"
---
# What's new in Visual Studio docs

 [!INCLUDE [Visual Studio](~/includes/applies-to-version/vs-windows-only.md)]

Welcome to what's new in the Visual Studio docs. The following sections provide the previous three months of what's new in the Visual Studio docs.

## July 2022

### Azure

**Updated articles**

- [Overview: Connected Services](../azure/overview-connected-services.md) - Data Access in VS: Add connected services to applications
- [Debugging an Azure cloud service or virtual machine in Visual Studio](../azure/vs-azure-tools-debug-cloud-services-virtual-machines.md) - Update remote debugging steps for cloud services (extended support)

### Code quality

**Updated articles**

- [Overview](../code-quality/use-roslyn-analyzers.md) - Add more descriptions for light bulb severity options

### Containers

**New articles**

- [Error codes for Visual Studio Container Tools](../containers/container-tools-error-messages.md) - Information and troubleshooting suggestions for the error codes and error messages used by Visual Studio Container Tools

### Data tools

**Updated articles**

- [Work with data in Visual Studio](../data-tools/accessing-data-in-visual-studio.md) - Data Access in VS: add Connected Services

### Debugger

**New articles**

- [Title not found in: #10222](../debugger/view-data-in-ienumerable-visualizer.md)

**Updated articles**

- [Remote Debugger Port Assignments](../debugger/remote-debugger-port-assignments.md) - Correct remote debugger ports for Azure App Service
- [Inspect variables in the Autos and Locals windows](../debugger/autos-and-locals-windows.md) - Update for VS 2022

### IDE

**New articles**

- [Project Settings for React, Angular, and Vue](../ide/reference/property-pages-javascript-esproj.md)

**Updated articles**

- [How to: Configure projects to target platforms](../ide/how-to-configure-projects-to-target-platforms.md) - Add ARM64 targeting
- [Options dialog box: Text Editor \> General](../ide/reference/options-text-editor-general.md) - update with new Visual Studio 2022 info
- [Collect an ETL trace with PerfView and create minidumps with all call stacks](../ide/report-a-problem-perfview-minidumps.md) - Update steps for creating a minidump

### Install

### Updated articles

- [Visual Studio images on Azure](../install/using-visual-studio-vm.md) - Updates for Visual Studio 2022

### Modeling

**Updated articles**

- [Generate files with the TextTransform utility](../modeling/generating-files-with-the-texttransform-utility.md) - visualstudio-docs/issues/8305 -- update paths for VS 2022

### MSBuild

**New articles**

- [MSBuild and Visual Studio format for diagnostic message](../msbuild/msbuild-diagnostic-format-for-tasks.md)

**Updated articles**

- [MSBuild targets](../msbuild/msbuild-targets.md) - discuss AfterBuild and SDK-style projects
- [Delete task](../msbuild/delete-task.md) - MSBuild: add example of deleting files in an ItemGroup
- [How to: Configure targets and tasks](../msbuild/how-to-configure-targets-and-tasks.md)
  - Confirm merge from repo_sync_working_branch to main to sync with https://github.com/MicrosoftDocs/visualstudio-docs (branch main)
  - Add section on overriding usingtasks
- [Troubleshoot .NET Framework targeting errors](../msbuild/troubleshooting-dotnet-framework-targeting-errors.md) - Update .NET targeting to latest .NET terminology

### Community contributors

The following people contributed to the Visual Studio docs during this period. Thank you! Learn how to contribute by following the links under "Get involved" in the [what's new landing page](index.yml).

- [hyoshioka0128](https://github.com/hyoshioka0128) - Hiroshi Yoshioka (3)
- [naveensrinivasan](https://github.com/naveensrinivasan) - Naveen (1)

## June 2022

### Containers

**Updated articles**

- [Container Tools launch settings](../containers/container-launch-settings.md) - Update docs for DockerfileRunArguments
- [How to customize Docker containers in Visual Studio](../containers/container-build.md) - Change container build and debug overview into "how to customize containers"

### Data tools

**Updated articles**

- [Create a simple data application with WPF and Entity Framework 6](../data-tools/create-a-simple-data-application-with-wpf-and-entity-framework-6.md) - EF 6 walkthrough: updates for Visual Studio 2022

### Debugger

**New articles**

- [Advanced visualizer scenarios](../debugger/visualizer-advanced-scenarios.md)

**Updated articles**

- [How to debug for absolute beginners](../debugger/debugging-absolute-beginners.md) - Review and update Visual Studio docs for debug & deployment
- [View the call stack and use the Call Stack window in the debugger](../debugger/how-to-use-the-call-stack-window.md) - Review and update Visual Studio docs for debug & deployment
- Consolidate the following Spy++ reference pages: 
    - [About Microsoft Spy++](../debugger/about-microsoft-spy-increment.md) 
    - [Spy++ menu commands](../debugger/menu-commands.md) 
    - [Message Options dialog box](../debugger/message-options-dialog-box.md) 
    - [Message Properties dialog box](../debugger/message-properties-dialog-box.md) 
    - [Process Properties dialog box](../debugger/process-properties-dialog-box.md)
    - [Search tools for Spy++ views](../debugger/search-tools-for-spy-increment-views.md) 
    - [Spy++ reference overview](../debugger/spy-increment-reference.md)
    - [Thread Properties dialog box](../debugger/thread-properties-dialog-box.md)
    - [Window Properties dialog box](../debugger/window-properties-dialog-box.md) 
- [Use time travel debugging to record and replay ASP.NET apps on Azure VMs](../debugger/debug-live-azure-virtual-machines-time-travel-debugging.md) - DevEdit Time Travel Debugging live ASP.NET on Azure VM
- [Remote Debug ASP.NET Core on IIS using an Azure VM from Visual Studio](../debugger/remote-debugging-azure.md) - Search engine optimization and discovery work for debugging ASP.NET Core on Azure App Service

### Deployment

**Updated articles**

- [ClickOnce security and deployment](../deployment/clickonce-security-and-deployment.md) - .NET updates for ClickOnce Security and Deployment

### Extensibility

**Updated articles**

- [Migrate 64-bit debugger COM class registration](../extensibility/migrate-debugger-com-registration.md) - Edits to improve search engine optimization and usability

### IDE

**Updated articles**

- [Troubleshoot broken references](./troubleshooting-broken-references.md) - apply minor text edits
- [Learn about Solution Explorer](./use-solution-explorer.md) - add/update screenshots & revise text
- [Manage project and solution properties](./managing-project-and-solution-properties.md) - add Visual Basic screenshot and text edits
- [What is the .NET Project Designer?](./reference/project-properties-reference.md) - update terminology & screenshots
- [Create, work with, and delete Visual Studio projects and solutions](./creating-solutions-and-projects.md) - update 'Create Project for .NET Framework' section
- [Code style preferences](./code-styles-and-code-cleanup.md) - Add mapping of code cleanup settings to code style rule IDs and options
- [Keyboard shortcuts in Visual Studio](./default-keyboard-shortcuts-in-visual-studio.md) - add missing Command IDs

### Install

**Updated articles**

- [Visual Studio on Arm-powered devices](../install/visual-studio-on-arm-devices.md) - Arm64 updates for Visual Studio 17.3 Preview 2

### JavaScript

**Updated articles**

- [Debug a JavaScript or TypeScript app in Visual Studio](../javascript/debug-nodejs.md) - Review and update Visual Studio docs for debug & deployment

### Modeling

**Updated articles**

Edits to improve search engine optimization and usability for the following pages:
  - [Add extensions to DSL definitions](../modeling/adding-extensions-to-dsl-definitions.md) 
  - [Calculated and custom storage properties](../modeling/calculated-and-custom-storage-properties.md) 
  - [Create a WPF-Based domain-specific language](../modeling/creating-a-wpf-based-domain-specific-language.md) 
  - [Define a locking policy to create read-only segments](../modeling/defining-a-locking-policy-to-create-read-only-segments.md) 
  - [Write code to customize a domain-specific language](../modeling/writing-code-to-customise-a-domain-specific-language.md) 
  - [Control the visibility of an icon or decorator](../modeling/controlling-the-visibility-of-an-icon-or-decorator.md) 
  - [How to: Intercept a click on a shape or decorator](../modeling/how-to-intercept-a-click-on-a-shape-or-decorator.md) 
  - [How to: Set CLR attributes on an element](../modeling/how-to-set-clr-attributes-on-an-element.md) 
  - [Integrate models by using Visual Studio ModelBus](../modeling/integrating-models-by-using-visual-studio-modelbus.md) 
  - [Share classes between DSLs](../modeling/sharing-classes-between-dsls-by-using-a-dsl-library.md) 

### MSBuild

**Updated articles**

- [Move task](../msbuild/move-task.md) - Add examples for Move task
- [ResolveAssemblyReference task](../msbuild/resolveassemblyreference-task.md) - ResolveAssemblyReference: add missing parameters
- [Logging in MSBuild](../msbuild/logging-in-msbuild.md)
  - Indenting link descriptions
- [Target build order](../msbuild/target-build-order.md) - MSBuild: don't use both Before and AfterTargets
- [How to: Change the build output directory](./how-to-change-the-build-output-directory.md) - How to update the build output path: update for Visual Studio 2022
- [How to: Suppress compiler warnings](./how-to-suppress-compiler-warnings.md) - Suppress warnings: updates for Visual Studio 2022
- [How to: Create and edit configurations](./how-to-create-and-edit-configurations.md) - How to Edit Configurations: updates for Visual Studio 2022

### Python

**Updated articles**

- [How to set up a Python environment on Azure App Service (Windows)](../python/managing-python-on-azure-app-service.md) - adding fastcgi content and note
- [Configure Python web apps for IIS](../python/configure-web-apps-for-iis-windows.md) - adding wfastcgi content and note
- [Use PyLint to check Python code](../python/linting-python-code.md) - Review and update Visual Studio articles for using PyLint to check Python code
- [Profile Python code](../python/profiling-python-code-in-visual-studio.md) - Review and update Visual Studio articles for profiling Python code
- [Work with the Python Interactive window](../python/python-interactive-repl-in-visual-studio.md) - Review and update Visual Studio articles for Python Interactive window
- [Refactor Python code](../python/refactoring-python-code.md) - Review and update Visual Studio articles for refactoring Python code

### Test

**New articles**

- [Microsoft.CodeCoverage.Console tool](../test/microsoft-code-coverage-console-tool.md)

**Updated articles**

- [Use code coverage to determine how much code is being tested](../test/using-code-coverage-to-determine-how-much-code-is-being-tested.md) - Review and update Visual Studio docs for debug & deployment
- [Customize code coverage analysis](../test/customizing-code-coverage-analysis.md) - Static instrumentation doc

### Community contributors

The following people contributed to the Visual Studio docs during this period. Thank you! Learn how to contribute by following the links under "Get involved" in the [what's new landing page](index.yml).

- [Laniusexcubitor](https://github.com/Laniusexcubitor) (1)
- [naveensrinivasan](https://github.com/naveensrinivasan) - Naveen (1)
- [reduckted](https://github.com/reduckted) - Dave (1)
- [softwarepronto](https://github.com/softwarepronto) (1)

## May 2022

### Code quality

**Updated articles**

- [Configure live code analysis for .NET](../code-quality/configure-live-code-analysis-scope-managed-code.md) - Updates for background code analysis scope
- [Run code analysis manually for .NET](../code-quality/how-to-run-code-analysis-manually-for-managed-code.md) - Updates for background code analysis scope

### Containers

**Updated articles**

- [Tutorial: Create a multi-container app with Docker Compose](../containers/tutorial-multicontainer.md) - use the ComposeSample with Redis cache

### Debugger

**Updated articles**

- [Troubleshooting and known issues for snapshot debugging in Visual Studio](../debugger/debug-live-azure-apps-troubleshooting.md)
  - Update debug-live-azure-apps-troubleshooting.md
- [Format specifiers for C++ in the Visual Studio debugger](../debugger/format-specifiers-in-cpp.md) - Address feedback ticket 1074671

### Extensibility

**Updated articles**

- [Visual Studio SDK error messages](../extensibility/vssdk-messages/index.md) - Edits to improve search engine optimization and usability
- [Visual Studio SDK analyzer error VsixCompatibility1001](../extensibility/vssdk-messages/vsixcompatibility1001.md) - Edits to improve search engine optimization and usability

### Help viewer

**Updated articles**

- [Accessibility features of the Help Viewer](../help-viewer/accessibility-features.md) - 603085 | Update Help Viewer accessibility article
- [Override Help Viewer defaults](../help-viewer/behavior-overrides.md) - 603085 | Update Help Viewer articles
- [How to: Search for topics in Help Viewer](../help-viewer/find-topics.md) - 603085 | Update Help Viewer articles

### IDE

**Updated articles**

- [Code style preferences](./code-styles-and-code-cleanup.md) - update Basic to Visual Basic in Tools>Options>Text Editor topics
- [Common Quick Actions](./common-quick-actions.md) - update Basic to Visual Basic in Tools>Options>Text Editor topics
- [How to: Manage editor modes](./how-to-manage-editor-modes.md) - update Basic to Visual Basic in Tools>Options>Text Editor topics
- [Options, Text Editor, Basic (Visual Basic), Advanced](./reference/options-text-editor-basic-visual-basic.md)
  - update Basic to Visual Basic in Tools>Options>Text Editor topics
  - Updates for background code analysis scope
- [Set language-specific editor options](./reference/setting-language-specific-editor-options.md) - update Basic to Visual Basic in Tools>Options>Text Editor topics
- [Synchronize Visual Studio settings across multiple computers](./synchronized-settings-in-visual-studio.md) - update 'Turn off synchronized settings on a particular computer' section
- [Options dialog box: Environment \> Documents](./reference/documents-environment-options-dialog-box.md) - add new AutoSave All Files option
- [Options, Text Editor, C#, Advanced](./reference/options-text-editor-csharp-advanced.md) - Updates for background code analysis scope
- [What is the Project Designer?](./reference/project-properties-reference.md) - revise Project Designer reference links for Visual Studio 2022
- [Sign in to Visual Studio on Windows](./signing-in-to-visual-studio.md) - Update the sign in docs
- [Sign in to Visual Studio with accounts that require multi-factor authentication (MFA)](./work-with-multi-factor-authentication.md) - Update the sign in docs

### MS Build

**Updated articles**

- [Tutorial: Build an application](./walkthrough-building-an-application.md) - Build walkthough: update for Visual Studio 2022
- [How to: Create and remove project dependencies](./how-to-create-and-remove-project-dependencies.md) - Add screenshots, links and new Build order section

### Profiling

**New articles**

- [Threads view reports in the Concurrency Visualizer](../profiling/threads-view-reports.md)
- [Threads view timeline reports in the Concurrency Visualizer](../profiling/threads-view-timeline-reports.md)
- [View file read and write information to help improve performance](../profiling/use-file-io.md)

**Updated articles**

- [Concurrency Visualizer markers](../profiling/concurrency-visualizer-markers.md) - Refactor Concurrency Visualizer
- [Cores View](../profiling/cores-view.md) - Refactor Concurrency Visualizer
- [Threads view in the Concurrency Visualizer](../profiling/threads-view-parallel-performance.md) - Refactor Concurrency Visualizer
- [Utilization view](../profiling/utilization-view.md) - Refactor Concurrency Visualizer

### Python

**Updated articles**

- [Quickstart: Create a Python project from a template in Visual Studio](../python/quickstart-02-python-in-visual-studio-project-from-template.md) - Quickstart: Open and run Python code in a folder
- [Quickstart: Open and run Python code in a folder](../python/quickstart-05-python-visual-studio-open-folder.md) - Quickstart: Open and run Python code in a folder

### Test

**Updated articles**

- [Use code coverage to determine how much code is being tested](../test/using-code-coverage-to-determine-how-much-code-is-being-tested.md) - Updates for 17.2 code coverage feature preview

### Version control

**Updated articles**

- [Git settings and preferences in Visual Studio](../version-control/git-settings.md) - update 'Rebase local branch when pulling' section

### Community contributors

The following people contributed to the Visual Studio docs during this period. Thank you! Learn how to contribute by following the links under "Get involved" in the [what's new landing page](index.yml).

- [hyoshioka0128](https://github.com/hyoshioka0128) - Hiroshi Yoshioka (6)
- [softwarepronto](https://github.com/softwarepronto) (2)
- [matei-tm](https://github.com/matei-tm) - Mircea-Tiberiu Matei (1)
<<<<<<< HEAD
- [xparadoxical](https://github.com/xparadoxical) (1)
=======
- [xparadoxical](https://github.com/xparadoxical) (1)

## April 2022

### Data tools

**Updated articles**

- [Add new data sources](../data-tools/add-new-data-sources.md) - Update for Visual Studio 2022

### Debugger

**New articles**

- [View .NET collections with the IEnumerable visualizer](../debugger/view-data-in-ienumerable-visualizer.md)

**Updated articles**

- [View data values in DataTips in the code editor](../debugger/view-data-values-in-data-tips-in-the-code-editor.md) - Add content for sticky data tips
- [Create custom views of C++ objects in the debugger using the Natvis framework](../debugger/create-custom-views-of-native-objects.md) - Version updates and file path updates for Visual Studio 2022 to Natvis custom visualizer doc
- [How to: Debug from a DLL project in Visual Studio (C#, C++, Visual Basic, F#)](../debugger/how-to-debug-from-a-dll-project.md) - .NET updates for debugging from a DLL
- [How to: Debug in mixed mode (C#, C++, Visual Basic)](../debugger/how-to-debug-in-mixed-mode.md) - Update Project Designer information for mixed mode debugging
- [Tutorial: Debug C# and C++ in the same debugging session](../debugger/how-to-debug-managed-and-native-code.md) - Update Project Designer information for mixed mode debugging
- [Debug only user code with Just My Code](../debugger/just-my-code.md) - debugger just code
- [Watch variables with Watch windows and QuickWatch](../debugger/watch-and-quickwatch-windows.md) - debugger quickwatch
- [Navigate through code by using the Visual Studio debugger](../debugger/navigating-through-code-with-the-debugger.md) - debugger navigating

### Deployment

**New articles**

- [Error: The application which this project type is based on was not found (Windows Installer or ClickOnce)](../deployment/error-project-type-not-found.md)

### IDE

**Updated articles**

- [Develop code in Visual Studio without projects or solutions](./develop-code-in-visual-studio-without-projects-or-solutions.md) - add Git experience info
- [Learn about Solution Explorer](./use-solution-explorer.md) - add Solution node and Project node info
- [Options dialog box: Text Editor \> C# \> Code Style \> Formatting](./reference/options-text-editor-csharp-formatting.md) - add New Lines info & brace formatting info
- [Optimize Visual Studio performance](./optimize-visual-studio-performance.md) - update outdated information
- [How to: Locate and organize project and item templates](./how-to-locate-and-organize-project-and-item-templates.md) - update template locale info for Visual Studio 2022
- [Work with GitHub accounts in Visual Studio](./work-with-github-accounts.md) - Update top articles for Visual Studio Acquisition
- [How to: Change fonts, colors, and themes in Visual Studio](./how-to-change-fonts-and-colors-in-visual-studio.md) - revise, merge, and redirect duplicative content
- [Make code work in Visual Studio](./find-and-fix-code-errors.md) - review content, revise screenshot in intro section, and revise all alt text to standard
- [Manage project and solution properties](./managing-project-and-solution-properties.md) - updates to Project Designer and Properties-related pages
- [What is the Project Designer?](./reference/project-properties-reference.md) - updates to Project Designer and Properties-related pages
- [Settings page, Project Designer](./reference/settings-page-project-designer.md) - updates to Project Designer and Properties-related pages

### Install

**Updated articles**

- [Disable or move the package cache](../install/disable-or-move-the-package-cache.md) - Review and update top articles for Visual Studio Acquisition
- [Import or export installation configurations](../install/import-export-installation-configurations.md) - Review and update top articles for Visual Studio Acquisition
- [Troubleshoot network-related errors when you install or use Visual Studio](../install/troubleshooting-network-related-errors-in-visual-studio.md) - Review and update top articles for Visual Studio Acquisition
- [Applying administrator updates that use Microsoft Endpoint Configuration Manager](../install/applying-administrator-updates.md) - Clarify SYSTEM account requirements for Visual Studio Administrator Updates

### Modeling

**Updated articles**

- [Customize code maps by editing the DGML files](../modeling/customize-code-maps-by-editing-the-dgml-files.md)

### MSBuild

**New articles**

- [MSBuild error MSB3271](../msbuild/errors/msb3271.md)
- [MSBuild error MSB3273](../msbuild/errors/msb3273.md)
- [Tutorial: Create a custom task for code generation](../msbuild/tutorial-custom-task-code-generation.md)
- [MSBuild error MSB8053](../msbuild/errors/msb8053.md)
- [MSBuild error MSB8054](../msbuild/errors/msb8054.md)
- [MSBuild error MSB8055](../msbuild/errors/msb8055.md)
- [MSBuild error MSB8056](../msbuild/errors/msb8056.md)
- [MSBuild error MSB8057](../msbuild/errors/msb8057.md)
- [MSBuild error MSB8058](../msbuild/errors/msb8058.md)
- [MSBuild error MSB8059](../msbuild/errors/msb8059.md)
- [Tutorial: Generate a REST API client](../msbuild/tutorial-rest-api-client-msbuild.md)
- [Tutorial: Test a custom task](../msbuild/tutorial-test-custom-task.md)

**Updated articles**

- [How to: Specify build events (C#)](./how-to-specify-build-events-csharp.md) - Add info on MSBuild target and properties
- [Tutorial: Create a custom task for code generation](../msbuild/tutorial-custom-task-code-generation.md)
  - Document MSBuild task authoring guidance changes
  - Add new MSBuild tutorials

### Profiling

**Updated articles**

- [Analyze CPU usage without debugging in the Performance Profiler (C#, Visual Basic, C++, F#)](../profiling/cpu-usage.md)
  - Versioning updates for CPU Usage article for Visual Studio 2019 and Visual Studio 2022
  - Added additional content for using the cpu usage tool, how it's helpful
- [Measure memory usage in Visual Studio (C#, Visual Basic, C++, F#)](../profiling/memory-usage.md) - Update profiling memory usage for Visual Studio 2022

### Test

**Updated articles**

- [Generate unit tests for fuzz testing by using IntelliTest](../test/generate-unit-tests-for-your-code-with-intellitest.md) - Review and update test generate unit for Visual Studio 2022

### Community contributors

The following people contributed to the Visual Studio docs during this period. Thank you! Learn how to contribute by following the links under "Get involved" in the [what's new landing page](index.yml).

- [nick1941](https://github.com/nick1941) - Nicholas Piazza (1)
- [Nightblade](https://github.com/Nightblade) - Nightblade (1)
- [realenginerd](https://github.com/realenginerd) (1)
- [StingyJack](https://github.com/StingyJack) - Andrew Stanton (1)
- [Zhu-Panda](https://github.com/Zhu-Panda) (1)
>>>>>>> b1487fa2
<|MERGE_RESOLUTION|>--- conflicted
+++ resolved
@@ -343,119 +343,4 @@
 - [hyoshioka0128](https://github.com/hyoshioka0128) - Hiroshi Yoshioka (6)
 - [softwarepronto](https://github.com/softwarepronto) (2)
 - [matei-tm](https://github.com/matei-tm) - Mircea-Tiberiu Matei (1)
-<<<<<<< HEAD
-- [xparadoxical](https://github.com/xparadoxical) (1)
-=======
-- [xparadoxical](https://github.com/xparadoxical) (1)
-
-## April 2022
-
-### Data tools
-
-**Updated articles**
-
-- [Add new data sources](../data-tools/add-new-data-sources.md) - Update for Visual Studio 2022
-
-### Debugger
-
-**New articles**
-
-- [View .NET collections with the IEnumerable visualizer](../debugger/view-data-in-ienumerable-visualizer.md)
-
-**Updated articles**
-
-- [View data values in DataTips in the code editor](../debugger/view-data-values-in-data-tips-in-the-code-editor.md) - Add content for sticky data tips
-- [Create custom views of C++ objects in the debugger using the Natvis framework](../debugger/create-custom-views-of-native-objects.md) - Version updates and file path updates for Visual Studio 2022 to Natvis custom visualizer doc
-- [How to: Debug from a DLL project in Visual Studio (C#, C++, Visual Basic, F#)](../debugger/how-to-debug-from-a-dll-project.md) - .NET updates for debugging from a DLL
-- [How to: Debug in mixed mode (C#, C++, Visual Basic)](../debugger/how-to-debug-in-mixed-mode.md) - Update Project Designer information for mixed mode debugging
-- [Tutorial: Debug C# and C++ in the same debugging session](../debugger/how-to-debug-managed-and-native-code.md) - Update Project Designer information for mixed mode debugging
-- [Debug only user code with Just My Code](../debugger/just-my-code.md) - debugger just code
-- [Watch variables with Watch windows and QuickWatch](../debugger/watch-and-quickwatch-windows.md) - debugger quickwatch
-- [Navigate through code by using the Visual Studio debugger](../debugger/navigating-through-code-with-the-debugger.md) - debugger navigating
-
-### Deployment
-
-**New articles**
-
-- [Error: The application which this project type is based on was not found (Windows Installer or ClickOnce)](../deployment/error-project-type-not-found.md)
-
-### IDE
-
-**Updated articles**
-
-- [Develop code in Visual Studio without projects or solutions](./develop-code-in-visual-studio-without-projects-or-solutions.md) - add Git experience info
-- [Learn about Solution Explorer](./use-solution-explorer.md) - add Solution node and Project node info
-- [Options dialog box: Text Editor \> C# \> Code Style \> Formatting](./reference/options-text-editor-csharp-formatting.md) - add New Lines info & brace formatting info
-- [Optimize Visual Studio performance](./optimize-visual-studio-performance.md) - update outdated information
-- [How to: Locate and organize project and item templates](./how-to-locate-and-organize-project-and-item-templates.md) - update template locale info for Visual Studio 2022
-- [Work with GitHub accounts in Visual Studio](./work-with-github-accounts.md) - Update top articles for Visual Studio Acquisition
-- [How to: Change fonts, colors, and themes in Visual Studio](./how-to-change-fonts-and-colors-in-visual-studio.md) - revise, merge, and redirect duplicative content
-- [Make code work in Visual Studio](./find-and-fix-code-errors.md) - review content, revise screenshot in intro section, and revise all alt text to standard
-- [Manage project and solution properties](./managing-project-and-solution-properties.md) - updates to Project Designer and Properties-related pages
-- [What is the Project Designer?](./reference/project-properties-reference.md) - updates to Project Designer and Properties-related pages
-- [Settings page, Project Designer](./reference/settings-page-project-designer.md) - updates to Project Designer and Properties-related pages
-
-### Install
-
-**Updated articles**
-
-- [Disable or move the package cache](../install/disable-or-move-the-package-cache.md) - Review and update top articles for Visual Studio Acquisition
-- [Import or export installation configurations](../install/import-export-installation-configurations.md) - Review and update top articles for Visual Studio Acquisition
-- [Troubleshoot network-related errors when you install or use Visual Studio](../install/troubleshooting-network-related-errors-in-visual-studio.md) - Review and update top articles for Visual Studio Acquisition
-- [Applying administrator updates that use Microsoft Endpoint Configuration Manager](../install/applying-administrator-updates.md) - Clarify SYSTEM account requirements for Visual Studio Administrator Updates
-
-### Modeling
-
-**Updated articles**
-
-- [Customize code maps by editing the DGML files](../modeling/customize-code-maps-by-editing-the-dgml-files.md)
-
-### MSBuild
-
-**New articles**
-
-- [MSBuild error MSB3271](../msbuild/errors/msb3271.md)
-- [MSBuild error MSB3273](../msbuild/errors/msb3273.md)
-- [Tutorial: Create a custom task for code generation](../msbuild/tutorial-custom-task-code-generation.md)
-- [MSBuild error MSB8053](../msbuild/errors/msb8053.md)
-- [MSBuild error MSB8054](../msbuild/errors/msb8054.md)
-- [MSBuild error MSB8055](../msbuild/errors/msb8055.md)
-- [MSBuild error MSB8056](../msbuild/errors/msb8056.md)
-- [MSBuild error MSB8057](../msbuild/errors/msb8057.md)
-- [MSBuild error MSB8058](../msbuild/errors/msb8058.md)
-- [MSBuild error MSB8059](../msbuild/errors/msb8059.md)
-- [Tutorial: Generate a REST API client](../msbuild/tutorial-rest-api-client-msbuild.md)
-- [Tutorial: Test a custom task](../msbuild/tutorial-test-custom-task.md)
-
-**Updated articles**
-
-- [How to: Specify build events (C#)](./how-to-specify-build-events-csharp.md) - Add info on MSBuild target and properties
-- [Tutorial: Create a custom task for code generation](../msbuild/tutorial-custom-task-code-generation.md)
-  - Document MSBuild task authoring guidance changes
-  - Add new MSBuild tutorials
-
-### Profiling
-
-**Updated articles**
-
-- [Analyze CPU usage without debugging in the Performance Profiler (C#, Visual Basic, C++, F#)](../profiling/cpu-usage.md)
-  - Versioning updates for CPU Usage article for Visual Studio 2019 and Visual Studio 2022
-  - Added additional content for using the cpu usage tool, how it's helpful
-- [Measure memory usage in Visual Studio (C#, Visual Basic, C++, F#)](../profiling/memory-usage.md) - Update profiling memory usage for Visual Studio 2022
-
-### Test
-
-**Updated articles**
-
-- [Generate unit tests for fuzz testing by using IntelliTest](../test/generate-unit-tests-for-your-code-with-intellitest.md) - Review and update test generate unit for Visual Studio 2022
-
-### Community contributors
-
-The following people contributed to the Visual Studio docs during this period. Thank you! Learn how to contribute by following the links under "Get involved" in the [what's new landing page](index.yml).
-
-- [nick1941](https://github.com/nick1941) - Nicholas Piazza (1)
-- [Nightblade](https://github.com/Nightblade) - Nightblade (1)
-- [realenginerd](https://github.com/realenginerd) (1)
-- [StingyJack](https://github.com/StingyJack) - Andrew Stanton (1)
-- [Zhu-Panda](https://github.com/Zhu-Panda) (1)
->>>>>>> b1487fa2
+- [xparadoxical](https://github.com/xparadoxical) (1)