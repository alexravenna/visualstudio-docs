--- conflicted
+++ resolved
@@ -20,11 +20,6 @@
 
 A component is like a control in some ways. You use the **Toolbox** to add a component to your form, and you set its properties using the **Properties** window. But unlike a control, adding a component to your form doesn't add a visible item that the user can see on the form. Instead, it provides certain behaviors that you can trigger with code. It's a component that opens an **Open File** dialog box.
 
-<<<<<<< HEAD
-=======
-![link to video](../data-tools/media/playvideo.gif)For a video version of this topic, see [Tutorial 1: Create a picture viewer in Visual Basic - Video 3](http://go.microsoft.com/fwlink/?LinkId=205213) or [Tutorial 1: Create a picture viewer in C# - Video 3](http://go.microsoft.com/fwlink/?LinkId=205202). These videos use an earlier version of Visual Studio, so there are slight differences in some menu commands and other user interface elements. However, the concepts and procedures work similarly in the current version of Visual Studio.
-
->>>>>>> 956567e5
 ## To add dialog components to your form
 
 1. Choose the **Windows Forms Designer** (**Form1.cs [Design]**), and then open the **Dialogs** group in the **Toolbox**.
