--- conflicted
+++ resolved
@@ -22,15 +22,9 @@
 
 Resource files are files that are part of an application but are not compiled, for example icon files or audio files. Since these files are not part of the compilation process, you can change them without having to recompile your binaries. If you are planning to localize your application, you should use resource files for all the strings and other resources that need to be changed when you localize your application.
 
-<<<<<<< HEAD
-=======
 > [!CAUTION]
 > Resources in `.resx` files may be serialized using `BinaryFormatter`, which is [not secure](/dotnet/standard/serialization/binaryformatter-security-guide). Include only those `.resx` files in your build process that you trust.
 
-> [!NOTE]
-> This topic applies to Visual Studio on Windows. For Visual Studio for Mac, see [Managing app resources (Visual Studio for Mac)](/visualstudio/mac/managing-app-resources).
-
->>>>>>> 48955d61
 For more information about resources in .NET apps, see [Resources in .NET apps](/dotnet/framework/resources/index).
 
 ## Work with resources
