--- conflicted
+++ resolved
@@ -1,112 +1,3 @@
 ---
-<<<<<<< HEAD
 redirect_url: reference/call-hierarchy
----
-=======
-title: "General User Interface Elements (Visual Studio) | Microsoft Docs"
-ms.custom: ""
-ms.date: "11/04/2016"
-ms.reviewer: ""
-ms.suite: ""
-ms.technology: 
-  - "vs-ide-general"
-ms.tgt_pltfrm: ""
-ms.topic: "article"
-ms.assetid: bc67652d-1001-4979-ba71-d57147d21928
-caps.latest.revision: 35
-author: "gewarren"
-ms.author: "gewarren"
-manager: ghogen
----
-# General User Interface Elements (Visual Studio)
-This section describes some user interface elements of the integrated development environment (IDE).  
-  
-## In This Section  
- [Call Hierarchy](../../ide/reference/call-hierarchy.md)  
- Represents the set of caller/callee relationships in code.  
-  
- [Code Snippet Picker](../../ide/reference/code-snippet-picker.md)  
- Allows you to pick a snippet from a set of snippets for your language.  
-  
- [Error List Window](../../ide/reference/error-list-window.md)  
- Displays compile errors and warnings.  
-  
- [Go To Line](../../ide/reference/go-to-line.md)  
- Allows you to navigate to a specific line in a file.  
-  
- [Options Dialog Box](../../ide/reference/options-dialog-box-visual-studio.md)  
- Allows you to specify options.  
-  
- [Options, Text Editor, General](../../ide/reference/options-text-editor-general.md)  
- Allows you to specify general options for the text editor.  
-  
- [Options, Text Editor, File Extension](../../ide/reference/options-text-editor-file-extension.md)  
- Allows you to specify file extensions for the editor.  
-  
- [Options, Text Editor, All Languages](../../ide/reference/options-text-editor-all-languages.md)  
- Allows you to specify options that are common to all programming languages.  
-  
- [Options, Text Editor, All Languages, Tabs](../../ide/reference/options-text-editor-all-languages-tabs.md)  
- Allows you to specify tab options that can be common to all programming languages.  
-  
- [Options, Text Editor, Basic (Visual Basic)](../../ide/reference/options-text-editor-basic-visual-basic.md)  
- Allows you to specify options for Visual Basic files.  
-  
- [Options, Text Editor, C/C++, Formatting](../../ide/reference/options-text-editor-c-cpp-formatting.md)  
- Allows you to specify formatting options for C or C++ files.  
-  
- [Options, Text Editor, C/C++, Advanced](../../ide/reference/options-text-editor-c-cpp-advanced.md)  
- Allows you to specify advanced options for C or C++ files.  
-
-[Options, Text Editor, C/C++, Advanced](../../ide/reference/options-text-editor-c-cpp-experimental.md)  
- Allows you to specify experimental options for C or C++ files. These options are here for you to try and provide feedback on. They may be removed from the product at a later date, or incorporated into the product under a different name. 
-  
- [Options, Text Editor, C#, Formatting](../../ide/reference/options-text-editor-csharp-formatting.md)  
- Allows you to specify formatting options for C# files.  
-  
- [Options, Text Editor, C#, Advanced](../../ide/reference/options-text-editor-csharp-advanced.md)  
- Allows you to specify advanced options for C# files.  
-  
- [Options, Text Editor, C#, IntelliSense](../../ide/reference/options-text-editor-csharp-intellisense.md)  
- Allows you to specify IntelliSense options for C# files.  
-  
- [Options, Text Editor, XAML, Formatting](../../ide/reference/options-text-editor-xaml-formatting.md)  
- Allows you to specify formatting options for XAML files.  
-  
- [Project Properties Reference](../../ide/reference/project-properties-reference.md)  
- Allows you to specify properties of your project.  
-  
- [Projects and Solutions, Options Dialog Box](../../ide/reference/projects-and-solutions-options-dialog-box.md)  
- Allows you to specify project and solution options.  
-  
- [Properties Window](../../ide/reference/properties-window.md)  
- Displays properties for projects, files, controls, and fields in IDE windows and designers.  
-  
- [Quick Launch, Environment, Options Dialog Box](../../ide/reference/quick-launch-environment-options-dialog-box.md)  
- Provides a quick way for you to find Visual Studio windows, commands, options, and menus.  
-  
- [Toolbox](../../ide/reference/toolbox.md)  
- Allows you to add controls to a design surface.  
-  
- [Toolbox, Components Tab](../../ide/reference/toolbox-components-tab.md)  
- Allows you to add components to a design surface.  
-  
- [Toolbox, Data Tab](../../ide/reference/toolbox-data-tab.md)  
- Allows you to add data controls to a design surface.  
-  
- [Toolbox, HTML Tab](../../ide/reference/toolbox-html-tab.md)  
- Allows you to add html tags to a design surface.  
-  
- [General, CSS, Text Editor, Options Dialog Box](http://msdn.microsoft.com/Library/b33a7617-e69d-4a11-938e-2e218a34a10c)  
- Allows you to specify options for CSS files.  
-  
- [Validation, HTML, Text Editor, Options Dialog Box](http://msdn.microsoft.com/Library/9c24ecfe-263e-4bf1-88de-d01be3992863)  
- Allows you to specify options for HTML pages.  
-  
-## Related Sections  
- [Automation and Extensibility Reference](http://msdn.microsoft.com/Library/93112562-db21-4188-9383-ed19ad79bddf)  
- Contains language reference topics about the automation model for the IDE. Includes the automation model for debugging.  
-  
- [Reference](../../ide/reference/visual-studio-reference.md)  
- Includes user interface reference, language reference, error message, and other reference topics that apply to all products that are hosted in the IDE.
->>>>>>> ad3d8314
+---