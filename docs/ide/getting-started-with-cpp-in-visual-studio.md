--- conflicted
+++ resolved
@@ -1,12 +1,4 @@
 ---
-<<<<<<< HEAD
-title: Get started with C++ in Visual Studio
-ms.date: 12/04/2017
-ms.technology: vs-acquisition
-ms.topic: tutorial
-author: "corob-msft"
-ms.author: "tglee"
-=======
 title: "Get started with C++ in Visual Studio"
 description: ""
 ms.custom: mvc
@@ -16,7 +8,6 @@
 ms.topic: tutorial
 author: corob-msft
 ms.author: tglee
->>>>>>> f718f166
 manager: douge
 dev_langs:
   - "CPP"
