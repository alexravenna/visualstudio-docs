--- conflicted
+++ resolved
@@ -1,57 +1,3 @@
 ---
-<<<<<<< HEAD
 redirect_url: class-designer/how-to-create-inheritance-between-types
----
-=======
-title: "How to: Create Inheritance Between Types (Class Designer) | Microsoft Docs"
-ms.custom: ""
-ms.date: "11/04/2016"
-ms.reviewer: ""
-ms.suite: ""
-ms.technology: 
-  - "vs-ide-general"
-ms.tgt_pltfrm: ""
-ms.topic: "article"
-f1_keywords: 
-  - "vs.classdesigner.inheritanceline"
-helpviewer_keywords: 
-  - "inheritance, relationship defining"
-  - "relationships, defining inheritance"
-ms.assetid: 3786a21c-8022-4bf5-9d13-740fd354e93c
-caps.latest.revision: 30
-author: "gewarren"
-ms.author: "gewarren"
-manager: ghogen
----
-# How to: Create Inheritance Between Types (Class Designer)
-To create an inheritance relationship between two types on a class diagram using Class Designer, connect the base type with its derived type or types. You can have an inheritance relationship between two classes, between a class and an interface, or between two interfaces.  
-  
-### To create an inheritance between types  
-  
-1.  From your project in Solution Explorer, open a class diagram (.cd) file.  
-  
-     If you don't have a class diagram, create it. See [How to: Add Class Diagrams to Projects (Class Designer)](../ide/how-to-add-class-diagrams-to-projects-class-designer.md).  
-  
-2.  In the **Toolbox**, under **Class Designer**, click **Inheritance**.  
-  
-3.  On the class diagram, draw an inheritance line between the types that you want, starting from:  
-  
-    -   A derived class to the base class  
-  
-    -   An implementing class to the implemented interface  
-  
-    -   An extending interface to the extended interface  
-  
-4.  Optionally, when you have a derived type from a generic type, click the inheritance line. In the **Properties** window, set the **Type Arguments** property to match the type that you want for the generic type.  
-  
-    > [!NOTE]
-    >  If a parent abstract class contains at least one abstract member, then all abstract members are implemented as non-abstract inheriting classes.  
-    >   
-    >  Although you can visualize existing generic types, you can't create new generic types. You also can't change the type parameters for existing generic types.  
-  
-## See Also  
- [Inheritance](/dotnet/csharp/programming-guide/classes-and-structs/inheritance)   
- [Inheritance Basics](/dotnet/visual-basic/programming-guide/language-features/objects-and-classes/inheritance-basics)   
- [How to: View Inheritance Between Types (Class Designer)](../ide/how-to-view-inheritance-between-types-class-designer.md)   
- [Visual C++ Classes in Class Designer](../ide/visual-cpp-classes-in-class-designer.md)
->>>>>>> ad3d8314
+---