--- conflicted
+++ resolved
@@ -13,11 +13,8 @@
 - multiple
 monikerRange: ">=vs-2019"
 ---
-<<<<<<< HEAD
+
 # Use Visual Studio with accounts that require multi-factor authentication (MFA)
-=======
-# Use Visual Studio with accounts that require multi-factor authentication
->>>>>>> b26352ed
 
 When collaborating with external guest users, it's a good idea to protect your apps and data with **conditional access (CA)** policies such as **multi-factor authentication (MFA)**.  
 
