--- conflicted
+++ resolved
@@ -16,92 +16,48 @@
 ms.workload:
   - "multiple"
 ---
-<<<<<<< HEAD
-# How to: View Existing Types (Class Designer)
+# How to: View existing types (Class Designer)
+
 To see an existing type and its members, add its shape to a class diagram.
 
 You can see local and referenced types. A local type exists in the currently open project and is read/write. A referenced type exists in another project or in a referenced assembly and is read-only.
 
-To design new types on class diagrams, see [How to: Create Types by using Class Designer](how-to-create-types.md).
+To design new types on class diagrams, see [How to: Create types by using Class Designer](how-to-create-types.md).
 
-### To see types in a project on a class diagram
+## To see types in a project on a class diagram
 
-1.  From a project in Solution Explorer, open an existing class diagram (.cd) file. Or if no class diagram exists, add a new class diagram to the project. See [How to: Add Class Diagrams to Projects](how-to-add-class-diagrams-to-projects.md).
+1.  From a project in **Solution Explorer**, open an existing class diagram (.cd) file. Or if no class diagram exists, add a new class diagram to the project. See [How to: Add Class Diagrams to Projects](how-to-add-class-diagrams-to-projects.md).
 
-2.  From the project in Solution Explorer, drag a source code file to the class diagram.
+2.  From the project in **Solution Explorer**, drag a source code file to the class diagram.
 
     > [!WARNING]
-    >  If your solution has a project that shares code across multiple apps, you can drag files or code to a class diagram only from these sources:
+    > If your solution has a project that shares code across multiple apps, you can drag files or code to a class diagram only from these sources:
     >
-    >  -   The app project that contains the diagram
+    > -   The app project that contains the diagram
     > -   A shared project that was imported by the app project
     > -   A referenced project
     > -   An assembly
 
     Shapes representing the types defined in the source code file appear on the diagram at the position where you dragged the file.
 
-You can also view types in the project by dragging one or more types from the project node in Class View to the class diagram.
+You can also view types in the project by dragging one or more types from the project node in **Class View** to the class diagram.
 
 > [!TIP]
-> If Class View is not open, open Class View from the **View** menu.
+> If **Class View** is not open, open **Class View** from the **View** menu.
 
-To display types at default locations on the diagram, select one or more types in Class View, right-click the selected types, and choose **View Class Diagram**.
+To display types at default locations on the diagram, select one or more types in **Class View**, right-click the selected types, and choose **View Class Diagram**.
 
 > [!NOTE]
-> If a closed class diagram containing the type already exists in the project, the class diagram opens to display the type shape. However, if no class diagram containing the type exists in the project, Class Designer creates a new class diagram in the project and opens it to display the type.
-
+> If a closed class diagram containing the type already exists in the project, the class diagram opens to display the type shape. However, if no class diagram containing the type exists in the project, **Class Designer** creates a new class diagram in the project and opens it to display the type.
 
 When you first display a type on the diagram, its shape appears collapsed by default. You can expand the shape to view its contents.
 
 ### To display the contents of a project in a class diagram
 
-1.  In Solution Explorer or Class View, right-click the project and choose **View**, then choose **View Class Diagram**.
+- In **Solution Explorer** or **Class View**, right-click the project and choose **View**, then choose **View Class Diagram**.
 
      An auto-populated Class Diagram is created.
 
-=======
-# How to: View existing types (Class Designer)
-To see an existing type and its members, add its shape to a class diagram.  
-  
-You can see local and referenced types. A local type exists in the currently open project and is read/write. A referenced type exists in another project or in a referenced assembly and is read-only.  
-  
-To design new types on class diagrams, see [How to: Create types by using Class Designer](how-to-create-types.md).  
-  
-### To see types in a project on a class diagram  
-  
-1.  From a project in **Solution Explorer**, open an existing class diagram (.cd) file. Or if no class diagram exists, add a new class diagram to the project. See [How to: Add Class Diagrams to Projects](how-to-add-class-diagrams-to-projects.md).  
-  
-2.  From the project in **Solution Explorer**, drag a source code file to the class diagram.  
-  
-    > [!WARNING]
-    >  If your solution has a project that shares code across multiple apps, you can drag files or code to a class diagram only from these sources:  
-    >   
-    > -   The app project that contains the diagram  
-    > -   A shared project that was imported by the app project  
-    > -   A referenced project  
-    > -   An assembly  
-  
-    Shapes representing the types defined in the source code file appear on the diagram at the position where you dragged the file.  
-  
-You can also view types in the project by dragging one or more types from the project node in **Class View** to the class diagram.  
-  
-> [!TIP]
-> If **Class View** is not open, open **Class View** from the **View** menu.
-  
-To display types at default locations on the diagram, select one or more types in **Class View**, right-click the selected types, and choose **View Class Diagram**.  
-  
-> [!NOTE]
->  If a closed class diagram containing the type already exists in the project, the class diagram opens to display the type shape. However, if no class diagram containing the type exists in the project, **Class Designer** creates a new class diagram in the project and opens it to display the type.  
-  
-When you first display a type on the diagram, its shape appears collapsed by default. You can expand the shape to view its contents.  
-  
-### To display the contents of a project in a class diagram  
-  
-1.  In **Solution Explorer** or **Class View**, right-click the project and choose **View**, then choose **View Class Diagram**.  
-  
-     An auto-populated Class Diagram is created.  
-  
->>>>>>> f718f166
 ## See also
 
 - [How to: View Inheritance Between Types](how-to-view-inheritance-between-types.md)
