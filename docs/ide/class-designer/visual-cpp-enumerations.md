---
title: Visual C++ Enumerations in Class Designer
ms.date: 11/04/2016
ms.technology: vs-ide-general
ms.topic: conceptual
helpviewer_keywords:
  - "Class Designer [Visual Studio], enumerations"
ms.assetid: 11e90ba1-18cd-44f8-9e26-e3746a7a19d1
author: gewarren
ms.author: gewarren
manager: douge
ms.workload:
  - "cplusplus"
---
<<<<<<< HEAD
# Visual C++ Enumerations in Class Designer

Class Designer supports C++ `enum` and scoped `enum class` types. Following is an example:

=======
# Visual C++ enumerations in Class Designer
**Class Designer** supports C++ `enum` and scoped `enum class` types. Following is an example:  
  
>>>>>>> f718f166
```cpp
enum CardSuit {
   Diamonds = 1,
   Hearts = 2,
   Clubs = 3,
   Spades = 4
};

// or...
enum class CardSuit {
   Diamonds = 1,
   Hearts = 2,
   Clubs = 3,
   Spades = 4
};
```

A C++ enumeration shape in a class diagram looks and works like a structure shape, except that the label reads **Enum** or **Enum class**, it is pink instead of blue, and it has a colored border on the left and top margins. Both enumeration shapes and structure shapes have square corners.

For more information about using the `enum` type, see [Enumerations](/cpp/cpp/enumerations-cpp).

## See also

- [Working with Visual C++ Code](working-with-visual-cpp-code.md)
- [Enumerations](/cpp/cpp/enumerations-cpp)<|MERGE_RESOLUTION|>--- conflicted
+++ resolved
@@ -12,16 +12,10 @@
 ms.workload:
   - "cplusplus"
 ---
-<<<<<<< HEAD
-# Visual C++ Enumerations in Class Designer
+# Visual C++ enumerations in Class Designer
 
-Class Designer supports C++ `enum` and scoped `enum class` types. Following is an example:
+**Class Designer** supports C++ `enum` and scoped `enum class` types. Following is an example:
 
-=======
-# Visual C++ enumerations in Class Designer
-**Class Designer** supports C++ `enum` and scoped `enum class` types. Following is an example:  
-  
->>>>>>> f718f166
 ```cpp
 enum CardSuit {
    Diamonds = 1,
