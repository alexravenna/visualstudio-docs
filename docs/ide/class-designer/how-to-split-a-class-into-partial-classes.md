---
title: "How to: Split a Class into Partial Classes (Class Designer)"
ms.date: 11/04/2016
ms.technology: vs-ide-general
ms.topic: conceptual
helpviewer_keywords:
  - "Class Designer, partial classes"
  - "partial classes, Class Designer"
ms.assetid: 6f6b0b30-3996-4569-9200-20482b3adf90
author: gewarren
ms.author: gewarren
manager: douge
ms.workload:
  - "multiple"
---
<<<<<<< HEAD
# How to: Split a Class into Partial Classes (Class Designer)
You can divide the declaration of a class or structure among several declarations by using the `Partial` keyword in Visual Basic or the `partial` keyword in C#. You can use as many partial declarations as you want, in as many different source files as you want, or in one source file. However, all the declarations must be in the same assembly and the same namespace.

Partial classes are useful in several situations. For example, when you are working on large projects, separating a class into more than one file enables more than one programmer to work on it at the same time. When you are working with code that Visual Studio generates, you can change the class without having to re-create the source file. (Examples of code that Visual Studio generates include Windows Forms and Web Service wrapper code.) You can thus create code that uses auto-generated classes without having to modify the file that Visual Studio creates.

There are two kinds of partial methods. In C#, they are called declaring and implementing; in Visual Basic, they are called declaration and implementation.

Class Designer supports partial classes and methods. The type shape in the class diagram refers to a single declaration location for the partial class. If the partial class is defined in multiple files, you can specify which declaration location Class Designer will use by setting the **New Member Location** property in the **Properties** window. That is, when you double-click a class shape, Class Designer goes to the source file that contains the class declaration identified by the **New Member Location** property. When you double-click a partial method in a class shape, Class Designer goes to the partial method declaration. Also, in the **Properties** window, the **File Name** property refers to the declaration location. For partial classes, **File Name** lists all of the files that contain declaration and implementation code for that class. However, for partial methods, **File Name** lists only the file that contains the partial method declaration.

The following examples split the definition of class `Employee` into two declarations, each of which defines a different procedure. The two partial definitions in the examples could be in one source file or in two different source files.

=======
# How to: Split a class into partial classes (Class Designer)
You can use the `partial` keyword (`Partial` in Visual Basic) to divide the declaration of a class or structure among several declarations. You can use as many partial declarations as you want.

The declarations can be in one or in multiple source files. All the declarations must be in the same assembly and the same namespace.  
  
Partial classes are useful in several situations. On a large project, for example, separating a class into multiple files enables more than one programmer to work on the project at same time. When you're working with code that Visual Studio generates, you can change the class without having to re-create the source file. (Examples of code that Visual Studio generates include Windows Forms and Web Service wrapper code.) You can thus create code that uses auto-generated classes without having to modify the file that Visual Studio creates.  
  
There are two kinds of partial methods. In C#, they are called declaring and implementing; in Visual Basic, they are called declaration and implementation.  
  
**Class Designer** supports partial classes and methods. The type shape in the class diagram refers to a single declaration location for the partial class. If the partial class is defined in multiple files, you can specify which declaration location **Class Designer** will use by setting the **New Member Location** property in the **Properties** window. That is, when you double-click a class shape, **Class Designer** goes to the source file that contains the class declaration identified by the **New Member Location** property. When you double-click a partial method in a class shape, **Class Designer** goes to the partial method declaration. Also, in the **Properties** window, the **File Name** property refers to the declaration location. For partial classes, **File Name** lists all of the files that contain declaration and implementation code for that class. However, for partial methods, **File Name** lists only the file that contains the partial method declaration.  
  
The following examples split the definition of class `Employee` into two declarations, each of which defines a different procedure. The two partial definitions in the examples could be in one source file or in two different source files.  
  
>>>>>>> f718f166
> [!NOTE]
> Visual Basic uses partial-class definitions to separate Visual Studio—generated code from user-authored code. The code is separated into discrete source files. For example, the **Windows Form Designer** defines partial classes for controls such as `Form`. You should not modify the generated code in these controls.


For more information about partial types in Visual Basic, see [Partial](/dotnet/visual-basic/language-reference/modifiers/partial).

## Example
To split a class definition in Visual Basic, use the `Partial` keyword, as shown in the following example.

```vb
' First part of class definition.
Partial Public Class Employee
    Public Sub CalculateWorkHours()
    End Sub
End Class

' Second part of class definition.
Partial Public Class Employee
    Public Sub CalculateTaxes()
    End Sub
End Class
```

## Example
To split a class definition in C#, use the `partial` keyword, as shown in the following example.

```csharp
// First part of class definition.
public partial class Employee
{
    public void CalculateWorkHours()
    {
    }
}

// Second part of class definition.
public partial class Employee
{
    public void CalculateTaxes()
    {
    }
}
```

## See also

- [Partial Classes and Methods](/dotnet/csharp/programming-guide/classes-and-structs/partial-classes-and-methods)
- [partial (Type)](/dotnet/csharp/language-reference/keywords/partial-type)
- [partial (Method) (C# Reference)](/dotnet/csharp/language-reference/keywords/partial-method)
- [Partial](/dotnet/visual-basic/language-reference/modifiers/partial)<|MERGE_RESOLUTION|>--- conflicted
+++ resolved
@@ -13,40 +13,28 @@
 ms.workload:
   - "multiple"
 ---
-<<<<<<< HEAD
-# How to: Split a Class into Partial Classes (Class Designer)
-You can divide the declaration of a class or structure among several declarations by using the `Partial` keyword in Visual Basic or the `partial` keyword in C#. You can use as many partial declarations as you want, in as many different source files as you want, or in one source file. However, all the declarations must be in the same assembly and the same namespace.
+# How to: Split a class into partial classes (Class Designer)
 
-Partial classes are useful in several situations. For example, when you are working on large projects, separating a class into more than one file enables more than one programmer to work on it at the same time. When you are working with code that Visual Studio generates, you can change the class without having to re-create the source file. (Examples of code that Visual Studio generates include Windows Forms and Web Service wrapper code.) You can thus create code that uses auto-generated classes without having to modify the file that Visual Studio creates.
+You can use the `partial` keyword (`Partial` in Visual Basic) to divide the declaration of a class or structure among several declarations. You can use as many partial declarations as you want.
+
+The declarations can be in one or in multiple source files. All the declarations must be in the same assembly and the same namespace.
+
+Partial classes are useful in several situations. On a large project, for example, separating a class into multiple files enables more than one programmer to work on the project at same time. When you're working with code that Visual Studio generates, you can change the class without having to re-create the source file. (Examples of code that Visual Studio generates include Windows Forms and Web Service wrapper code.) You can thus create code that uses auto-generated classes without having to modify the file that Visual Studio creates.
 
 There are two kinds of partial methods. In C#, they are called declaring and implementing; in Visual Basic, they are called declaration and implementation.
 
-Class Designer supports partial classes and methods. The type shape in the class diagram refers to a single declaration location for the partial class. If the partial class is defined in multiple files, you can specify which declaration location Class Designer will use by setting the **New Member Location** property in the **Properties** window. That is, when you double-click a class shape, Class Designer goes to the source file that contains the class declaration identified by the **New Member Location** property. When you double-click a partial method in a class shape, Class Designer goes to the partial method declaration. Also, in the **Properties** window, the **File Name** property refers to the declaration location. For partial classes, **File Name** lists all of the files that contain declaration and implementation code for that class. However, for partial methods, **File Name** lists only the file that contains the partial method declaration.
+**Class Designer** supports partial classes and methods. The type shape in the class diagram refers to a single declaration location for the partial class. If the partial class is defined in multiple files, you can specify which declaration location **Class Designer** will use by setting the **New Member Location** property in the **Properties** window. That is, when you double-click a class shape, **Class Designer** goes to the source file that contains the class declaration identified by the **New Member Location** property. When you double-click a partial method in a class shape, **Class Designer** goes to the partial method declaration. Also, in the **Properties** window, the **File Name** property refers to the declaration location. For partial classes, **File Name** lists all of the files that contain declaration and implementation code for that class. However, for partial methods, **File Name** lists only the file that contains the partial method declaration.
 
 The following examples split the definition of class `Employee` into two declarations, each of which defines a different procedure. The two partial definitions in the examples could be in one source file or in two different source files.
 
-=======
-# How to: Split a class into partial classes (Class Designer)
-You can use the `partial` keyword (`Partial` in Visual Basic) to divide the declaration of a class or structure among several declarations. You can use as many partial declarations as you want.
-
-The declarations can be in one or in multiple source files. All the declarations must be in the same assembly and the same namespace.  
-  
-Partial classes are useful in several situations. On a large project, for example, separating a class into multiple files enables more than one programmer to work on the project at same time. When you're working with code that Visual Studio generates, you can change the class without having to re-create the source file. (Examples of code that Visual Studio generates include Windows Forms and Web Service wrapper code.) You can thus create code that uses auto-generated classes without having to modify the file that Visual Studio creates.  
-  
-There are two kinds of partial methods. In C#, they are called declaring and implementing; in Visual Basic, they are called declaration and implementation.  
-  
-**Class Designer** supports partial classes and methods. The type shape in the class diagram refers to a single declaration location for the partial class. If the partial class is defined in multiple files, you can specify which declaration location **Class Designer** will use by setting the **New Member Location** property in the **Properties** window. That is, when you double-click a class shape, **Class Designer** goes to the source file that contains the class declaration identified by the **New Member Location** property. When you double-click a partial method in a class shape, **Class Designer** goes to the partial method declaration. Also, in the **Properties** window, the **File Name** property refers to the declaration location. For partial classes, **File Name** lists all of the files that contain declaration and implementation code for that class. However, for partial methods, **File Name** lists only the file that contains the partial method declaration.  
-  
-The following examples split the definition of class `Employee` into two declarations, each of which defines a different procedure. The two partial definitions in the examples could be in one source file or in two different source files.  
-  
->>>>>>> f718f166
 > [!NOTE]
 > Visual Basic uses partial-class definitions to separate Visual Studio—generated code from user-authored code. The code is separated into discrete source files. For example, the **Windows Form Designer** defines partial classes for controls such as `Form`. You should not modify the generated code in these controls.
 
 
 For more information about partial types in Visual Basic, see [Partial](/dotnet/visual-basic/language-reference/modifiers/partial).
 
-## Example
+## Visual Basic example
+
 To split a class definition in Visual Basic, use the `Partial` keyword, as shown in the following example.
 
 ```vb
@@ -63,7 +51,8 @@
 End Class
 ```
 
-## Example
+## C# example
+
 To split a class definition in C#, use the `partial` keyword, as shown in the following example.
 
 ```csharp
