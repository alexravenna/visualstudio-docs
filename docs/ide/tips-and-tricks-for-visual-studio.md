---
title: "Visual Studio keyboard shortcuts | Microsoft Docs"
ms.custom: ""
ms.date: "06/21/2017"
ms.reviewer: ""
ms.suite: ""
ms.technology: vs-ide-general
ms.tgt_pltfrm: ""
ms.topic: "article"
author: "gewarren"
ms.author: "gewarren"
manager: ghogen
ms.workload: 
  - "multiple"
---
# Keyboard tips for Visual Studio

You can navigate in Visual Studio more easily by using the keyboard shortcuts in this topic. This topic is only a subset of the available keyboard shortcuts. For a more complete list, see [Default Keyboard Shortcuts in Visual Studio](../ide/default-keyboard-shortcuts-in-visual-studio.md). For information about how to optimize Visual Studio for accessibility, see [Accessibility Tips and Tricks](../ide/reference/accessibility-tips-and-tricks.md).

## Window management

|||
|-|-|
|Drag Off Floating Tab Wells|Ctrl+click for multi-select|
|Maximize Floating Window|Double-click on title bar|
|Re-dock Floating Window|Ctrl+double-click title bar|
|Close Active Document|Ctrl+F4|
|Show Open File List|Ctrl+Alt+Down|
|Show All Floating Windows|Ctrl+Shift+M|

## Window shortcuts

|||
|-|-|
|Move/Dock Floating Windows|Win+Left / Win+Right|
|Maximize/Minimize Windows|Win+Up / Win+Down|
|Show Jump List|Win+Alt+n|
|Start New Instance|Win+Shift+n|
|Switch Between Windows|Win+n|

## Visual Studio search

|||
|-|-|
|Solution Explorer Search|Ctrl+;|
|Place Focus in Search box in any tool window|Alt+` when the tool window has focus|
|Quick Launch|Ctrl+Q|
|Quick Launch Scope Results|-   @opt Options<br />-   @cmd Commands<br />-   @mru Most recently used<br />-   @doc Open documents|
|Search in Tools Options|Ctrl+E|

## Editor find

|||
|-|-|
|Quick Find|Ctrl+F|
|Quick Find Next Result|Enter|
|Quick Find Previous Result|Shift+Enter|
|Quick Find Expand Drop Down|Alt+Down|
|Dismiss Find|Esc|
|Quick Replace|Ctrl+H|
|Quick Replace Replace Next|Alt+R|
|Quick Replace Replace All|Alt+A|
|Find in Files|Ctrl+Shift+F|
|Replace in Files|Ctrl+Shift+H|

##  <a name="BKMK_CodeEditor"></a> Code Editor

<<<<<<< HEAD
|||  
|-|-|  
|IntelliSense Suggestion Mode|Ctrl+Alt+Space (Toggle)|  
|Force Show IntelliSense|Ctrl+J|  
|Quick Actions|Ctrl+.|  
|Snippet Picker|Ctrl+K,X or ?,Tab (VB)|  
|Surround With|Ctrl+K,S|  
|Show Quick Info|Ctrl+K,I|  
|Navigate To|Ctrl+,|  
|Navigate Highlighted References|Ctrl+Shift+Up (Previous), Ctrl+Shift+Down (Next)|  
|Editor Zoom|Ctrl+Shift+> (In), Ctrl+Shift+< (Out)|  
|Block Selection|Hold Alt and drag mouse, Shift+Alt+Arrow Keys|  
|Move Line Up/Down|Alt+Up / Alt+Down|  
|Go To Definition|F12|  
|Peek Definition|Alt+F12|  
|Go To Definition Stack|Ctrl+Shift+8 (Back), Ctrl+Shift+7 (Forward)|  
|Close the Peek Definition window|Esc|  
|Promote the Peek Definition window to a regular document tab|Ctrl+Alt+Home|  
|Navigate between multiple Peek Definition windows|Ctrl+Alt+- and Ctrl+Alt+=|  
|Navigate between multiple Peek results|F8 and Shift+F8|  
|Toggle between the code editor window and the Peek Definition window|Shift+Esc|  

##  <a name="BKMK_Toolbars"></a> Toolbars

|||  
|-|-|  
|Add Buttons|Click toolbar overflow button|  
|Find Combo in Standard toolbar|Ctrl+D|  
|Find Textbox Command Mode|Type ">"|  
|Create new alias|>alias NewAlias Command|  

##  <a name="BKMK_Debugging"></a> Debugging

|||  
|-|-|  
|Start Debugging|F5|  
|Stop Debugging|Shift+F5|  
|Restart Debugging|Ctrl+Shift+F5|  
|Step Over|F10|  
|Step Into|F11|  
|Step Out|Shift+F11|  
|Run To Cursor|Ctrl+F10|  
|Set Next Statement|Ctrl+Shift+F10|  
|Set and Toggle Breakpoint|F9|  
|Disable Breakpoint|Ctrl+F9|  
|Immediate Window|Ctrl+Alt+I|  
|Immediate Window Command Mode|Type ">"|  
|Immediate Window Clear Buffer|>cls|  
|Immediate Window Print Value|?varname|  

##  <a name="BKMK_ALM"></a> Application Lifecycle Management

See [Keyboard shortcuts (VSTS and TFS)](/vsts/collaborate/keyboard-shortcuts).
=======
|Command|Shortcut|Version Availability|
|-|-|-|
|IntelliSense Suggestion Mode|Ctrl+Alt+Space (Toggle)||
|Force Show IntelliSense|Ctrl+J||
|Quick Actions|Ctrl+.||
|Snippet Picker|Ctrl+K,X or ?,Tab (VB)||
|Surround With|Ctrl+K,S||
|Show Quick Info|Ctrl+K,I||
|Navigate To|Ctrl+,||
|Navigate Highlighted References|Ctrl+Shift+Up (Previous), Ctrl+Shift+Down (Next)||
|Editor Zoom|Ctrl+Shift+> (In), Ctrl+Shift+< (Out)||
|Block Selection|Hold Alt and drag mouse, Shift+Alt+Arrow Keys||
|Move Line Up/Down|Alt+Up / Alt+Down||
|Duplicate line|Ctrl+E,V|Visual Studio 2017 version 15.6 preview 2|
|Expand selection|Ctrl+W|Visual Studio 2017 version 15.5|
|Contract selection|Ctrl+Shift+W|Visual Studio 2017 version 15.5|
|Go To Definition|F12||
|Peek Definition|Alt+F12||
|Go To Definition Stack|Ctrl+Shift+8 (Back), Ctrl+Shift+7 (Forward)||
|Close the Peek Definition window|Esc||
|Promote the Peek Definition window to a regular document tab|Ctrl+Alt+Home||
|Navigate between multiple Peek Definition windows|Ctrl+Alt+- and Ctrl+Alt+=||
|Navigate between multiple Peek results|F8 and Shift+F8||
|Toggle between the code editor window and the Peek Definition window|Shift+Esc||

## Toolbars

|||
|-|-|
|Add Buttons|Click toolbar overflow button|
|Find Combo in Standard toolbar|Ctrl+D|
|Find Textbox Command Mode|Type ">"|
|Create new alias|>alias NewAlias Command|

## Debugging

|||
|-|-|
|Start Debugging|F5|
|Stop Debugging|Shift+F5|
|Restart Debugging|Ctrl+Shift+F5|
|Step Over|F10|
|Step Into|F11|
|Step Out|Shift+F11|
|Run To Cursor|Ctrl+F10|
|Set Next Statement|Ctrl+Shift+F10|
|Set and Toggle Breakpoint|F9|
|Disable Breakpoint|Ctrl+F9|
|Immediate Window|Ctrl+Alt+I|
|Immediate Window Command Mode|Type ">"|
|Immediate Window Clear Buffer|>cls|
|Immediate Window Print Value|?varname|
>>>>>>> 76602c9e

## See also

[Visual Studio Blog](http://blogs.msdn.com/b/visualstudio)  
[Visual Studio Tips and Tricks Blog](http://blogs.msdn.com/b/zainnab)  
[Visual Studio Toolbox on Channel 9](http://channel9.msdn.com/Shows/Visual-Studio-Toolbox)  
[Visual Studio UserVoice](http://visualstudio.uservoice.com/forums/121579-visual-studio)  
[Visual Studio Connect Bugs](http://connect.microsoft.com/VisualStudio)<|MERGE_RESOLUTION|>--- conflicted
+++ resolved
@@ -65,61 +65,6 @@
 
 ##  <a name="BKMK_CodeEditor"></a> Code Editor
 
-<<<<<<< HEAD
-|||  
-|-|-|  
-|IntelliSense Suggestion Mode|Ctrl+Alt+Space (Toggle)|  
-|Force Show IntelliSense|Ctrl+J|  
-|Quick Actions|Ctrl+.|  
-|Snippet Picker|Ctrl+K,X or ?,Tab (VB)|  
-|Surround With|Ctrl+K,S|  
-|Show Quick Info|Ctrl+K,I|  
-|Navigate To|Ctrl+,|  
-|Navigate Highlighted References|Ctrl+Shift+Up (Previous), Ctrl+Shift+Down (Next)|  
-|Editor Zoom|Ctrl+Shift+> (In), Ctrl+Shift+< (Out)|  
-|Block Selection|Hold Alt and drag mouse, Shift+Alt+Arrow Keys|  
-|Move Line Up/Down|Alt+Up / Alt+Down|  
-|Go To Definition|F12|  
-|Peek Definition|Alt+F12|  
-|Go To Definition Stack|Ctrl+Shift+8 (Back), Ctrl+Shift+7 (Forward)|  
-|Close the Peek Definition window|Esc|  
-|Promote the Peek Definition window to a regular document tab|Ctrl+Alt+Home|  
-|Navigate between multiple Peek Definition windows|Ctrl+Alt+- and Ctrl+Alt+=|  
-|Navigate between multiple Peek results|F8 and Shift+F8|  
-|Toggle between the code editor window and the Peek Definition window|Shift+Esc|  
-
-##  <a name="BKMK_Toolbars"></a> Toolbars
-
-|||  
-|-|-|  
-|Add Buttons|Click toolbar overflow button|  
-|Find Combo in Standard toolbar|Ctrl+D|  
-|Find Textbox Command Mode|Type ">"|  
-|Create new alias|>alias NewAlias Command|  
-
-##  <a name="BKMK_Debugging"></a> Debugging
-
-|||  
-|-|-|  
-|Start Debugging|F5|  
-|Stop Debugging|Shift+F5|  
-|Restart Debugging|Ctrl+Shift+F5|  
-|Step Over|F10|  
-|Step Into|F11|  
-|Step Out|Shift+F11|  
-|Run To Cursor|Ctrl+F10|  
-|Set Next Statement|Ctrl+Shift+F10|  
-|Set and Toggle Breakpoint|F9|  
-|Disable Breakpoint|Ctrl+F9|  
-|Immediate Window|Ctrl+Alt+I|  
-|Immediate Window Command Mode|Type ">"|  
-|Immediate Window Clear Buffer|>cls|  
-|Immediate Window Print Value|?varname|  
-
-##  <a name="BKMK_ALM"></a> Application Lifecycle Management
-
-See [Keyboard shortcuts (VSTS and TFS)](/vsts/collaborate/keyboard-shortcuts).
-=======
 |Command|Shortcut|Version Availability|
 |-|-|-|
 |IntelliSense Suggestion Mode|Ctrl+Alt+Space (Toggle)||
@@ -172,10 +117,10 @@
 |Immediate Window Command Mode|Type ">"|
 |Immediate Window Clear Buffer|>cls|
 |Immediate Window Print Value|?varname|
->>>>>>> 76602c9e
 
 ## See also
 
+[Keyboard shortcuts (VSTS and TFS)](/vsts/collaborate/keyboard-shortcuts)  
 [Visual Studio Blog](http://blogs.msdn.com/b/visualstudio)  
 [Visual Studio Tips and Tricks Blog](http://blogs.msdn.com/b/zainnab)  
 [Visual Studio Toolbox on Channel 9](http://channel9.msdn.com/Shows/Visual-Studio-Toolbox)  
