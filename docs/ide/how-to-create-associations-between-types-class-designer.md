--- conflicted
+++ resolved
@@ -1,61 +1,3 @@
 ---
-<<<<<<< HEAD
 redirect_url: class-designer/how-to-create-associations-between-types
----
-=======
-title: "How to: Create Associations Between Types (Class Designer) | Microsoft Docs"
-ms.custom: ""
-ms.date: "11/04/2016"
-ms.reviewer: ""
-ms.suite: ""
-ms.technology: 
-  - "vs-ide-general"
-ms.tgt_pltfrm: ""
-ms.topic: "article"
-f1_keywords: 
-  - "vs.classdesigner.associationline"
-helpviewer_keywords: 
-  - "types [Visual Studio], associations"
-  - "association lines, defining (Class Designer)"
-  - "defining association lines (Class Designer)"
-  - "associations, types"
-  - "association lines"
-ms.assetid: adccb9c8-2f8a-4086-9fa9-f70f99fb6e00
-caps.latest.revision: 20
-author: "gewarren"
-ms.author: "gewarren"
-manager: ghogen
----
-# How to: Create Associations Between Types (Class Designer)
-Association lines in Class Designer show how classes in a diagram are related. An Association line represents a class that is the type of a property or field of another class in your project. Association lines are generally used to illustrate the most important relationships between classes in your project.  
-  
- While you could display all fields and properties as associations, it makes more sense to show only important members as associations, depending on what you intend to emphasize in the diagram. (You can show less important members as regular members or hide them altogether.)  
-  
-> [!NOTE]
->  Class Designer supports only unidirectional associations.  
-  
-### To define an association line in the Class Diagram  
-  
-1.  In the Toolbox, under Class Designer, select **Association**.  
-  
-2.  Draw a line between the two shapes you want to link with an association.  
-  
-     A new property is created in the first class. This property displays as an association line (not as a property within a compartment in the shape) with a default name. Its type is the shape to which the association line points.  
-  
-### To change the name of an association  
-  
--   On the diagram surface, click the label of the association line and edit it.  
-  
- \- or -  
-  
-1.  Click the shape that contains the property that is shown as an association.  
-  
-     The shape obtains focus and its members display in the Class Details window and in the Properties window.  
-  
-2.  In either the Class Details window or the Properties window, edit the name field for that property and press Enter.  
-  
-     The name is updated in the **Class Details** window, on the association line, in the Properties window, and in code.  
-  
-## See Also  
- [How to: Change Between Member Notation and Association Notation (Class Designer)](../ide/how-to-change-between-member-notation-and-association-notation-class-designer.md)
->>>>>>> ad3d8314
+---