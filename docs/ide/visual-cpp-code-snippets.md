--- conflicted
+++ resolved
@@ -19,11 +19,7 @@
 
 ## Inserting a code snippet
 
-<<<<<<< HEAD
- To insert a code snippet, open a C++ code file (.cpp or .h), click somewhere inside the file, and do one of the following:
-=======
 To insert a code snippet, open a C++ code file (.cpp or .h), click somewhere inside the file, and do one of the following:
->>>>>>> 68192c24
 
 - Right-click to get the context menu and select **Insert Snippet**
 
@@ -31,11 +27,7 @@
 
 - Use the hotkeys: **CTRL + K + X**
 
-<<<<<<< HEAD
-You should see a list of choices beginning with **#if**. When you select **#if**, you should see the following code added to the file:  
-=======
 You should see a list of choices beginning with **#if**. When you select **#if**, you should see the following code added to the file:
->>>>>>> 68192c24
 
 ```cpp
 #if 0
@@ -79,13 +71,8 @@
 class MyClass
 {
 public:
-<<<<<<< HEAD
     MyClass();
     ~MyClass();
-=======
-MyClass();
-~MyClass();
->>>>>>> 68192c24
 
 private:
 
@@ -100,17 +87,12 @@
 }
 ```
 
-<<<<<<< HEAD
-The classi code snippet also provides the definition of a class named MyClass, but the default constructor and destructor are defined inside the class definition:  
-=======
 The **classi** code snippet also provides the definition of a class named MyClass, but the default constructor and destructor are defined inside the class definition:
->>>>>>> 68192c24
 
 ```cpp
 class MyClass
 {
 public:
-<<<<<<< HEAD
     MyClass()
     {
     }
@@ -118,21 +100,12 @@
     ~MyClass()
     {
     }
-=======
-MyClass()
-{
-}
-~MyClass()
-{
-}
->>>>>>> 68192c24
 
 private:
 
 };
 ```
 
-<<<<<<< HEAD
 ## for vs. forr vs rfor
 
 There are four different **for** snippets that provide different kinds of for loops.
@@ -156,73 +129,9 @@
 ```
 
 The **forr** snippet provides a reverse `for` loop in which the condition is based on the length (in integers) of an object.
-=======
-## For vs. foreach vs. forr vs rfor
-
-There are four different for snippets that provide different kinds of for loops.
-
-The **for** snippet provides a `for` loop in which the condition is based on the length (in `size_t`) of an object:
-
-```cpp
-for (size_t i = 0; i < length; i++)
-{
-
-}
-```
-
-The **foreach** snippet provides a `for each` loop that iterates over the members of a collection:
-
-```cpp
-for each (object var in collection_to_loop)
-{
-
-}
-```
-
-The **forr** snippet provides a reverse `for` loop in which the condition is based on the length (in integers) of an object:
->>>>>>> 68192c24
 
 ```cpp
 for (int i = length - 1; i >= 0; i--)
-{
-
-}
-```
-
-<<<<<<< HEAD
-## The destructor snippet (~)
-
-The destructor snippet (**~**) shows different behavior in different contexts. If you insert this snippet inside a class, it provides a destructor for that class. For example, given the following code:
-  
-```cpp  
-class SomeClass {  
-  
-};  
-```  
-  
- If you insert the destructor snippet, it provides a destructor for SomeClass:  
-  
-```cpp  
-class SomeClass {  
-    ~SomeClass()  
-    {  
-  
-    }  
-};  
-```  
-  
- If you try to insert the destructor snippet outside a class, it provides a destructor with a placeholder name:  
-  
-```cpp  
-~TypeNamePlaceholder()  
-{  
-  
-```
-=======
-The **rfor** snippet provides a [range-based](/cpp/cpp/range-based-for-statement-cpp) for loop (link):
-
-```cpp
-for (auto& i : v)
 {
 
 }
@@ -259,5 +168,4 @@
 
 ## See also
 
-[Code snippets](../ide/code-snippets.md)
->>>>>>> 68192c24
+[Code snippets](../ide/code-snippets.md)