---
title: "How to: unlock Visual Studio | Microsoft Docs"
ms.custom: ""
ms.date: 07/20/2017
ms.reviewer: ""
ms.suite: ""
ms.technology: 
  - "vs-ide-general"
ms.tgt_pltfrm: ""
ms.topic: "article"
ms.assetid: ffb580a1-8b5d-48f5-b811-87f8036f50ea
caps.latest.revision: 8
author: "gewarren"
ms.author: "gewarren"
manager: ghogen
---

# How to: unlock Visual Studio
You can evaluate Visual Studio for free up to 30 days. Signing into the IDE extends the trial period to 90 days. To continue using Visual Studio, unlock the IDE by either:  
  
- using an online subscription    
- entering a product key  
  
## To unlock Visual Studio using an online subscription  
To unlock Visual Studio using an MSDN or Visual Studio Team Service subscription associated with a Microsoft account, or a work or school account:  
  
1.  Click on the "Sign in" button in the upper right corner of the IDE (or go to File > Account Settings to open the Account Settings dialog and click on the "Sign in" button).  
  
2.  Enter the credentials for either a Microsoft account or a work or school account. Visual Studio finds a Visual Studio subscription or Visual Studio Team Services subscription associated with your account.  
  
> [!IMPORTANT]
>  Visual Studio automatically looks for associated online subscriptions when you connect to a Visual Studio Team Services account from the Team Explorer tool window. When you connect to a Visual Studio Team Services account, you can sign in using both Microsoft and work or school accounts. If an online subscription exists for that user account, Visual Studio will automatically unlock the IDE for you.  
  
## To unlock Visual Studio with a product key  
  
1.  Select **File**, **Account Settings** to open the Account Settings dialog and click on the **License with a Product Key** link.  
2.  Enter the product key in the space provided.  
  
> [!TIP]
>  Pre-release versions of Visual Studio do not have product keys. You must sign in to the IDE to use pre-release versions. 
   
## Address license problem states  
  
### Update stale licenses  
 You may have seen the below message that your license is going stale in Visual Studio, which reads, "Your license has gone stale and must be updated."
  
 ![Visual Studio stale license message](../ide/media/vs2017_stale-license.png)  
  
 This message indicates that while your subscription may still be valid, the license token Visual Studio uses to keep your subscription up to date hasn't been refreshed and has gone stale due to one of the following reasons:  
  
- You have not used Visual Studio or have had no internet connection for an extended period of time.   
- You signed out of Visual Studio.  
  
Before the license token goes stale, Visual Studio first shows a warning message asking you to reenter your credentials.  
  
If you do not reenter your credentials, the token starts to go stale and the Account Settings dialog tells you how many days you have left before your token will fully expire. After your token expires, you will need to reenter your credentials for this account or license with another method above before you can continue using Visual Studio.  
  
> [!Important]
>  If you are using Visual Studio for extended periods in environments with limited or no internet access, you should use a product key to unlock Visual Studio in order to avoid interruption.  
  
### Update expired licenses  
 If your subscription has expired completely and you no longer have access rights to Visual Studio, you must renew your subscription or add another account that has a subsription. To see more information about the license you are using, go to **File**, **Account Settings** and look at the license information on the right side of the dialog. If you have another subscription associated with a different account, add that account to the **All Accounts** list on the left side of the dialog box by selecting the **Add an account...** link.  
  
## See also  
<<<<<<< HEAD
[Signing in to Visual Studio](../ide/signing-in-to-visual-studio.md)  
=======
[Signing in to Visual Studio](../ide/signing-in-to-visual-studio.md)  
[Connected environment](../ide/connected-environment.md)   
>>>>>>> ad3d8314
<|MERGE_RESOLUTION|>--- conflicted
+++ resolved
@@ -62,9 +62,4 @@
  If your subscription has expired completely and you no longer have access rights to Visual Studio, you must renew your subscription or add another account that has a subsription. To see more information about the license you are using, go to **File**, **Account Settings** and look at the license information on the right side of the dialog. If you have another subscription associated with a different account, add that account to the **All Accounts** list on the left side of the dialog box by selecting the **Add an account...** link.  
   
 ## See also  
-<<<<<<< HEAD
-[Signing in to Visual Studio](../ide/signing-in-to-visual-studio.md)  
-=======
-[Signing in to Visual Studio](../ide/signing-in-to-visual-studio.md)  
-[Connected environment](../ide/connected-environment.md)   
->>>>>>> ad3d8314
+[Signing in to Visual Studio](../ide/signing-in-to-visual-studio.md)  