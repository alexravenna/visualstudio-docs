---
<<<<<<< HEAD
redirect_url: class-designer/how-to-create-a-nullable-type
---
=======
title: "How to: Create a Nullable Type (Class Designer) | Microsoft Docs"
ms.custom: ""
ms.date: "11/04/2016"
ms.reviewer: ""
ms.suite: ""
ms.technology: 
  - "vs-ide-general"
ms.tgt_pltfrm: ""
ms.topic: "article"
helpviewer_keywords: 
  - "nullable types, Class Designer"
  - "Class Designer [Visual Studio], nullable types"
ms.assetid: 84673a89-3f6d-4668-919e-1c0f56182fe5
caps.latest.revision: 11
author: "gewarren"
ms.author: "gewarren"
manager: ghogen
---
# How to: Create a Nullable Type (Class Designer)
Certain value types do not always have (or need) a defined value. This is common practice in databases, where some fields might not be assigned any value. For example, you might assign a null value to a database field to signify that it has not yet been assigned a value.  
  
 A *nullable type* is a value type that you extend so that it takes the typical range of values for that type and also a null value. For example, a nullable of `Int32`, also denoted as Nullable\<Int32>, can be assigned any value from -2147483648 to 2147483647, or it can be assigned a null value. A Nullable\<bool> can be assigned the values `True`, `False`, or null (no value at all).  
  
 Nullable types are instances of the <xref:System.Nullable%601> structure. Each instance of a nullable type has two public read-only properties, `HasValue` and `Value`:  
  
-   `HasValue` is of type `bool` and indicates whether the variable contains a defined value. `True` means that the variable contains a non-null value. You can test for a defined value by using a statement such as `if (x.HasValue)` or `if (y != null)`.  
  
-   `Value` is of the same type as the underlying type. If `HasValue` is `True`, `Value` contains a meaningful value. If `HasValue` is `False`, accessing `Value` will throw an invalid operation exception.  
  
 By default, when you declare a variable as a nullable type, it has no defined value (`HasValue` is `False`), other than the default value of its underlying value type.  
  
 Class Designer displays a nullable type just as it displays its underlying type.  
  
 For more information about nullable types in Visual C#, see [Nullable Types](/dotnet/csharp/programming-guide/nullable-types/index). For more information about nullable types in Visual Basic, see [Nullable Value Types](/dotnet/visual-basic/programming-guide/language-features/data-types/nullable-value-types).  
  
 [!INCLUDE[note_settings_general](../data-tools/includes/note_settings_general_md.md)]  
  
### To add a nullable type by using the Class Designer  
  
1.  In the Class Diagram, expand an existing class or create a new class.  
  
2.  To add a class to the project, on the **Class Diagram** menu, click **Add**, and then click **Add Class**.  
  
3.  To expand the class shape, on the **Class Diagram** menu, click **Expand**.  
  
4.  Select the class shape. On the **Class Diagram** menu, click **Add**, and then click **Field**. A new field that has the default name **Field** will appear in the class shape and also in the **Class Details** window.  
  
5.  In the **Name** column of the **Class Details** window (or in the class shape itself), change the name of the new field to a valid and meaningful name.  
  
6.  In the **Type** column of the **Class Details** window, declare the type as a nullable type, as shown in the following code:  
  
<CodeContentPlaceHolder>0</CodeContentPlaceHolder>  
<CodeContentPlaceHolder>1</CodeContentPlaceHolder>  
### To add a nullable type by using the Code Editor  
  
1.  Add a class to the project. Select the project node in **Solution Explorer**, and, on the **Project** menu, click **Add Class**.  
  
2.  In the .cs or .vb file for the new class, add one or more nullable types in the new class to the class declaration.  
  
3.  From Class View, drag the new class icon to the Class Designer design surface. A class shape appears in the class diagram.  
  
4.  Expand the details for the class shape and move the mouse pointer over the class members. The tooltip displays the declaration of each member.  
  
5.  Right-click the class shape and click **Class Details**. You can view or modify the new type's properties in the **Class Details** window.  
  
## See Also  
 <xref:System.Nullable%601>   
 [Nullable Types](/dotnet/csharp/programming-guide/nullable-types/index)   
 [Using Nullable Types](/dotnet/csharp/programming-guide/nullable-types/using-nullable-types)   
 [How to: Identify a Nullable Type](/dotnet/csharp/programming-guide/nullable-types/how-to-identify-a-nullable-type)   
 [Nullable Value Types](/dotnet/visual-basic/programming-guide/language-features/data-types/nullable-value-types)
>>>>>>> ad3d8314
<|MERGE_RESOLUTION|>--- conflicted
+++ resolved
@@ -1,77 +1,3 @@
 ---
-<<<<<<< HEAD
 redirect_url: class-designer/how-to-create-a-nullable-type
----
-=======
-title: "How to: Create a Nullable Type (Class Designer) | Microsoft Docs"
-ms.custom: ""
-ms.date: "11/04/2016"
-ms.reviewer: ""
-ms.suite: ""
-ms.technology: 
-  - "vs-ide-general"
-ms.tgt_pltfrm: ""
-ms.topic: "article"
-helpviewer_keywords: 
-  - "nullable types, Class Designer"
-  - "Class Designer [Visual Studio], nullable types"
-ms.assetid: 84673a89-3f6d-4668-919e-1c0f56182fe5
-caps.latest.revision: 11
-author: "gewarren"
-ms.author: "gewarren"
-manager: ghogen
----
-# How to: Create a Nullable Type (Class Designer)
-Certain value types do not always have (or need) a defined value. This is common practice in databases, where some fields might not be assigned any value. For example, you might assign a null value to a database field to signify that it has not yet been assigned a value.  
-  
- A *nullable type* is a value type that you extend so that it takes the typical range of values for that type and also a null value. For example, a nullable of `Int32`, also denoted as Nullable\<Int32>, can be assigned any value from -2147483648 to 2147483647, or it can be assigned a null value. A Nullable\<bool> can be assigned the values `True`, `False`, or null (no value at all).  
-  
- Nullable types are instances of the <xref:System.Nullable%601> structure. Each instance of a nullable type has two public read-only properties, `HasValue` and `Value`:  
-  
--   `HasValue` is of type `bool` and indicates whether the variable contains a defined value. `True` means that the variable contains a non-null value. You can test for a defined value by using a statement such as `if (x.HasValue)` or `if (y != null)`.  
-  
--   `Value` is of the same type as the underlying type. If `HasValue` is `True`, `Value` contains a meaningful value. If `HasValue` is `False`, accessing `Value` will throw an invalid operation exception.  
-  
- By default, when you declare a variable as a nullable type, it has no defined value (`HasValue` is `False`), other than the default value of its underlying value type.  
-  
- Class Designer displays a nullable type just as it displays its underlying type.  
-  
- For more information about nullable types in Visual C#, see [Nullable Types](/dotnet/csharp/programming-guide/nullable-types/index). For more information about nullable types in Visual Basic, see [Nullable Value Types](/dotnet/visual-basic/programming-guide/language-features/data-types/nullable-value-types).  
-  
- [!INCLUDE[note_settings_general](../data-tools/includes/note_settings_general_md.md)]  
-  
-### To add a nullable type by using the Class Designer  
-  
-1.  In the Class Diagram, expand an existing class or create a new class.  
-  
-2.  To add a class to the project, on the **Class Diagram** menu, click **Add**, and then click **Add Class**.  
-  
-3.  To expand the class shape, on the **Class Diagram** menu, click **Expand**.  
-  
-4.  Select the class shape. On the **Class Diagram** menu, click **Add**, and then click **Field**. A new field that has the default name **Field** will appear in the class shape and also in the **Class Details** window.  
-  
-5.  In the **Name** column of the **Class Details** window (or in the class shape itself), change the name of the new field to a valid and meaningful name.  
-  
-6.  In the **Type** column of the **Class Details** window, declare the type as a nullable type, as shown in the following code:  
-  
-<CodeContentPlaceHolder>0</CodeContentPlaceHolder>  
-<CodeContentPlaceHolder>1</CodeContentPlaceHolder>  
-### To add a nullable type by using the Code Editor  
-  
-1.  Add a class to the project. Select the project node in **Solution Explorer**, and, on the **Project** menu, click **Add Class**.  
-  
-2.  In the .cs or .vb file for the new class, add one or more nullable types in the new class to the class declaration.  
-  
-3.  From Class View, drag the new class icon to the Class Designer design surface. A class shape appears in the class diagram.  
-  
-4.  Expand the details for the class shape and move the mouse pointer over the class members. The tooltip displays the declaration of each member.  
-  
-5.  Right-click the class shape and click **Class Details**. You can view or modify the new type's properties in the **Class Details** window.  
-  
-## See Also  
- <xref:System.Nullable%601>   
- [Nullable Types](/dotnet/csharp/programming-guide/nullable-types/index)   
- [Using Nullable Types](/dotnet/csharp/programming-guide/nullable-types/using-nullable-types)   
- [How to: Identify a Nullable Type](/dotnet/csharp/programming-guide/nullable-types/how-to-identify-a-nullable-type)   
- [Nullable Value Types](/dotnet/visual-basic/programming-guide/language-features/data-types/nullable-value-types)
->>>>>>> ad3d8314
+---