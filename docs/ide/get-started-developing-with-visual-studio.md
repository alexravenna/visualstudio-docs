---
<<<<<<< HEAD
redirect_url: what-can-you-do-with-visual-studio
---
=======
title: "Get Started Developing with Visual Studio | Microsoft Docs"
ms.custom: ""
ms.date: "11/16/2016"
ms.reviewer: ""
ms.suite: ""
ms.technology: 
  - "vs-acquisition"
ms.tgt_pltfrm: ""
ms.topic: "article"
helpviewer_keywords: 
  - "Visual Studio, getting started"
ms.assetid: 041ef726-f117-4a91-9c18-fef043bf2529
caps.latest.revision: 65
author: "TerryGLee"
ms.author: "tglee"
manager: ghogen
---
# Get Started Developing with Visual Studio
Welcome to Visual Studio! After you have [downloaded](http://www.visualstudio.com/community) the product, these pages will help you get started coding.  

-   **[Make web apps](https://www.visualstudio.com/features/modern-web-tooling-vs):** Tools to create and deploy modern web applications.  

     [Do a tutorial](https://docs.asp.net/en/latest/tutorials/your-first-aspnet-application.html) &#124;                               [Browse the docs](https://docs.asp.net/) &#124;                                   [Watch a video](http://www.asp.net/vnext)  

-   **[Make cross-platform mobile apps in HTML/Javascript (Apache Cordova)](http://taco.visualstudio.com/en-us/docs/get-started-first-mobile-app/)** :               Apache Cordova is an open-source cross-platform environment that is based on HTML/CSS/Javascript. Your Javascript code executes in a wrapper that targets a specific platform and enables access to all the hardware capabilities of the device. Develop apps for the Apple Store, the Android store, and Microsoft Store.  

     [Load a sample](https://github.com/Microsoft/cordova-samples/tree/master/todo-angularjs) &#124;   [Do a tutorial](http://taco.visualstudio.com/en-us/docs/get-started-first-mobile-app/) &#124;                               [Browse the docs](http://taco.visualstudio.com/en-us/docs/get-started-vs-tools-apache-cordova/) &#124;                                [Watch a video](https://channel9.msdn.com/Blogs/Seth-Juarez/Getting-Started-with-Apache-Cordova-in-Visual-Studio)  

-   **[Make cross-platform mobile apps in C# or Visual Basic (Xamarin)](../cross-platform/visual-studio-and-xamarin.md)** : Get started using Visual Studio and Tools for Xamarin to create mobile apps that run on Android, iOS, and the Universal Windows Platform from a shared code base.  

     Load a sample: [Tasky Portable](http://developer.xamarin.com/samples/mobile/TaskyPortable/) (native UI) or  [Xamarin Forms Todo sample](https://github.com/xamarin/xamarin-forms-samples/tree/master/Todo) (Xamarin.Forms shared UI) &#124;   [Do a tutorial](https://msdn.microsoft.com/library/dn879698.aspx) &#124;                             [Browse the docs](https://msdn.microsoft.com/en-us/library/mt299001.aspx) &#124;                                  [Watch a video](https://channel9.msdn.com/Series/Cross-Platform-Development-with-Xamarin--Visual-Studio/01)  

-   **[Make native cross-platform apps and libraries in C++](https://www.visualstudio.com/explore/cplusplus-mdd-vs.aspx)** Go here to get started creating C++ apps and libraries that run on Android, iOS, and the Universal Windows Platform.  

     [Load a sample](https://code.msdn.microsoft.com/MoreTeaPots-Android-a9bd8549) &#124;   [Do a tutorial](https://msdn.microsoft.com/en-us/library/dn707595.aspx) &#124;                             [Browse the docs](https://msdn.microsoft.com/en-us/library/dn707591.aspx) &#124;                                  [Watch a video](https://channel9.msdn.com/Series/ConnectOn-Demand/239)  

-   **[Make games with DirectX](https://msdn.microsoft.com/en-us/library/windows/desktop/ee663274.aspx)** : Get started creating Universal Windows Platform games using DirectX.  

     [Load a sample](https://msdn.microsoft.com/en-us/library/windows/desktop/bb153300.aspx) &#124;                    [Do a tutorial](https://msdn.microsoft.com/en-us/library/windows/desktop/bb153264.aspx) &#124;                                [Browse the docs](https://msdn.microsoft.com/en-us/library/windows/desktop/ee663274.aspx) &#124;                                   [Watch a video](https://channel9.msdn.com/Series/Introduction-to-C-and-DirectX-Game-Development/01)  

-   **[Make games with Unity](../cross-platform/visual-studio-tools-for-unity.md)** : Get started creating cross-platform games using Unity framework.  

     [Load a sample](http://unity3d.com/learn/resources/downloads) &#124;                     [Do a tutorial](http://unity3d.com/learn/tutorials/projects/roll-ball-tutorial) &#124;                               [Browse the docs](https://msdn.microsoft.com/en-us/library/dn940019.aspx) &#124;     [Watch a video](https://www.youtube.com/playlist?list=PLReL099Y5nRfseAg0k1SJOlpqdcsDs8Em)  

-   **[Make Universal Windows Platform apps](https://dev.windows.com/en-us/windows-apps)** : Get started creating apps that run on the Universal Windows Platform (XBox, PCs, tablets, Windows Phone, Surface Hub, and Internet of Things).  

     [Load a sample](https://github.com/Microsoft/Windows-universal-samples) &#124;                          [Do a tutorial](https://msdn.microsoft.com/library/windows/apps/dn765018.aspx) &#124;                                [Browse the docs](https://dev.windows.com/en-us) &#124;     [Watch a video](https://channel9.msdn.com/Blogs/One-Dev-Minute/Getting-started-with-Windows-10)  

-   **[Make desktop applications](https://dev.windows.com/en-us/desktop)** : Go here to get started creating traditional desktop applications that run on Windows PCs.  

     [Load a sample](https://github.com/microsoft/windows-classic-samples) &#124;                     [Do a tutorial](https://msdn.microsoft.com/en-us/library/dd492171.aspx) &#124;                               [Browse the docs](https://dev.windows.com/en-us/desktop)  

-   **[Make Office applications](https://msdn.microsoft.com/en-us/library/fp161347.aspx)** : Get started creating Office applications that extend and customize Word, Excel, Outlook and Powerpoint with Office 365 services.  

     [Load a sample](https://code.msdn.microsoft.com/office365/) &#124;                       [Do a tutorial](http://dev.office.com/getting-started/office365apis) &#124;                              [Browse the docs](https://msdn.microsoft.com/en-us/office/aa905340.aspx) &#124;                                   [Watch a video](http://dev.office.com/videos)  

-   **[Tour Visual Studio Team Services and Team Foundation Server](https://www.visualstudio.com/products/visual-studio-team-services-vs)**  Learn more about Visual Studio Team Services and Team Foundation Server.  

## In this section  

|||  
|-|-|  
|[Getting Started with Visual C# and Visual Basic](../ide/getting-started-with-visual-csharp-and-visual-basic.md)|[Writing JavaScript Code](https://msdn.microsoft.com/library/cte3c772.aspx)|  
|[Visual C++ for Cross-Platform Mobile Development](../cross-platform/visual-cpp-for-cross-platform-mobile-development.md)|[Introduction to Functional Programming with F#](http://msdn.microsoft.com/library/vstudio/dd233147.aspx)|  
|[Getting Started with C++](../ide/getting-started-with-cpp-in-visual-studio.md)|[Getting Started with Debugging in Visual Studio](../ide/getting-started-with-debugging-in-visual-studio.md)|
>>>>>>> ad3d8314
<|MERGE_RESOLUTION|>--- conflicted
+++ resolved
@@ -1,71 +1,3 @@
 ---
-<<<<<<< HEAD
 redirect_url: what-can-you-do-with-visual-studio
----
-=======
-title: "Get Started Developing with Visual Studio | Microsoft Docs"
-ms.custom: ""
-ms.date: "11/16/2016"
-ms.reviewer: ""
-ms.suite: ""
-ms.technology: 
-  - "vs-acquisition"
-ms.tgt_pltfrm: ""
-ms.topic: "article"
-helpviewer_keywords: 
-  - "Visual Studio, getting started"
-ms.assetid: 041ef726-f117-4a91-9c18-fef043bf2529
-caps.latest.revision: 65
-author: "TerryGLee"
-ms.author: "tglee"
-manager: ghogen
----
-# Get Started Developing with Visual Studio
-Welcome to Visual Studio! After you have [downloaded](http://www.visualstudio.com/community) the product, these pages will help you get started coding.  
-
--   **[Make web apps](https://www.visualstudio.com/features/modern-web-tooling-vs):** Tools to create and deploy modern web applications.  
-
-     [Do a tutorial](https://docs.asp.net/en/latest/tutorials/your-first-aspnet-application.html) &#124;                               [Browse the docs](https://docs.asp.net/) &#124;                                   [Watch a video](http://www.asp.net/vnext)  
-
--   **[Make cross-platform mobile apps in HTML/Javascript (Apache Cordova)](http://taco.visualstudio.com/en-us/docs/get-started-first-mobile-app/)** :               Apache Cordova is an open-source cross-platform environment that is based on HTML/CSS/Javascript. Your Javascript code executes in a wrapper that targets a specific platform and enables access to all the hardware capabilities of the device. Develop apps for the Apple Store, the Android store, and Microsoft Store.  
-
-     [Load a sample](https://github.com/Microsoft/cordova-samples/tree/master/todo-angularjs) &#124;   [Do a tutorial](http://taco.visualstudio.com/en-us/docs/get-started-first-mobile-app/) &#124;                               [Browse the docs](http://taco.visualstudio.com/en-us/docs/get-started-vs-tools-apache-cordova/) &#124;                                [Watch a video](https://channel9.msdn.com/Blogs/Seth-Juarez/Getting-Started-with-Apache-Cordova-in-Visual-Studio)  
-
--   **[Make cross-platform mobile apps in C# or Visual Basic (Xamarin)](../cross-platform/visual-studio-and-xamarin.md)** : Get started using Visual Studio and Tools for Xamarin to create mobile apps that run on Android, iOS, and the Universal Windows Platform from a shared code base.  
-
-     Load a sample: [Tasky Portable](http://developer.xamarin.com/samples/mobile/TaskyPortable/) (native UI) or  [Xamarin Forms Todo sample](https://github.com/xamarin/xamarin-forms-samples/tree/master/Todo) (Xamarin.Forms shared UI) &#124;   [Do a tutorial](https://msdn.microsoft.com/library/dn879698.aspx) &#124;                             [Browse the docs](https://msdn.microsoft.com/en-us/library/mt299001.aspx) &#124;                                  [Watch a video](https://channel9.msdn.com/Series/Cross-Platform-Development-with-Xamarin--Visual-Studio/01)  
-
--   **[Make native cross-platform apps and libraries in C++](https://www.visualstudio.com/explore/cplusplus-mdd-vs.aspx)** Go here to get started creating C++ apps and libraries that run on Android, iOS, and the Universal Windows Platform.  
-
-     [Load a sample](https://code.msdn.microsoft.com/MoreTeaPots-Android-a9bd8549) &#124;   [Do a tutorial](https://msdn.microsoft.com/en-us/library/dn707595.aspx) &#124;                             [Browse the docs](https://msdn.microsoft.com/en-us/library/dn707591.aspx) &#124;                                  [Watch a video](https://channel9.msdn.com/Series/ConnectOn-Demand/239)  
-
--   **[Make games with DirectX](https://msdn.microsoft.com/en-us/library/windows/desktop/ee663274.aspx)** : Get started creating Universal Windows Platform games using DirectX.  
-
-     [Load a sample](https://msdn.microsoft.com/en-us/library/windows/desktop/bb153300.aspx) &#124;                    [Do a tutorial](https://msdn.microsoft.com/en-us/library/windows/desktop/bb153264.aspx) &#124;                                [Browse the docs](https://msdn.microsoft.com/en-us/library/windows/desktop/ee663274.aspx) &#124;                                   [Watch a video](https://channel9.msdn.com/Series/Introduction-to-C-and-DirectX-Game-Development/01)  
-
--   **[Make games with Unity](../cross-platform/visual-studio-tools-for-unity.md)** : Get started creating cross-platform games using Unity framework.  
-
-     [Load a sample](http://unity3d.com/learn/resources/downloads) &#124;                     [Do a tutorial](http://unity3d.com/learn/tutorials/projects/roll-ball-tutorial) &#124;                               [Browse the docs](https://msdn.microsoft.com/en-us/library/dn940019.aspx) &#124;     [Watch a video](https://www.youtube.com/playlist?list=PLReL099Y5nRfseAg0k1SJOlpqdcsDs8Em)  
-
--   **[Make Universal Windows Platform apps](https://dev.windows.com/en-us/windows-apps)** : Get started creating apps that run on the Universal Windows Platform (XBox, PCs, tablets, Windows Phone, Surface Hub, and Internet of Things).  
-
-     [Load a sample](https://github.com/Microsoft/Windows-universal-samples) &#124;                          [Do a tutorial](https://msdn.microsoft.com/library/windows/apps/dn765018.aspx) &#124;                                [Browse the docs](https://dev.windows.com/en-us) &#124;     [Watch a video](https://channel9.msdn.com/Blogs/One-Dev-Minute/Getting-started-with-Windows-10)  
-
--   **[Make desktop applications](https://dev.windows.com/en-us/desktop)** : Go here to get started creating traditional desktop applications that run on Windows PCs.  
-
-     [Load a sample](https://github.com/microsoft/windows-classic-samples) &#124;                     [Do a tutorial](https://msdn.microsoft.com/en-us/library/dd492171.aspx) &#124;                               [Browse the docs](https://dev.windows.com/en-us/desktop)  
-
--   **[Make Office applications](https://msdn.microsoft.com/en-us/library/fp161347.aspx)** : Get started creating Office applications that extend and customize Word, Excel, Outlook and Powerpoint with Office 365 services.  
-
-     [Load a sample](https://code.msdn.microsoft.com/office365/) &#124;                       [Do a tutorial](http://dev.office.com/getting-started/office365apis) &#124;                              [Browse the docs](https://msdn.microsoft.com/en-us/office/aa905340.aspx) &#124;                                   [Watch a video](http://dev.office.com/videos)  
-
--   **[Tour Visual Studio Team Services and Team Foundation Server](https://www.visualstudio.com/products/visual-studio-team-services-vs)**  Learn more about Visual Studio Team Services and Team Foundation Server.  
-
-## In this section  
-
-|||  
-|-|-|  
-|[Getting Started with Visual C# and Visual Basic](../ide/getting-started-with-visual-csharp-and-visual-basic.md)|[Writing JavaScript Code](https://msdn.microsoft.com/library/cte3c772.aspx)|  
-|[Visual C++ for Cross-Platform Mobile Development](../cross-platform/visual-cpp-for-cross-platform-mobile-development.md)|[Introduction to Functional Programming with F#](http://msdn.microsoft.com/library/vstudio/dd233147.aspx)|  
-|[Getting Started with C++](../ide/getting-started-with-cpp-in-visual-studio.md)|[Getting Started with Debugging in Visual Studio](../ide/getting-started-with-debugging-in-visual-studio.md)|
->>>>>>> ad3d8314
+---