--- conflicted
+++ resolved
@@ -1,9 +1,5 @@
 ---
-<<<<<<< HEAD
-title: "Step 2: Run your program | Microsoft Docs"
-=======
-title: "Step 2: Run Your Program"
->>>>>>> 7367ca52
+title: "Step 2: Run your program"
 ms.custom: ""
 ms.date: 11/04/2016
 ms.technology: vs-acquisition
@@ -18,63 +14,35 @@
 ---
 # Step 2: Run your program
 When you created a new solution, you actually built a program that runs. It doesn't do much yet—it just displays an empty window that shows **Form1** in the title bar. But it does run, as you're about to find out.  
-<<<<<<< HEAD
   
  ![link to video](../data-tools/media/playvideo.gif "PlayVideo")For a video version of this topic, see [Tutorial 1: Create a picture viewer in Visual Basic - Video 1](http://go.microsoft.com/fwlink/?LinkId=205209) or [Tutorial 1: Create a picture viewer in C# - Video 1](http://go.microsoft.com/fwlink/?LinkId=205199). These videos use an earlier version of Visual Studio, so there are slight differences in some menu commands and other user interface elements. However, the concepts and procedures work similarly in the current version of Visual Studio.  
   
-=======
-
- ![link to video](../data-tools/media/playvideo.gif "PlayVideo")For a video version of this topic, see [Tutorial 1: Create a Picture Viewer in Visual Basic - Video 1](http://go.microsoft.com/fwlink/?LinkId=205209) or [Tutorial 1: Create a Picture Viewer in C# - Video 1](http://go.microsoft.com/fwlink/?LinkId=205199). These videos use an earlier version of Visual Studio, so there are slight differences in some menu commands and other user interface elements. However, the concepts and procedures work similarly in the current version of Visual Studio.  
-
->>>>>>> 7367ca52
 ### To run your program  
 
 1.  Use one of the following methods to run your program.  
 
     -   Choose the **F5** key.  
-<<<<<<< HEAD
   
     -   On the menu bar, choose **Debug** > **Start Debugging**.  
   
-=======
-
-    -   On the menu bar, choose **Debug**, **Start Debugging**.  
-
->>>>>>> 7367ca52
     -   On the toolbar, choose the **Start Debugging** button, which appears as follows.  
 
          ![Start Debugging toolbar button](../ide/media/express_icondebug.png "Express_IconDebug")  
-<<<<<<< HEAD
 **Start Debugging** toolbar button  
   
-=======
-Start Debugging toolbar button  
-
->>>>>>> 7367ca52
 2.  Visual Studio runs your program, and a window called **Form1** appears. The following diagram shows the program you just built. The program is running, and you will soon add to it.  
 
      ![Windows Form application program running](../ide/media/express_firstrun.png "Express_FirstRun")  
-<<<<<<< HEAD
 **Windows Forms** application program running  
   
-=======
-Windows Form Application program running  
-
->>>>>>> 7367ca52
 3.  Go back to the Visual Studio integrated development environment (IDE), and look at the new toolbar. Additional buttons appear on the toolbar when you run a program. These buttons let you do things like stop and start your program, and help you track down any errors (bugs) it may have. For this example, we're just using it to start and stop the program.  
 
      ![Debugging toolbar](../ide/media/express_debugtoolbar.png "Express_DebugToolbar")  
-<<<<<<< HEAD
 **Debugging** toolbar  
   
-=======
-Debugging toolbar  
-
->>>>>>> 7367ca52
 4.  Use one of the following methods to stop your program.  
 
     -   On the toolbar, choose the **Stop Debugging** button.  
-<<<<<<< HEAD
   
     -   On the menu bar, choose **Debug** > **Stop Debugging**.  
   
@@ -87,19 +55,4 @@
   
 -   To go to the next tutorial step, see [Step 3: Set your form properties](../ide/step-3-set-your-form-properties.md).  
   
--   To return to the previous tutorial step, see [Step 1: Create a Windows Forms application project](../ide/step-1-create-a-windows-forms-application-project.md).
-=======
-
-    -   On the menu bar, choose **Debug**, **Stop Debugging**.  
-
-    -   Choose the X button in the upper corner of the **Form1** window.  
-
-    > [!NOTE]
-    >  When you run your program from inside the IDE, it's called *debugging* because you typically do it to locate and fix bugs (errors) in the program. Although this program is small and doesn't really do anything yet, it's still a real program. You follow the same procedure to run and debug other programs. To learn more about debugging, see [Debugger Basics](../debugger/debugger-basics.md).  
-
-### To continue or review  
-
--   To go to the next tutorial step, see [Step 3: Set Your Form Properties](../ide/step-3-set-your-form-properties.md).  
-
--   To return to the previous tutorial step, see [Step 1: Create a Windows Forms Application Project](../ide/step-1-create-a-windows-forms-application-project.md).
->>>>>>> 7367ca52
+-   To return to the previous tutorial step, see [Step 1: Create a Windows Forms application project](../ide/step-1-create-a-windows-forms-application-project.md).