---
title: "Step 10: Write code for additional buttons and a check box"
<<<<<<< HEAD
ms.date: 08/20/2019
ms.assetid: 185cf370-ab39-4ac0-b6bc-601d5b95a4a2
ms.topic: tutorial
ms.prod: visual-studio-windows
ms.technology: vs-ide-general
ms.devlang: 
 - "csharp"
 - "vb"
dev_langs: 
=======
ms.date: 11/04/2016
ms.topic: conceptual
dev_langs:
>>>>>>> 956567e5
  - "csharp"
  - "vb"
author: TerryGLee
ms.author: tglee
manager: jillfra
ms.workload:
  - "multiple"
---
# Step 10: Write code for additional buttons and a check box

Now you're ready to complete the other four methods. You could copy and paste this code, but if you want to learn the most from this tutorial, type the code and use IntelliSense.

This code adds functionality to the buttons you added earlier. Without this code, the buttons don't do anything. The buttons use code in their <xref:System.Windows.Forms.Control.Click> events (and the check box uses the <xref:System.Windows.Forms.CheckBox.CheckedChanged> event) to do different things when you activate the controls. For example, the `clearButton_Click` event, which activates when you choose the **Clear the picture** button, erases the current image by setting its **Image** property to **null** (or, **nothing**). Each event in the code includes comments that explain what the code does.

<<<<<<< HEAD
=======
![link to video](../data-tools/media/playvideo.gif)For a video version of this topic, see [Tutorial 1: Create a picture viewer in Visual Basic - Video 5](http://go.microsoft.com/fwlink/?LinkId=205216) or [Tutorial 1: Create a picture viewer in C# - Video 5](http://go.microsoft.com/fwlink/?LinkId=205206). These videos use an earlier version of Visual Studio, so there are slight differences in some menu commands and other user interface elements. However, the concepts and procedures work similarly in the current version of Visual Studio.

>>>>>>> 956567e5
> [!NOTE]
> As a best practice: Always comment your code. Comments are information for a person to read, and it's worth the time to make your code understandable. Everything on a comment line is ignored by the program. In Visual C#, you comment a line by typing two forward slashes at the beginning (//), and in Visual Basic you comment a line by starting with a single quotation mark (').

## How to write code for additional buttons and a check box

### C#

* For C#, add the following code to your **Form1** code file (*Form1.cs*).
 
  [!code-csharp[VbExpressTutorial1Step9_10#2](../ide/codesnippet/CSharp/step-10-write-code-for-additional-buttons-and-a-check-box_1.cs)]<br>

### Visual Basic

* For Visual Basic, add the following code to your **Form1** code file (*Form1.vb*)

  [!code-vb[VbExpressTutorial1Step9_10#2](../ide/codesnippet/VisualBasic/step-10-write-code-for-additional-buttons-and-a-check-box_1.vb)]

## Next steps

* To go to the next tutorial step, see [Step 11: Run your program and try other features](../ide/step-11-run-your-program-and-try-other-features.md).

* To return to the previous tutorial step, see [Step 9: Review, comment, and test your code](../ide/step-9-review-comment-and-test-your-code.md).

## See also

* [Tutorial 2: Create a timed math quiz](tutorial-2-create-a-timed-math-quiz.md)
* [Tutorial 3: Create a matching game](tutorial-3-create-a-matching-game.md)<|MERGE_RESOLUTION|>--- conflicted
+++ resolved
@@ -1,6 +1,5 @@
 ---
 title: "Step 10: Write code for additional buttons and a check box"
-<<<<<<< HEAD
 ms.date: 08/20/2019
 ms.assetid: 185cf370-ab39-4ac0-b6bc-601d5b95a4a2
 ms.topic: tutorial
@@ -10,11 +9,6 @@
  - "csharp"
  - "vb"
 dev_langs: 
-=======
-ms.date: 11/04/2016
-ms.topic: conceptual
-dev_langs:
->>>>>>> 956567e5
   - "csharp"
   - "vb"
 author: TerryGLee
@@ -29,11 +23,6 @@
 
 This code adds functionality to the buttons you added earlier. Without this code, the buttons don't do anything. The buttons use code in their <xref:System.Windows.Forms.Control.Click> events (and the check box uses the <xref:System.Windows.Forms.CheckBox.CheckedChanged> event) to do different things when you activate the controls. For example, the `clearButton_Click` event, which activates when you choose the **Clear the picture** button, erases the current image by setting its **Image** property to **null** (or, **nothing**). Each event in the code includes comments that explain what the code does.
 
-<<<<<<< HEAD
-=======
-![link to video](../data-tools/media/playvideo.gif)For a video version of this topic, see [Tutorial 1: Create a picture viewer in Visual Basic - Video 5](http://go.microsoft.com/fwlink/?LinkId=205216) or [Tutorial 1: Create a picture viewer in C# - Video 5](http://go.microsoft.com/fwlink/?LinkId=205206). These videos use an earlier version of Visual Studio, so there are slight differences in some menu commands and other user interface elements. However, the concepts and procedures work similarly in the current version of Visual Studio.
-
->>>>>>> 956567e5
 > [!NOTE]
 > As a best practice: Always comment your code. Comments are information for a person to read, and it's worth the time to make your code understandable. Everything on a comment line is ignored by the program. In Visual C#, you comment a line by typing two forward slashes at the beginning (//), and in Visual Basic you comment a line by starting with a single quotation mark (').
 
