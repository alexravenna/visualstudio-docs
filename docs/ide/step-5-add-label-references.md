--- conflicted
+++ resolved
@@ -1,9 +1,5 @@
 ---
-<<<<<<< HEAD
-title: "Step 5: Add label references | Microsoft Docs"
-=======
-title: "Step 5: Add Label References"
->>>>>>> 7367ca52
+title: "Step 5: Add label references"
 ms.custom: ""
 ms.date: 11/04/2016
 ms.technology: vs-acquisition
@@ -25,7 +21,6 @@
 
      [!code-vb[VbExpressTutorial4Step5#5](../ide/codesnippet/VisualBasic/step-5-add-label-references_1.vb)]
      [!code-csharp[VbExpressTutorial4Step5#5](../ide/codesnippet/CSharp/step-5-add-label-references_1.cs)]  
-<<<<<<< HEAD
   
      These reference variables look similar to the statements you used earlier to add objects (like `Timer` objects, `List` objects, and `Random` objects) to your form. However, these statements don't cause two extra label controls to appear on the form because there's no `new` keyword used in either of the two statements. Without the `new` keyword, no object is created. That's why `firstClicked` and `secondClicked` are called reference variables: They just keep track (or, refer to) Label objects.  
   
@@ -33,15 +28,6 @@
   
 2.  Modify your `Click` event handler to use the new `firstClicked` reference variable. Remove the last statement in the `label_Click()` event handler method (`clickedLabel.ForeColor = Color.Black;`) and replace it with the `if` statement that follows. (Be sure you include the comment, and the whole `if` statement.)  
   
-=======
-
-     These reference variables look similar to the statements you used earlier to add objects (like `Timer` objects, `List` objects, and `Random` objects) to your form. However, these statements don't cause two extra label controls to appear on the form because there's no `new` keyword used in either of the two statements. Without the `new` keyword, no object is created. That's why `firstClicked` and `secondClicked` are called reference variables: They just keep track (or, refer to) `Label` objects.  
-
-     When a variable isn't keeping track of an object, it's set to a special reserved value: `null` in Visual C# and `Nothing` in Visual Basic. So, when the program starts, both `firstClicked` and `secondClicked` are set to `null` or `Nothing`, which means that the variables aren't keeping track of anything.  
-
-2.  Modify your Click event handler to use the new `firstClicked` reference variable. Remove the last statement in the `label_Click()` event handler method (`clickedLabel.ForeColor = Color.Black;`) and replace it with the `if` statement that follows. (Be sure you include the comment, and the whole `if` statement.)  
-
->>>>>>> 7367ca52
      [!code-vb[VbExpressTutorial4Step5#6](../ide/codesnippet/VisualBasic/step-5-add-label-references_2.vb)]
      [!code-csharp[VbExpressTutorial4Step5#6](../ide/codesnippet/CSharp/step-5-add-label-references_2.cs)]  
 
@@ -50,24 +36,12 @@
 4.  Choose the next label control, and notice that nothing happens. The program is already keeping track of the first label that the player chose, so `firstClicked` isn't equal to `null` in Visual C# or `Nothing` in Visual Basic. When your `if` statement checks `firstClicked` to determine if it's equal to `null` or `Nothing`, it finds that it isn't, and it doesn't execute the statements in the `if` statement. So, only the first icon that's chosen turns black, and the other icons are invisible, as shown in the following picture.  
 
      ![Matching game showing one icon](../ide/media/express_tut4step5.png "Express_Tut4Step5")  
-<<<<<<< HEAD
 **Matching game** showing one icon  
   
-=======
-Matching game showing one icon  
-
->>>>>>> 7367ca52
      You'll fix this situation in the next step of the tutorial by adding a **Timer** control.  
 
 ### To continue or review  
-<<<<<<< HEAD
   
 -   To go to the next tutorial step, see [Step 6: Add a timer](../ide/step-6-add-a-timer.md).  
   
--   To return to the previous tutorial step, see [Step 4: Add a Click event handler to each label](../ide/step-4-add-a-click-event-handler-to-each-label.md).
-=======
-
--   To go to the next tutorial step, see [Step 6: Add a Timer](../ide/step-6-add-a-timer.md).  
-
--   To return to the previous tutorial step, see [Step 4: Add a Click Event Handler to Each Label](../ide/step-4-add-a-click-event-handler-to-each-label.md).
->>>>>>> 7367ca52
+-   To return to the previous tutorial step, see [Step 4: Add a Click event handler to each label](../ide/step-4-add-a-click-event-handler-to-each-label.md).