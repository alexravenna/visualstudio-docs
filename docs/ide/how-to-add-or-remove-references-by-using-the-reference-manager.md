---
title: Add references in the Reference Manager
ms.date: 04/11/2018
ms.topic: conceptual
f1_keywords:
  - "VS.ReferenceManager"
helpviewer_keywords:
  - "C# projects, references"
  - "references [Visual Studio], adding"
  - "assemblies [Visual Studio], references"
  - "Visual Basic projects, references"
  - "project references, adding"
  - "referencing components, adding references"
  - "project references, removing"
  - "referencing assemblies"
  - "referencing components, removing references"
  - "references [Visual Studio], removing"
  - "referencing components, assemblies not listed"
author: gewarren
ms.author: gewarren
manager: jillfra
ms.workload:
  - "multiple"
---
# How to: Add or remove references by using the Reference Manager

You can use the **Reference Manager** dialog box to add and manage references to components that you, Microsoft, or another company developed. If you're developing a Universal Windows app, your project automatically references all of the correct Windows SDK DLLs. If you are developing a .NET application, your project automatically references *mscorlib.dll*. Some .NET APIs are exposed in components that you have to add manually. References to COM components or custom components have to be added manually.

## Reference Manager dialog box

The **Reference Manager** dialog box shows different categories on the left side, depending on the project type:

- **Assemblies**, with the **Framework** and **Extensions** subgroups.

- **COM**, lists all COM components that are available for referencing.

- **Solution**, with the **Projects** subgroup.

- **Windows**, with the **Core** and **Extensions** subgroups. You can explore the references in the Windows SDK or extension SDKs by using the **Object Browser**.

- **Browse**, with the **Recent** subgroup.

## Add a reference

1. In **Solution Explorer**, right-click on the **References** or **Dependencies** node and choose **Add Reference**. You can also right-click on the project node and select **Add** > **Reference**.

   **Reference Manager** opens and lists the available references by group.

2. Specify the references to add, and then select **OK**.

## Assemblies tab

The **Assemblies** tab lists all .NET Framework assemblies that are available for referencing. The **Assemblies** tab doesn't list any assemblies from the global assembly cache (GAC) because assemblies in the GAC are part of the run-time environment. If you deploy or copy an application that contains a reference to an assembly that's registered in the GAC, the assembly won't be deployed or copied with the application, regardless of the **Copy Local** setting. For more information, see [Manage references in a project](../ide/managing-references-in-a-project.md).

When you manually add a reference to any of the EnvDTE namespaces (<xref:EnvDTE>, <xref:EnvDTE80>, <xref:EnvDTE90>, <xref:EnvDTE90a>, or <xref:EnvDTE100>), set the **Embed Interop Types** property of the reference to **False** in the **Properties** window. Setting this property to **True** can cause build issues because of certain EnvDTE properties that can't be embedded.

All desktop projects contain an implicit reference to **mscorlib**. Visual Basic projects contain an implicit reference to <xref:Microsoft.VisualBasic>. All projects contain an implicit reference to **System.Core**, even if it's removed from the list of references.

If a project type doesn't support assemblies, the tab won't appear in the **Reference Manager** dialog box.

The **Assemblies** tab consists of two sub-tabs:

1. **Framework** lists all assemblies that constitute the targeted framework.

   For projects that don't target .NET Core or the Universal Windows Platform, the **Framework** tab enumerates assemblies from the targeted framework. The user must add any references that the application requires.

   Universal Windows projects contain references to all of the assemblies in the targeted framework by default. In managed projects, a read-only node under the **References** folder in **Solution Explorer** indicates the reference to the entire framework. Accordingly, the **Framework** tab doesn't enumerate any of the assemblies from the framework and instead displays the following message: "All of the Framework assemblies are already referenced. Please use the Object Browser to explore the references in the Framework".

2. **Extensions** lists all assemblies that external vendors of components and controls have developed to extend the targeted framework. Depending on the purpose of the user application, it might need these assemblies.

   **Extensions** is populated by enumerating the assemblies that are registered in the following locations:

   32-bit machine:
   - `HKEY_CURRENT_USER\SOFTWARE\Microsoft\[Target Framework Identifier]\v[Target Framework Version]\AssemblyFoldersEx\[UserComponentName]\@default=[Disk location of assemblies]`
   - `HKEY_LOCAL_MACHINE\SOFTWARE\Microsoft\[Target Framework Identifier]\v[Target Framework Version]\AssemblyFoldersEx\[UserComponentName]\@default=[Disk location of assemblies]`

   64-bit machine:
   - `HKEY_CURRENT_USER\SOFTWARE\Wow6432Node\Microsoft\[Target Framework Identifier]\v[Target Framework Version]\AssemblyFoldersEx\[UserComponentName]\@default=[Disk location of assemblies]`
   - `HKEY_LOCAL_MACHINE\SOFTWARE\Wow6432Node\Microsoft\[Target Framework Identifier]\v[Target Framework Version]\AssemblyFoldersEx\[UserComponentName]\@default=[Disk location of assemblies]`

   And older versions of the [Target Framework Identifier]

   For example, if a project targets the .NET Framework 4 on a 32-bit machine, **Extensions** enumerates assemblies that are registered under *\Microsoft\.NETFramework\v4.0\AssemblyFoldersEx*, *\Microsoft\.NETFramework\v3.5\AssemblyFoldersEx*, *\Microsoft\.NETFramework\v3.0\AssemblyFoldersEx*, and *\Microsoft\.NETFramework\v2.0\AssemblyFoldersEx*.

Some components in the list may not be shown, depending on the .NET Framework version of your project. This can occur under the following conditions:

- A component that uses a recent version of the .NET Framework is incompatible with a project that targets an earlier version of the .NET Framework.

   For information about how to change the target .NET Framework version for a project, see [How to: Target a version of the .NET Framework](../ide/how-to-target-a-version-of-the-dotnet-framework.md).

- A component that uses .NET Framework 4 is incompatible with a project that targets the .NET Framework 4.5.

<<<<<<< HEAD
    When you create a new application, some projects target the .NET Framework 4.5 by default.
=======
   When you create a new application, some projects target the .NET Framework 4.5 by default.
>>>>>>> 2ee446af

You should avoid adding file references to outputs of another project in the same solution, because doing this may cause compilation errors. Instead, use the **Projects** tab of the **Add Reference** dialog box to create project-to-project references. This makes team development easier by enabling better management of the class libraries you create in your projects. For more information, see [Troubleshoot broken references](../ide/troubleshooting-broken-references.md).

> [!NOTE]
> In Visual Studio 2015 or later, a file reference instead of a project reference is created if the target version of the .NET Framework of one project is version 4.5 or later, and the target version of the other project is version 2, 3, 3.5, or 4.0.

### To display an assembly in the Add Reference dialog box

- Move or copy the assembly to one of the following locations:

   - The current project directory. (You can find these assemblies by using the **Browse** tab.)

   - Other project directories in the same solution. (You can find these assemblies by using the **Projects** tab.)

    \- or -

- Set a registry key that specifies the location of assemblies to display:

   For a 32-bit operating system, add one of the following registry keys.

   - `[HKEY_CURRENT_USER\SOFTWARE\Microsoft\.NETFramework\<VersionMinimum>\AssemblyFoldersEx\MyAssemblies]@="<AssemblyLocation>"`

   - `[HKEY_LOCAL_MACHINE\SOFTWARE\Microsoft\.NETFramework\<VersionMinimum>\AssemblyFoldersEx\MyAssemblies]@="<AssemblyLocation>"`

   For a 64-bit operating system, add one of the following registry keys in a 32-bit registry hive.

   - `[HKEY_CURRENT_USER\SOFTWARE\Wow6432Node\Microsoft\.NETFramework\<VersionMinimum>\AssemblyFoldersEx\MyAssemblies]@="<AssemblyLocation>"`

   - `[HKEY_LOCAL_MACHINE\SOFTWARE\Wow6432Node\Microsoft\.NETFramework\<VersionMinimum>\AssemblyFoldersEx\MyAssemblies]@="<AssemblyLocation>"`

   *\<VersionMinimum\>* is the lowest .NET Framework version that applies. If *\<VersionMinimum\>* is v3.0, folders specified in *AssemblyFoldersEx* apply to projects that target .NET Framework 3.0 and later.

   *\<AssemblyLocation\>* is the directory of the assemblies that you want to appear in the **Add Reference** dialog box, for example, *C:\MyAssemblies*.

   Creating the registry key under the `HKEY_LOCAL_MACHINE` node allows all users to see the assemblies in the specified location in the **Add Reference** dialog box. Creating the registry key under the `HKEY_CURRENT_USER` node affects only the setting for the current user.

   Open the **Add Reference** dialog box again. The assemblies should appear on the **.NET** tab. If they do not, make sure that the assemblies are located in the specified *AssemblyLocation* directory, restart Visual Studio, and try again.

## Projects tab

The **Projects** tab lists all compatible projects within the current solution, in the **Solution** sub-tab.

<<<<<<< HEAD
A project can reference another project that targets a different version of the .NET Framework. For example, you could create a project that targets the .NET Framework 4 but that references an assembly that's been built for the .NET Framework 2. However, the .NET Framework 2 project can't reference a .NET Framework 4 project. For more information, see [Multi-targeting overview](../ide/visual-studio-multi-targeting-overview.md).

A project that targets the .NET Framework 4 is incompatible with a project that targets the [!INCLUDE[net_client_v40_long](../deployment/includes/net_client_v40_long_md.md)].
=======
A project can reference another project that targets a different version of the .NET Framework. For example, you could create a project that targets the .NET Framework 4 but that references an assembly that's been built for the .NET Framework 2. However, the .NET Framework 2 project can't reference a .NET Framework 4 project. For more information, see [Framework targeting overview](../ide/visual-studio-multi-targeting-overview.md).

A project that targets the .NET Framework 4 is incompatible with a project that targets the .NET Framework 4 Client Profile.
>>>>>>> 2ee446af

A file reference is created instead of a project reference if one project targets the .NET Framework 4 and another project targets an earlier version.

## Universal Windows tab

The **Universal Windows** tab lists all SDKs that are specific to platforms on which Windows operating systems run.
This tab has two subgroups: **Core** and **Extensions**.

### Core subgroup

Universal Windows app projects have a reference to the Universal Windows SDK by default. Accordingly, the **Core** subgroup in the **Reference Manager** doesn't enumerate any of the assemblies from the Universal Windows SDK.

### Extensions subgroup

**Extensions** lists the user SDKs that extend the targeted Windows platform.

An SDK is a collection of files that Visual Studio treats as a single component. In the **Extensions** tab, SDKs that apply to the project from which the **Reference Manager** dialog box was invoked are listed as single entries. When added to a project, all of the SDK content is consumed by Visual Studio such that the user doesn't need to take any further actions to leverage the SDK contents in IntelliSense, toolbox, designers, Object Browser, build, deployment, debugging, and packaging.

For information about how to display your SDK in the **Extensions** tab, see [Creating a Software Development Kit](../extensibility/creating-a-software-development-kit.md).

> [!NOTE]
> If a project references an SDK that depends on another SDK, Visual Studio won't consume the second SDK unless you manually add a reference to the second SDK. When a user chooses an SDK on the **Extensions** tab, the **Reference Manager** dialog box helps you identify SDK dependencies by listing any dependencies in the details pane.

If a project type doesn't support extensions, this tab doesn't appear in the **Reference Manager** dialog box.

## COM tab

The **COM** tab lists all COM components that are available for referencing. If you want to add a reference to a registered COM DLL that contains an internal manifest, unregister the DLL first. Otherwise, Visual Studio adds the assembly reference as an ActiveX control instead of as a native DLL.

If a project type doesn't support COM, the tab doesn't appear in the **Reference Manager** dialog box.

## Browse button

You can use the **Browse** button to browse for a component in the file system.

A project can reference a component that targets a different version of the .NET Framework. For example, you could create an application that targets the .NET Framework 4.7, which references a component that targets the .NET Framework 4. For more information, see [Framework targeting overview](../ide/visual-studio-multi-targeting-overview.md).

You should avoid adding file references to outputs of another project in the same solution, because this tactic may cause compilation errors. Instead, use the **Solution** tab of the **Reference Manager** dialog box to create project-to-project references. This makes team development easier by enabling better management of the class libraries that you create in your projects. For more information, see [Troubleshoot broken references](../ide/troubleshooting-broken-references.md).

You can't browse to an SDK and add it to your project. You can only browse to a file (for example, an assembly or *.winmd*) and add it to your project.

When doing a file reference to a WinMD, the expected layout is that the *\<FileName>.winmd*, *\<FileName>.dll*, and *\<FileName>.pri* files are all placed alongside each other. If you reference a WinMD in the following scenarios, an incomplete set of files will be copied into the project output directory and, consequently, build and runtime failures will occur.

- **Native component**: a native project will create one WinMD for each disjoint set of namespaces and one DLL that consists of the implementation. The WinMDs will have disparate names. When referencing this native component file, MSBuild won't recognize that the dissimilarly named WinMDs make one component. Consequently, only the identically named *\<FileName>.dll* and *\<FileName>.winmd* will be copied, and runtime errors will occur. To work around this issue, create an extension SDK. For more information, see [Create a Software Development Kit](../extensibility/creating-a-software-development-kit.md).

- **Consuming controls**: at a minimum, a XAML control consists of a *\<FileName>.winmd*, *\<FileName>.dll*, *\<FileName>.pri*, *\<XamlName>.xaml*, and an *\<ImageName>.jpg*. When the project is built, the resource files that are associated with the file reference won't get copied into the project's output directory, and only *\<FileName>.winmd*, *\<FileName>.dll* and *\<FileName>.pri* will be copied. A build error is logged to inform the user that the resources *\<XamlName>.xaml* and *\<ImageName>.jpg* are missing. To succeed, the user will have to manually copy these resource files into the project output directory for build and debugging/runtime. To work around this issue, either create an extension SDK by following the steps in [Create a Software Development Kit](../extensibility/creating-a-software-development-kit.md) or edit the project file to add the following property:

    ```xml
    <PropertyGroup>
       <GenerateLibraryOutput>True</GenerateLibraryOutput>
    </PropertyGroup>
    ```

    > [!NOTE]
    > If you add the property, the build might run slower.

## Recent

**Assemblies**, **COM**, **Windows**, and **Browse** each support a **Recent** tab, which enumerates the list of components that were recently added to projects.

## Search

The search bar in the **Reference Manager** dialog box operates over the tab that's in focus. For example, if a user types "System" in the search bar while the **Solution** tab is in focus, the search won't return any results unless the solution consists of a project name that contains "System".

## See also

- [Manage references in a project](../ide/managing-references-in-a-project.md)<|MERGE_RESOLUTION|>--- conflicted
+++ resolved
@@ -90,11 +90,7 @@
 
 - A component that uses .NET Framework 4 is incompatible with a project that targets the .NET Framework 4.5.
 
-<<<<<<< HEAD
-    When you create a new application, some projects target the .NET Framework 4.5 by default.
-=======
    When you create a new application, some projects target the .NET Framework 4.5 by default.
->>>>>>> 2ee446af
 
 You should avoid adding file references to outputs of another project in the same solution, because doing this may cause compilation errors. Instead, use the **Projects** tab of the **Add Reference** dialog box to create project-to-project references. This makes team development easier by enabling better management of the class libraries you create in your projects. For more information, see [Troubleshoot broken references](../ide/troubleshooting-broken-references.md).
 
@@ -137,15 +133,9 @@
 
 The **Projects** tab lists all compatible projects within the current solution, in the **Solution** sub-tab.
 
-<<<<<<< HEAD
-A project can reference another project that targets a different version of the .NET Framework. For example, you could create a project that targets the .NET Framework 4 but that references an assembly that's been built for the .NET Framework 2. However, the .NET Framework 2 project can't reference a .NET Framework 4 project. For more information, see [Multi-targeting overview](../ide/visual-studio-multi-targeting-overview.md).
-
-A project that targets the .NET Framework 4 is incompatible with a project that targets the [!INCLUDE[net_client_v40_long](../deployment/includes/net_client_v40_long_md.md)].
-=======
 A project can reference another project that targets a different version of the .NET Framework. For example, you could create a project that targets the .NET Framework 4 but that references an assembly that's been built for the .NET Framework 2. However, the .NET Framework 2 project can't reference a .NET Framework 4 project. For more information, see [Framework targeting overview](../ide/visual-studio-multi-targeting-overview.md).
 
 A project that targets the .NET Framework 4 is incompatible with a project that targets the .NET Framework 4 Client Profile.
->>>>>>> 2ee446af
 
 A file reference is created instead of a project reference if one project targets the .NET Framework 4 and another project targets an earlier version.
 
