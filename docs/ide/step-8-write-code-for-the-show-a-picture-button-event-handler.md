--- conflicted
+++ resolved
@@ -1,9 +1,5 @@
 ---
-<<<<<<< HEAD
-title: "Step 8: Write code for the show a picture button event handler | Microsoft Docs"
-=======
-title: "Step 8: Write Code for the Show a Picture Button Event Handler"
->>>>>>> 7367ca52
+title: "Step 8: Write code for the show a picture button event handler"
 ms.custom: ""
 ms.date: 11/04/2016
 ms.technology: vs-acquisition
@@ -20,7 +16,6 @@
 In this step, you make the **Show a picture** button work like this:  
 
 -   When a user chooses that button, the program opens an **Open File** dialog box.  
-<<<<<<< HEAD
   
 -   If a user opens a picture file, the program shows that picture in the **PictureBox**.  
   
@@ -39,33 +34,12 @@
   
 3.  The **IntelliSense** window should be highlighting the word `if`. (If not, enter a lowercase `f`, and it will.) Notice how a little *tooltip* box next to the **IntelliSense** window appears with the description, **Code snippet for if statement**. (In Visual Basic, the tooltip also states that this is a snippet, but with slightly different wording.) You want to use that snippet, so choose the **Tab** key to insert `if` into your code. Then choose the **Tab** key again to use the `if` snippet. (If you chose somewhere else and your **IntelliSense** window disappeared, backspace over the `i` and retype it, and the **IntelliSense** window opens again.)  
   
-=======
-
--   If a user opens a picture file, the program shows that picture in the PictureBox.  
-
- The IDE has a powerful tool called IntelliSense that helps you write code. As you enter code, the IDE opens a box with suggested completions for partial words that you enter. It tries to determine what you want to do next, and automatically jumps to the last item you choose from the list. You can use the up or down arrows to move in the list, or you can keep typing letters to narrow the choices. When you see the choice you want, choose the TAB key to select it. Or, you can ignore the suggestions, if not needed.  
-
- ![link to video](../data-tools/media/playvideo.gif "PlayVideo")For a video version of this topic, see [Tutorial 1: Create a Picture Viewer in Visual Basic - Video 4](http://go.microsoft.com/fwlink/?LinkId=205215) or [Tutorial 1: Create a Picture Viewer in C# - Video 4](http://go.microsoft.com/fwlink/?LinkId=205203). These videos use an earlier version of Visual Studio, so there are slight differences in some menu commands and other user interface elements. However, the concepts and procedures work similarly in the current version of Visual Studio.  
-
-### To write code for the Show a picture button event handler  
-
-1.  Go to Windows Forms Designer and double-click the **Show a picture** button. The IDE immediately goes to the code designer and moves your cursor so it's inside the `showButton_Click()` method that you added previously.  
-
-2.  Type an `i` on the empty line between the two braces { }. (In Visual Basic, type on the empty line between Private Sub... and End Sub.) An **IntelliSense** window opens, as shown in the following picture.  
-
-     ![IntelliSense with Visual C&#35; code](../ide/media/express_ifintellisense.png "Express_IfIntellisense")  
-IntelliSense with Visual C# code  
-
-3.  The **IntelliSense** window should be highlighting the word **if**. (If not, enter a lowercase `f`, and it will.) Notice how a little *tooltip* box next to the **IntelliSense** window appears with the description, **Code snippet for if statement**. (In Visual Basic, the tooltip also states that this is a snippet, but with slightly different wording.) You want to use that snippet, so choose the TAB key to insert **if** into your code. Then choose the TAB key again to use the **if** snippet. (If you chose somewhere else and your **IntelliSense** window disappeared, backspace over the **i** and retype it, and the **IntelliSense** window opens again.)  
-
->>>>>>> 7367ca52
      ![Visual C&#35; code](../ide/media/express_highlighttrue.png "Express_HighlightTrue")  
 Visual C# code  
 
 4.  Next, you use IntelliSense to enter more code to open an **Open File** dialog box. If the user chose the **OK** button, the PictureBox loads the file that the user selected. The following steps show how to enter the code, and although it's numerous steps, it's just a few keystrokes:  
 
     1.  Start with the selected text **true** in the snippet. Type `op` to overwrite it. (In Visual Basic, you start with an initial cap, so type `Op`.)  
-<<<<<<< HEAD
   
     2.  The **IntelliSense** window opens and displays **openFileDialog1**. Choose the **Tab** key to select it. (In Visual Basic, it starts with an initial cap, so you see **OpenFileDialog1**. Ensure that **OpenFileDialog1** is selected.)  
   
@@ -73,20 +47,10 @@
   
     3.  Type a period (`.`) (Many programmers call this a dot.) Because you typed a dot right after **openFileDialog1**, an **IntelliSense** window opens, filled in with all of the **OpenFileDialog** component's properties and methods. These are the same properties that appear in the **Properties** window when you choose it in **Windows Forms Designer**. You can also choose methods that tell the component to do things (like open a dialog box).  
   
-=======
-
-    2.  The **IntelliSense** window opens and displays **openFileDialog1**. Choose the TAB key to select it. (In Visual Basic, it starts with an initial cap, so you see **OpenFileDialog1**. Ensure that **OpenFileDialog1** is selected.)  
-
-         To learn more about `OpenFileDialog`, see [OpenFileDialog](http://msdn.microsoft.com/library/system.windows.forms.openfiledialog.aspx).  
-
-    3.  Type a period (`.`) (Many programmers call this a dot.) Because you typed a dot right after **openFileDialog1**, an **IntelliSense** window opens, filled in with all of the **OpenFileDialog** component's properties and methods. These are the same properties that appear in the **Properties** window when you choose it in Windows Forms Designer. You can also choose methods that tell the component to do things (like open a dialog box).  
-
->>>>>>> 7367ca52
         > [!NOTE]
         >  The **IntelliSense** window can show you both properties and methods. To determine what is being shown, look at the icon on the left side of each item in the **IntelliSense** window. You see a picture of a block next to each method, and a picture of a wrench (or spanner) next to each property. There's also a lightning bolt icon next to each event. These pictures display as follows.  
 
          ![Method icon](../ide/media/express_iconmethod.png "Express_IconMethod")  
-<<<<<<< HEAD
 **Method** icon  
   
          ![Property icon](../ide/media/express_iconproperty.png "Express_IconProperty")  
@@ -97,18 +61,6 @@
   
     4.  Start to type `ShowDialog` (capitalization is unimportant to IntelliSense). The `ShowDialog()` method will show the **Open File** dialog box. After the window has highlighted **ShowDialog**, choose the **Tab** key. You can also highlight "ShowDialog" and choose the **F1** key to get help for it.  
   
-=======
-Method icon  
-
-         ![Property icon](../ide/media/express_iconproperty.png "Express_IconProperty")  
-Property icon  
-
-         ![Event icon](../ide/media/express_iconevent.png "Express_IconEvent")  
-Event icon  
-
-    4.  Start to type `ShowDialog` (capitalization is unimportant to IntelliSense). The `ShowDialog()` method will show the **Open File** dialog box. After the window has highlighted **ShowDialog**, choose the TAB key. You can also highlight "ShowDialog" and choose the F1 key to get help for it.  
-
->>>>>>> 7367ca52
          To learn more about the `ShowDialog()` method, see [ShowDialog Method](http://msdn.microsoft.com/library/c7ykbedk.aspx).  
 
     5.  When you use a method on a control or a component (referred to as *calling a method*), you need to add parentheses. So enter opening and closing parentheses immediately after the "g" in `ShowDialog`: `()` It should now look like "openFileDialog1.ShowDialog()".  
@@ -117,7 +69,6 @@
         >  Methods are an important part of any program, and this tutorial has shown several ways to use methods. You can call a component's method to tell it to do something, like how you called the **OpenFileDialog** component's `ShowDialog()` method. You can create your own methods to make your program do things, like the one you're building now, called the `showButton_Click()` method, which opens a dialog box and a picture when a user chooses a button.  
 
     6.  For Visual C#, add a space, and then add two equal signs (`==`). For Visual Basic, add a space, and then use a single equal sign (`=`). (Visual C# and Visual Basic use different equality operators.)  
-<<<<<<< HEAD
   
     7.  Add another space. As soon as you do, another **IntelliSense** window opens. Start to type `DialogResult` and choose the **Tab** key to add it.  
   
@@ -126,16 +77,6 @@
   
     8.  Type a dot to open the DialogResult value **IntelliSense** window. Enter the letter `O` and choose the **Tab** key to insert **OK**.  
   
-=======
-
-    7.  Add another space. As soon as you do, another **IntelliSense** window opens. Start to type `DialogResult` and choose the TAB key to add it.  
-
-        > [!NOTE]
-        >  When you write code to call a method, sometimes it returns a value. In this case, the **OpenFileDialog** component's `ShowDialog()` method returns a DialogResult value. DialogResult is a special value that tells you what happened in a dialog box. An **OpenFileDialog** component can result in the user choosing **OK** or **Cancel**, so its `ShowDialog()` method returns either DialogResult.OK or DialogResult.Cancel.  
-
-    8.  Type a dot to open the DialogResult value **IntelliSense** window. Enter the letter `O` and choose the TAB key to insert **OK**.  
-
->>>>>>> 7367ca52
          To learn more about `DialogResult`, see [DialogResult](http://msdn.microsoft.com/library/system.windows.forms.dialogresult.aspx).  
 
         > [!NOTE]
@@ -153,14 +94,7 @@
          [!code-vb[VbExpressTutorial1Step8#1](../ide/codesnippet/VisualBasic/step-8-write-code-for-the-show-a-picture-button-event-handler_1.vb)]  
 
 ### To continue or review  
-<<<<<<< HEAD
   
 -   To go to the next tutorial step, see [Step 9: Review, comment, and test your code](../ide/step-9-review-comment-and-test-your-code.md).  
   
--   To return to the previous tutorial step, see [Step 7: Add dialog components to your form](../ide/step-7-add-dialog-components-to-your-form.md).
-=======
-
--   To go to the next tutorial step, see [Step 9: Review, Comment, and Test Your Code](../ide/step-9-review-comment-and-test-your-code.md).  
-
--   To return to the previous tutorial step, see [Step 7: Add Dialog Components to Your Form](../ide/step-7-add-dialog-components-to-your-form.md).
->>>>>>> 7367ca52
+-   To return to the previous tutorial step, see [Step 7: Add dialog components to your form](../ide/step-7-add-dialog-components-to-your-form.md).