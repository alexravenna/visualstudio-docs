--- conflicted
+++ resolved
@@ -18,11 +18,6 @@
 - VB
 - CPP
 ---
-<<<<<<< HEAD
-
-# Code snippets: what they are and how to add one
-=======
->>>>>>> 4b94c252
 
 # Code snippets: what they are and how to add one
 
