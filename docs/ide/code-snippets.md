---
title: "Code Snippets | Microsoft Docs"
ms.custom: ""
ms.date: "11/04/2016"
ms.reviewer: ""
ms.suite: ""
ms.technology: 
  - "vs-ide-general"
ms.tgt_pltfrm: ""
ms.topic: "article"
f1_keywords: 
  - "vs.ExpansionManagerImport"
  - "vs.codesnippetmanager"
helpviewer_keywords: 
  - "code snippets, replacement parameters"
  - "code snippets, surround with"
  - "replacement parameters"
  - "code snippets, expansion"
  - "surround with"
  - "code snippets"
author: "gewarren"
ms.author: "gewarren"
manager: ghogen
---
<<<<<<< HEAD
# Code Snippets
Code snippets are small blocks of reusable code that can be inserted in a code file using a context menu command or a combination of hotkeys. They typically contain commonly-used code blocks such as try-finally or if-else blocks, but they can be used to insert entire classes or methods.

## Expansion Snippets and Surround-With Snippets
=======
# Code snippets

Code snippets are small blocks of reusable code that can be inserted in a code file using a context menu command or a combination of hotkeys. They typically contain commonly-used code blocks such as try-finally or if-else blocks, but they can be used to insert entire classes or methods.

## Expansion Snippets and Surround-With Snippets

>>>>>>> e2bf6ba1
In Visual Studio there are two kinds of code snippet: expansion snippets, which are added at a specified insertion point and may replace a snippet shortcut, and surround-with snippets (C# and C++ only), which are added around a selected block of code.

An example of an insertion snippet: in C# the shortcut tryf is used to insert a try-finally block:

```csharp
try
{

}
finally
{

}
```

<<<<<<< HEAD
You can insert this snippet by clicking **Insert Snippet** in the context menu of the code window, then **Visual C#**, then type `tryf`, and then press **Tab**, or you can type `tryf` and press **Tab** twice.
=======
You can insert this snippet by clicking **Insert Snippet** in the context menu of the code window, then **Visual C#**, then type `tryf`, then **Tab**, or you can type `tryf` and press **Tab** twice.
>>>>>>> e2bf6ba1

An example of a surround-with snippet: in C++ the shortcut `if` can be used either as an insertion snippet or as a surround-with snippet. If you select a line of code (for example `return FALSE;`), and then click **Surround With**, then **if**, the snippet is expanded around the line:

```cpp
if (true)
{
    return FALSE;
}
```

## Snippet Replacement Parameters
<<<<<<< HEAD
=======

>>>>>>> e2bf6ba1
Snippets can contain replacement parameters, which are placeholders that you must replace to fit the precise code you are writing. In the previous example `true` is a replacement parameter, which you would replace with the appropriate condition. The replacement you make is repeated for every instance of the same replacement parameter in the snippet.

For example, in Visual Basic there is a code snippet that inserts a property. Click **Insert Snippet** on the context menu of the code window, then **Code Patterns**, then **Properties, Procedures, Events**, then Define a property. The following code is inserted:

```vb
Private newPropertyValue As String
Public Property NewProperty() As String
    Get
        Return newPropertyValue
    End Get
    Set(ByVal value As String)
        newPropertyValue = value
    End Set
End Property
```

If you change `newPropertyValue` to `m_property`, then every instance of `newPropertyValue` is changed. If you change `String` to `Int` in the property declaration, then the value in the set method is also changed to `Int`.

## Code Snippet Manager
<<<<<<< HEAD
You can see all the code snippets that are currently installed, plus their location on disk, by clicking **Tools/Code Snippets Manager**. Snippets are displayed by language.
=======

You can see all the code snippets that are currently installed, and their locations on disk, by choosing **Tools**, **Code Snippets Manager**. Snippets are displayed by language.
>>>>>>> e2bf6ba1

You can add and remove snippet directories with the **Add** and **Remove** buttons in the **Code Snippets Manager** dialog. To add individual code snippets, use the **Import** button.

## See also
<<<<<<< HEAD
=======

>>>>>>> e2bf6ba1
[Walkthrough: Creating a Code Snippet](../ide/walkthrough-creating-a-code-snippet.md)   
[How to: Distribute Code Snippets](../ide/how-to-distribute-code-snippets.md)   
[Best Practices for Using Code Snippets](../ide/best-practices-for-using-code-snippets.md)   
[Troubleshooting Snippets](../ide/troubleshooting-snippets.md)   
[Visual C# Code Snippets](../ide/visual-csharp-code-snippets.md)   
[Visual C++ Code Snippets](../ide/visual-cpp-code-snippets.md)   
[Code Snippets Schema Reference](../ide/code-snippets-schema-reference.md)<|MERGE_RESOLUTION|>--- conflicted
+++ resolved
@@ -4,8 +4,7 @@
 ms.date: "11/04/2016"
 ms.reviewer: ""
 ms.suite: ""
-ms.technology: 
-  - "vs-ide-general"
+ms.technology: vs-ide-general
 ms.tgt_pltfrm: ""
 ms.topic: "article"
 f1_keywords: 
@@ -22,19 +21,12 @@
 ms.author: "gewarren"
 manager: ghogen
 ---
-<<<<<<< HEAD
-# Code Snippets
-Code snippets are small blocks of reusable code that can be inserted in a code file using a context menu command or a combination of hotkeys. They typically contain commonly-used code blocks such as try-finally or if-else blocks, but they can be used to insert entire classes or methods.
-
-## Expansion Snippets and Surround-With Snippets
-=======
 # Code snippets
 
 Code snippets are small blocks of reusable code that can be inserted in a code file using a context menu command or a combination of hotkeys. They typically contain commonly-used code blocks such as try-finally or if-else blocks, but they can be used to insert entire classes or methods.
 
 ## Expansion Snippets and Surround-With Snippets
 
->>>>>>> e2bf6ba1
 In Visual Studio there are two kinds of code snippet: expansion snippets, which are added at a specified insertion point and may replace a snippet shortcut, and surround-with snippets (C# and C++ only), which are added around a selected block of code.
 
 An example of an insertion snippet: in C# the shortcut tryf is used to insert a try-finally block:
@@ -50,11 +42,7 @@
 }
 ```
 
-<<<<<<< HEAD
 You can insert this snippet by clicking **Insert Snippet** in the context menu of the code window, then **Visual C#**, then type `tryf`, and then press **Tab**, or you can type `tryf` and press **Tab** twice.
-=======
-You can insert this snippet by clicking **Insert Snippet** in the context menu of the code window, then **Visual C#**, then type `tryf`, then **Tab**, or you can type `tryf` and press **Tab** twice.
->>>>>>> e2bf6ba1
 
 An example of a surround-with snippet: in C++ the shortcut `if` can be used either as an insertion snippet or as a surround-with snippet. If you select a line of code (for example `return FALSE;`), and then click **Surround With**, then **if**, the snippet is expanded around the line:
 
@@ -66,10 +54,7 @@
 ```
 
 ## Snippet Replacement Parameters
-<<<<<<< HEAD
-=======
 
->>>>>>> e2bf6ba1
 Snippets can contain replacement parameters, which are placeholders that you must replace to fit the precise code you are writing. In the previous example `true` is a replacement parameter, which you would replace with the appropriate condition. The replacement you make is repeated for every instance of the same replacement parameter in the snippet.
 
 For example, in Visual Basic there is a code snippet that inserts a property. Click **Insert Snippet** on the context menu of the code window, then **Code Patterns**, then **Properties, Procedures, Events**, then Define a property. The following code is inserted:
@@ -89,24 +74,17 @@
 If you change `newPropertyValue` to `m_property`, then every instance of `newPropertyValue` is changed. If you change `String` to `Int` in the property declaration, then the value in the set method is also changed to `Int`.
 
 ## Code Snippet Manager
-<<<<<<< HEAD
-You can see all the code snippets that are currently installed, plus their location on disk, by clicking **Tools/Code Snippets Manager**. Snippets are displayed by language.
-=======
 
 You can see all the code snippets that are currently installed, and their locations on disk, by choosing **Tools**, **Code Snippets Manager**. Snippets are displayed by language.
->>>>>>> e2bf6ba1
 
 You can add and remove snippet directories with the **Add** and **Remove** buttons in the **Code Snippets Manager** dialog. To add individual code snippets, use the **Import** button.
 
 ## See also
-<<<<<<< HEAD
-=======
 
->>>>>>> e2bf6ba1
-[Walkthrough: Creating a Code Snippet](../ide/walkthrough-creating-a-code-snippet.md)   
-[How to: Distribute Code Snippets](../ide/how-to-distribute-code-snippets.md)   
-[Best Practices for Using Code Snippets](../ide/best-practices-for-using-code-snippets.md)   
-[Troubleshooting Snippets](../ide/troubleshooting-snippets.md)   
-[Visual C# Code Snippets](../ide/visual-csharp-code-snippets.md)   
-[Visual C++ Code Snippets](../ide/visual-cpp-code-snippets.md)   
+[Walkthrough: Creating a Code Snippet](../ide/walkthrough-creating-a-code-snippet.md)  
+[How to: Distribute Code Snippets](../ide/how-to-distribute-code-snippets.md)  
+[Best Practices for Using Code Snippets](../ide/best-practices-for-using-code-snippets.md)  
+[Troubleshooting Snippets](../ide/troubleshooting-snippets.md)  
+[Visual C# Code Snippets](../ide/visual-csharp-code-snippets.md)  
+[Visual C++ Code Snippets](../ide/visual-cpp-code-snippets.md)  
 [Code Snippets Schema Reference](../ide/code-snippets-schema-reference.md)