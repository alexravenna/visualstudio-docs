--- conflicted
+++ resolved
@@ -1,9 +1,5 @@
 ---
-<<<<<<< HEAD
-title: "Step 8: Customize the quiz | Microsoft Docs"
-=======
-title: "Step 8: Customize the Quiz"
->>>>>>> 7367ca52
+title: "Step 8: Customize the quiz"
 ms.custom: ""
 ms.date: 11/04/2016
 ms.technology: vs-acquisition
@@ -22,7 +18,6 @@
 ### To customize the quiz  
 
 -   When only five seconds remain in a quiz, turn the **timeLabel** control red by setting its **BackColor** property (`timeLabel.BackColor = Color.Red;`). Reset the color when the quiz is over.  
-<<<<<<< HEAD
   
 -   Give the quiz taker a hint by playing a sound when the correct answer is entered into a **NumericUpDown** control. (You must write an event handler for each control's `ValueChanged()` event, which fires whenever the quiz taker changes the control's value.)  
   
@@ -32,16 +27,4 @@
   
 -   To go to the next tutorial, see [Tutorial 3: Create a matching game](../ide/tutorial-3-create-a-matching-game.md).  
   
--   To return to the previous tutorial step, see [Step 7: Add multiplication and division problems](../ide/step-7-add-multiplication-and-division-problems.md).
-=======
-
--   Give the quiz taker a hint by playing a sound when the correct answer is entered into a NumericUpDown control. (You must write an event handler for each control's `ValueChanged()` event, which fires whenever the quiz taker changes the control's value.)  
-
-### To continue or review  
-
--   To download a completed version of the quiz, see [Complete Math Quiz tutorial sample](http://code.msdn.microsoft.com/Complete-Math-Quiz-8581813c).  
-
--   To go to the next tutorial, see [Tutorial 3: Create a Matching Game](../ide/tutorial-3-create-a-matching-game.md).  
-
--   To return to the previous tutorial step, see [Step 7: Add Multiplication and Division Problems](../ide/step-7-add-multiplication-and-division-problems.md).
->>>>>>> 7367ca52
+-   To return to the previous tutorial step, see [Step 7: Add multiplication and division problems](../ide/step-7-add-multiplication-and-division-problems.md).