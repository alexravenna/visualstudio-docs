---
<<<<<<< HEAD
redirect_url: class-designer/refactoring-classes-and-types
---
=======
title: "Refactoring Classes and Types (Class Designer) | Microsoft Docs"
ms.custom: ""
ms.date: "11/04/2016"
ms.reviewer: ""
ms.suite: ""
ms.technology: 
  - "vs-ide-general"
ms.tgt_pltfrm: ""
ms.topic: "article"
f1_keywords: 
  - "vs.ClassDesigner.OverrideMembersDialog"
helpviewer_keywords: 
  - "members, overriding"
  - "overriding members"
  - "classes [Visual Studio], refactoring"
  - "type members, overriding"
  - "refactoring, types"
  - "types [Visual Studio], refactoring"
  - "Class Designer [Visual Studio], refactoring classes"
  - "refactoring, classes"
ms.assetid: dcf07bb4-fa3b-4224-9dec-566fd924a8ce
caps.latest.revision: 26
author: "gewarren"
ms.author: "gewarren"
manager: ghogen
---
# Refactoring Classes and Types (Class Designer)
When you refactor code, you make it easier to understand, maintain, and more efficient by changing its internal structure and how its objects are designed, not its external behavior. Use Class Designer and the Class Details window to reduce the work that you have to do and the chance of introducing bugs when you refactor Visual C# .NET, Visual Basic .NET, or C++ code in your Visual Studio project.  
  
> [!NOTE]
>  The files of a project might be read-only because the project is under source-code control and is not checked out; it is a referenced project; or its files are marked as read-only on disk. When you work in a project in one of these states, you will be presented with various ways to save your work depending on the project's state. This applies to refactoring code and also to code that you change in another way, such as directly editing it. For more information, see [Display of Read-Only Information (Class Designer)](http://msdn.microsoft.com/en-us/33e2d3a9-1668-4d10-ae56-fa09b3156e0a).  
  
## Common Tasks  
  
|Task|Supporting Content|  
|----------|------------------------|  
|**Refactoring classes:** You can use refactoring operations to split a class into partial classes or to implement an abstract base class.|-   [How to: Split a Class into Partial Classes (Class Designer)](../ide/how-to-split-a-class-into-partial-classes-class-designer.md)|  
|**Working with interfaces:** In Class Designer, you can implement an interface on the class diagram by connecting it to a class that provides code for the interface methods.|-   [How to: Implement an Interface (Class Designer)](../ide/how-to-implement-an-interface-class-designer.md)|  
|**Refactoring types, type members, and parameters:** By using Class Designer, you can rename types, override type members, or move them from one type to another. You can also create nullable types.|-   [Renaming Types and Type Members](../ide/refactoring-classes-and-types-class-designer.md#RenamingTypesAndMembers)<br />-   [Moving Type Members from One Type to Another](../ide/refactoring-classes-and-types-class-designer.md#MovingTypeMembers)<br />-   [How to: Create a Nullable Type (Class Designer)](../ide/how-to-create-a-nullable-type-class-designer.md)|  
  
###  <a name="RenamingTypesAndMembers"></a> Renaming Types and Type Members  
 In Class Designer, you can rename a type or a member of a type on the class diagram or in the Properties window. In the Class Details window, you can change the name of a member but not a type. Renaming a type or type member propagates to all windows and code locations where the old name appeared.  
  
##### To rename a name in the Class Designer  
  
1.  On the class diagram, select the type or member and click on the name.  
  
     The name of the member becomes editable.  
  
2.  Type the new name for the type or type member  
  
##### To rename a name in the Class Details Window  
  
1.  To display the Class Details window, right-click the type or type member and then click **Class Details**.  
  
     The Class Details window appears.  
  
2.  In the **Name** column, change the name of the type member  
  
3.  To move focus away from the cell, press the **ENTER** key or click away from the cell.  
  
    > [!NOTE]
    >  In the Class Details window, you can change the name of a member but not a type.  
  
##### To rename a name in the Properties window  
  
1.  On the class diagram or the Class Details window, right-click the type or member and then click **Properties**.  
  
     The Properties window appears and displays properties for the type or type member.  
  
2.  In the **Name** property, change the name of the type or type member.  
  
     The new name propagates to all windows and code locations in the current project where the old name appeared.  
  
###  <a name="MovingTypeMembers"></a> Moving Type Members from One Type to Another  
 Using **Class Designer**, you can move a type member from one type to another type, if both are visible in the current class diagram.  
  
##### To move a type member from one type to another  
  
1.  In a type that is visible on the design surface, right-click the member you want to move to another type, and then click **Cut**.  
  
2.  Right-click the destination type and then click **Paste**.  
  
     The property is removed from the source type and appears in the destination type.  
  
## Related Topics  
  
|Title|Description|  
|-----------|-----------------|  
|[Viewing Types and Relationships (Class Designer)](../ide/viewing-types-and-relationships-class-designer.md)||  
|[Designing Classes and Types (Class Designer)](../ide/designing-classes-and-types-class-designer.md)||
>>>>>>> ad3d8314
<|MERGE_RESOLUTION|>--- conflicted
+++ resolved
@@ -1,97 +1,3 @@
 ---
-<<<<<<< HEAD
 redirect_url: class-designer/refactoring-classes-and-types
----
-=======
-title: "Refactoring Classes and Types (Class Designer) | Microsoft Docs"
-ms.custom: ""
-ms.date: "11/04/2016"
-ms.reviewer: ""
-ms.suite: ""
-ms.technology: 
-  - "vs-ide-general"
-ms.tgt_pltfrm: ""
-ms.topic: "article"
-f1_keywords: 
-  - "vs.ClassDesigner.OverrideMembersDialog"
-helpviewer_keywords: 
-  - "members, overriding"
-  - "overriding members"
-  - "classes [Visual Studio], refactoring"
-  - "type members, overriding"
-  - "refactoring, types"
-  - "types [Visual Studio], refactoring"
-  - "Class Designer [Visual Studio], refactoring classes"
-  - "refactoring, classes"
-ms.assetid: dcf07bb4-fa3b-4224-9dec-566fd924a8ce
-caps.latest.revision: 26
-author: "gewarren"
-ms.author: "gewarren"
-manager: ghogen
----
-# Refactoring Classes and Types (Class Designer)
-When you refactor code, you make it easier to understand, maintain, and more efficient by changing its internal structure and how its objects are designed, not its external behavior. Use Class Designer and the Class Details window to reduce the work that you have to do and the chance of introducing bugs when you refactor Visual C# .NET, Visual Basic .NET, or C++ code in your Visual Studio project.  
-  
-> [!NOTE]
->  The files of a project might be read-only because the project is under source-code control and is not checked out; it is a referenced project; or its files are marked as read-only on disk. When you work in a project in one of these states, you will be presented with various ways to save your work depending on the project's state. This applies to refactoring code and also to code that you change in another way, such as directly editing it. For more information, see [Display of Read-Only Information (Class Designer)](http://msdn.microsoft.com/en-us/33e2d3a9-1668-4d10-ae56-fa09b3156e0a).  
-  
-## Common Tasks  
-  
-|Task|Supporting Content|  
-|----------|------------------------|  
-|**Refactoring classes:** You can use refactoring operations to split a class into partial classes or to implement an abstract base class.|-   [How to: Split a Class into Partial Classes (Class Designer)](../ide/how-to-split-a-class-into-partial-classes-class-designer.md)|  
-|**Working with interfaces:** In Class Designer, you can implement an interface on the class diagram by connecting it to a class that provides code for the interface methods.|-   [How to: Implement an Interface (Class Designer)](../ide/how-to-implement-an-interface-class-designer.md)|  
-|**Refactoring types, type members, and parameters:** By using Class Designer, you can rename types, override type members, or move them from one type to another. You can also create nullable types.|-   [Renaming Types and Type Members](../ide/refactoring-classes-and-types-class-designer.md#RenamingTypesAndMembers)<br />-   [Moving Type Members from One Type to Another](../ide/refactoring-classes-and-types-class-designer.md#MovingTypeMembers)<br />-   [How to: Create a Nullable Type (Class Designer)](../ide/how-to-create-a-nullable-type-class-designer.md)|  
-  
-###  <a name="RenamingTypesAndMembers"></a> Renaming Types and Type Members  
- In Class Designer, you can rename a type or a member of a type on the class diagram or in the Properties window. In the Class Details window, you can change the name of a member but not a type. Renaming a type or type member propagates to all windows and code locations where the old name appeared.  
-  
-##### To rename a name in the Class Designer  
-  
-1.  On the class diagram, select the type or member and click on the name.  
-  
-     The name of the member becomes editable.  
-  
-2.  Type the new name for the type or type member  
-  
-##### To rename a name in the Class Details Window  
-  
-1.  To display the Class Details window, right-click the type or type member and then click **Class Details**.  
-  
-     The Class Details window appears.  
-  
-2.  In the **Name** column, change the name of the type member  
-  
-3.  To move focus away from the cell, press the **ENTER** key or click away from the cell.  
-  
-    > [!NOTE]
-    >  In the Class Details window, you can change the name of a member but not a type.  
-  
-##### To rename a name in the Properties window  
-  
-1.  On the class diagram or the Class Details window, right-click the type or member and then click **Properties**.  
-  
-     The Properties window appears and displays properties for the type or type member.  
-  
-2.  In the **Name** property, change the name of the type or type member.  
-  
-     The new name propagates to all windows and code locations in the current project where the old name appeared.  
-  
-###  <a name="MovingTypeMembers"></a> Moving Type Members from One Type to Another  
- Using **Class Designer**, you can move a type member from one type to another type, if both are visible in the current class diagram.  
-  
-##### To move a type member from one type to another  
-  
-1.  In a type that is visible on the design surface, right-click the member you want to move to another type, and then click **Cut**.  
-  
-2.  Right-click the destination type and then click **Paste**.  
-  
-     The property is removed from the source type and appears in the destination type.  
-  
-## Related Topics  
-  
-|Title|Description|  
-|-----------|-----------------|  
-|[Viewing Types and Relationships (Class Designer)](../ide/viewing-types-and-relationships-class-designer.md)||  
-|[Designing Classes and Types (Class Designer)](../ide/designing-classes-and-types-class-designer.md)||
->>>>>>> ad3d8314
+---