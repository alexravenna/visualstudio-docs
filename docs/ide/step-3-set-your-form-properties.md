---
<<<<<<< HEAD
title: "Step 3: Set your form properties | Microsoft Docs"
=======
title: "Step 3: Set Your Form Properties"
>>>>>>> 7367ca52
ms.custom: ""
ms.date: 11/04/2016
ms.technology: vs-acquisition
ms.prod: visual-studio-dev15
ms.topic: conceptual
ms.assetid: 634ef037-1525-48c8-ac7f-abf04be69376
author: TerryGLee
ms.author: tglee
manager: douge
ms.workload:
  - "multiple"
---
# Step 3: Set your form properties
Next, you use the **Properties** window to change the way your form looks.  
<<<<<<< HEAD
  
 ![link to video](../data-tools/media/playvideo.gif "PlayVideo")For a video version of this topic, see [Tutorial 1: Create a picture viewer in Visual Basic - Video 1](http://go.microsoft.com/fwlink/?LinkId=205209) or [Tutorial 1: Create a picture viewer in C# - Video 1](http://go.microsoft.com/fwlink/?LinkId=205199). These videos use an earlier version of Visual Studio, so there are slight differences in some menu commands and other user interface elements. However, the concepts and procedures work similarly in the current version of Visual Studio.  
  
### To set your form properties  
  
1.  Be sure you're looking at **Windows Forms Designer**. In the Visual Studio integrated development environment (IDE), choose the **Form1.cs [Design]** tab (or the **Form1.vb [Design]** tab in Visual Basic).  
  
=======

 ![link to video](../data-tools/media/playvideo.gif "PlayVideo")For a video version of this topic, see [Tutorial 1: Create a Picture Viewer in Visual Basic - Video 1](http://go.microsoft.com/fwlink/?LinkId=205209) or [Tutorial 1: Create a Picture Viewer in C# - Video 1](http://go.microsoft.com/fwlink/?LinkId=205199). These videos use an earlier version of Visual Studio, so there are slight differences in some menu commands and other user interface elements. However, the concepts and procedures work similarly in the current version of Visual Studio.  

### To set your form properties  

1.  Be sure you're looking at Windows Forms Designer. In the Visual Studio integrated development environment (IDE), choose the **Form1.cs [Design]** tab (or the **Form1.vb [Design]** tab in Visual Basic).  

>>>>>>> 7367ca52
2.  Choose anywhere inside the form **Form1** to select it. Look at the **Properties** window, which should now be showing the properties for the form. Forms have various properties. For example, you can set the foreground and background color, title text that appears at the top of the form, size of the form, and other properties.  

    > [!NOTE]
<<<<<<< HEAD
    >  If the **Properties** window doesn't appear, stop your program by choosing the square **Stop Debugging** button on the toolbar, or just close the window. If the program is stopped and you still don't see the **Properties** window, on the menu bar, choose **View** > **Properties Window**.  
  
3.  After the form is selected, find the **Text** property in the **Properties** window. Depending on how the list is sorted, you might need to scroll down. Choose **Text**, type **Picture Viewer**, and then choose **Enter**.  Your form should now have the text **Picture Viewer** in its title bar, and the **Properties** window should look similar to the following picture.  
  
     ![Properties window](../ide/media/express_edittextproperty.png "Express_EditTextProperty")  
**Properties** window  
  
    > [!NOTE]
    >  Properties can be ordered by a **Categorized** or **Alphabetical** view. You can switch between these two views by using the buttons on the **Properties** window. In this tutorial, it's easier to find properties through the **Alphabetical** view.  
  
4.  Go back to **Windows Forms Designer**. Choose the form's lower-right drag handle, which is the small white square in the lower-right of the form and appears as follows.  
  
=======
    >  If the **Properties** window doesn't appear, stop your program by choosing the square **Stop Debugging** button on the toolbar, or just close the window. If the program is stopped and you still don't see the **Properties** window, on the menu bar, choose **View**, **Properties Window**.  

3.  After the form is selected, find the **Text** property in the **Properties** window. Depending on how the list is sorted, you might need to scroll down. Choose **Text**, type **Picture Viewer**, and then choose ENTER.  Your form should now have the text **Picture Viewer** in its title bar, and the **Properties** window should look similar to the following picture.  

     ![Properties window](../ide/media/express_edittextproperty.png "Express_EditTextProperty")  
Properties window  

    > [!NOTE]
    >  Properties can be ordered by a Categorized or Alphabetical view. You can switch between these two views by using the buttons on the **Properties** window. In this tutorial, it's easier to find properties through the Alphabetical view.  

4.  Go back to Windows Forms Designer. Choose the form's lower-right drag handle, which is the small white square in the lower-right of the form and appears as follows.  

>>>>>>> 7367ca52
     ![Drag handle](../ide/media/express_bottomrt_drag.png "Express_BottomRT_Drag")  
Drag handle  

     Drag the handle to resize the form so the form is wider and a bit taller.  
<<<<<<< HEAD
  
5.  Look at the **Properties** window, and notice that the **Size** property has changed. The **Size** property changes each time you resize the form. Try dragging the form's handle to resize it to a form size of approximately **550, 350** (no need to be exact), which should work well for this project. As an alternative, you can enter the values directly in the **Size** property and then choose the **Enter** key.  
  
=======

5.  Look at the **Properties** window, and notice that the **Size** property has changed. The **Size** property changes each time you resize the form. Try dragging the form's handle to resize it to a form size of approximately 550, 350 (no need to be exact), which should work well for this project. As an alternative, you can enter the values directly in the **Size** property and then choose the ENTER key.  

>>>>>>> 7367ca52
6.  Run your program again. Remember, you can use any of the following methods to run your program.  

    -   Choose the **F5** key.  
<<<<<<< HEAD
  
    -   On the menu bar, choose **Debug** > **Start Debugging**.  
  
=======

    -   On the menu bar, choose **Debug**, **Start Debugging**.  

>>>>>>> 7367ca52
    -   On the toolbar, choose the **Start Debugging** button, which appears as follows.  

         ![Start Debugging toolbar button](../ide/media/express_icondebug.png "Express_IconDebug")  
<<<<<<< HEAD
**Start Debugging** toolbar button  
  
=======
Start Debugging toolbar button  

>>>>>>> 7367ca52
     Just like before, the IDE builds and runs your program, and a window appears.  

7.  Before going to the next step, stop your program, because the IDE won't let you change your program while it's running. Remember, you can use any of the following methods to stop your program.  

    -   On the toolbar, choose the **Stop Debugging** button.  
<<<<<<< HEAD
  
    -   On the menu bar, choose **Debug** > **Stop Debugging**.  
  
    -   Choose the **X** button in the upper corner of the **Form1** window.  
  
### To continue or review  
  
-   To go to the next tutorial step, see [Step 4: Lay out your form with a TableLayoutPanel control](../ide/step-4-lay-out-your-form-with-a-tablelayoutpanel-control.md).  
  
-   To return to the previous tutorial step, see [Step 2: Run your program](../ide/step-2-run-your-program.md).
=======

    -   On the menu bar, choose **Debug**, **Stop Debugging**.  

    -   Choose the X button in the upper corner of the **Form1** window.  

### To continue or review  

-   To go to the next tutorial step, see [Step 4: Lay Out Your Form with a TableLayoutPanel Control](../ide/step-4-lay-out-your-form-with-a-tablelayoutpanel-control.md).  

-   To return to the previous tutorial step, see [Step 2: Run Your Program](../ide/step-2-run-your-program.md).
>>>>>>> 7367ca52
<|MERGE_RESOLUTION|>--- conflicted
+++ resolved
@@ -1,9 +1,5 @@
 ---
-<<<<<<< HEAD
-title: "Step 3: Set your form properties | Microsoft Docs"
-=======
-title: "Step 3: Set Your Form Properties"
->>>>>>> 7367ca52
+title: "Step 3: Set your form properties"
 ms.custom: ""
 ms.date: 11/04/2016
 ms.technology: vs-acquisition
@@ -18,7 +14,6 @@
 ---
 # Step 3: Set your form properties
 Next, you use the **Properties** window to change the way your form looks.  
-<<<<<<< HEAD
   
  ![link to video](../data-tools/media/playvideo.gif "PlayVideo")For a video version of this topic, see [Tutorial 1: Create a picture viewer in Visual Basic - Video 1](http://go.microsoft.com/fwlink/?LinkId=205209) or [Tutorial 1: Create a picture viewer in C# - Video 1](http://go.microsoft.com/fwlink/?LinkId=205199). These videos use an earlier version of Visual Studio, so there are slight differences in some menu commands and other user interface elements. However, the concepts and procedures work similarly in the current version of Visual Studio.  
   
@@ -26,19 +21,9 @@
   
 1.  Be sure you're looking at **Windows Forms Designer**. In the Visual Studio integrated development environment (IDE), choose the **Form1.cs [Design]** tab (or the **Form1.vb [Design]** tab in Visual Basic).  
   
-=======
-
- ![link to video](../data-tools/media/playvideo.gif "PlayVideo")For a video version of this topic, see [Tutorial 1: Create a Picture Viewer in Visual Basic - Video 1](http://go.microsoft.com/fwlink/?LinkId=205209) or [Tutorial 1: Create a Picture Viewer in C# - Video 1](http://go.microsoft.com/fwlink/?LinkId=205199). These videos use an earlier version of Visual Studio, so there are slight differences in some menu commands and other user interface elements. However, the concepts and procedures work similarly in the current version of Visual Studio.  
-
-### To set your form properties  
-
-1.  Be sure you're looking at Windows Forms Designer. In the Visual Studio integrated development environment (IDE), choose the **Form1.cs [Design]** tab (or the **Form1.vb [Design]** tab in Visual Basic).  
-
->>>>>>> 7367ca52
 2.  Choose anywhere inside the form **Form1** to select it. Look at the **Properties** window, which should now be showing the properties for the form. Forms have various properties. For example, you can set the foreground and background color, title text that appears at the top of the form, size of the form, and other properties.  
 
     > [!NOTE]
-<<<<<<< HEAD
     >  If the **Properties** window doesn't appear, stop your program by choosing the square **Stop Debugging** button on the toolbar, or just close the window. If the program is stopped and you still don't see the **Properties** window, on the menu bar, choose **View** > **Properties Window**.  
   
 3.  After the form is selected, find the **Text** property in the **Properties** window. Depending on how the list is sorted, you might need to scroll down. Choose **Text**, type **Picture Viewer**, and then choose **Enter**.  Your form should now have the text **Picture Viewer** in its title bar, and the **Properties** window should look similar to the following picture.  
@@ -51,61 +36,29 @@
   
 4.  Go back to **Windows Forms Designer**. Choose the form's lower-right drag handle, which is the small white square in the lower-right of the form and appears as follows.  
   
-=======
-    >  If the **Properties** window doesn't appear, stop your program by choosing the square **Stop Debugging** button on the toolbar, or just close the window. If the program is stopped and you still don't see the **Properties** window, on the menu bar, choose **View**, **Properties Window**.  
-
-3.  After the form is selected, find the **Text** property in the **Properties** window. Depending on how the list is sorted, you might need to scroll down. Choose **Text**, type **Picture Viewer**, and then choose ENTER.  Your form should now have the text **Picture Viewer** in its title bar, and the **Properties** window should look similar to the following picture.  
-
-     ![Properties window](../ide/media/express_edittextproperty.png "Express_EditTextProperty")  
-Properties window  
-
-    > [!NOTE]
-    >  Properties can be ordered by a Categorized or Alphabetical view. You can switch between these two views by using the buttons on the **Properties** window. In this tutorial, it's easier to find properties through the Alphabetical view.  
-
-4.  Go back to Windows Forms Designer. Choose the form's lower-right drag handle, which is the small white square in the lower-right of the form and appears as follows.  
-
->>>>>>> 7367ca52
      ![Drag handle](../ide/media/express_bottomrt_drag.png "Express_BottomRT_Drag")  
 Drag handle  
 
      Drag the handle to resize the form so the form is wider and a bit taller.  
-<<<<<<< HEAD
   
 5.  Look at the **Properties** window, and notice that the **Size** property has changed. The **Size** property changes each time you resize the form. Try dragging the form's handle to resize it to a form size of approximately **550, 350** (no need to be exact), which should work well for this project. As an alternative, you can enter the values directly in the **Size** property and then choose the **Enter** key.  
   
-=======
-
-5.  Look at the **Properties** window, and notice that the **Size** property has changed. The **Size** property changes each time you resize the form. Try dragging the form's handle to resize it to a form size of approximately 550, 350 (no need to be exact), which should work well for this project. As an alternative, you can enter the values directly in the **Size** property and then choose the ENTER key.  
-
->>>>>>> 7367ca52
 6.  Run your program again. Remember, you can use any of the following methods to run your program.  
 
     -   Choose the **F5** key.  
-<<<<<<< HEAD
   
     -   On the menu bar, choose **Debug** > **Start Debugging**.  
   
-=======
-
-    -   On the menu bar, choose **Debug**, **Start Debugging**.  
-
->>>>>>> 7367ca52
     -   On the toolbar, choose the **Start Debugging** button, which appears as follows.  
 
          ![Start Debugging toolbar button](../ide/media/express_icondebug.png "Express_IconDebug")  
-<<<<<<< HEAD
 **Start Debugging** toolbar button  
   
-=======
-Start Debugging toolbar button  
-
->>>>>>> 7367ca52
      Just like before, the IDE builds and runs your program, and a window appears.  
 
 7.  Before going to the next step, stop your program, because the IDE won't let you change your program while it's running. Remember, you can use any of the following methods to stop your program.  
 
     -   On the toolbar, choose the **Stop Debugging** button.  
-<<<<<<< HEAD
   
     -   On the menu bar, choose **Debug** > **Stop Debugging**.  
   
@@ -115,16 +68,4 @@
   
 -   To go to the next tutorial step, see [Step 4: Lay out your form with a TableLayoutPanel control](../ide/step-4-lay-out-your-form-with-a-tablelayoutpanel-control.md).  
   
--   To return to the previous tutorial step, see [Step 2: Run your program](../ide/step-2-run-your-program.md).
-=======
-
-    -   On the menu bar, choose **Debug**, **Stop Debugging**.  
-
-    -   Choose the X button in the upper corner of the **Form1** window.  
-
-### To continue or review  
-
--   To go to the next tutorial step, see [Step 4: Lay Out Your Form with a TableLayoutPanel Control](../ide/step-4-lay-out-your-form-with-a-tablelayoutpanel-control.md).  
-
--   To return to the previous tutorial step, see [Step 2: Run Your Program](../ide/step-2-run-your-program.md).
->>>>>>> 7367ca52
+-   To return to the previous tutorial step, see [Step 2: Run your program](../ide/step-2-run-your-program.md).