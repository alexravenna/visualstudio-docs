---
<<<<<<< HEAD
title: "Tutorial 2: Create a timed math quiz | Microsoft Docs"
=======
title: "Tutorial 2: Create a Timed Math Quiz"
>>>>>>> 7367ca52
ms.custom: ""
ms.date: 11/04/2016
ms.technology: vs-acquisition
ms.prod: visual-studio-dev15
ms.topic: conceptual
ms.assetid: d7165d08-ace3-457d-b57d-fb8f80760a6f
author: TerryGLee
ms.author: tglee
manager: douge
ms.workload:
  - "multiple"
---
# Tutorial 2: Create a timed math quiz
In this tutorial, you build a quiz in which the quiz taker must answer four random arithmetic problems within a specified time. You learn how to:  

-   Generate random numbers by using the `Random` class.  

-   Trigger events to occur at a specific time by using a **Timer** control.  

-   Control program flow by using `if else` statements.  

-   Perform basic arithmetic operations in code.  

 When you finish, your quiz will look like the following picture, except with different numbers.  

 ![Math quiz with four problems](../ide/media/express_finishedquiz.png "Express_FinishedQuiz")  
Quiz that you create in this tutorial  
<<<<<<< HEAD
  
 To download a completed version of the quiz, see [Complete math quiz tutorial sample](http://code.msdn.microsoft.com/Complete-Math-Quiz-8581813c).  
  
> [!NOTE]
>  This tutorial covers both Visual C# and Visual Basic, so focus on the information that's specific to the programming language that you're using.  
  
## Related topics  
  
=======

 To download a completed version of the quiz, see [Complete Math Quiz tutorial sample](http://code.msdn.microsoft.com/Complete-Math-Quiz-8581813c).  

> [!NOTE]
>  This tutorial covers both Visual C# and Visual Basic, so focus on the information that's specific to the programming language that you're using.  

## Related Topics  

>>>>>>> 7367ca52
|Title|Description|  
|-----------|-----------------|  
|[Step 1: Create a project and add labels to your form](../ide/step-1-create-a-project-and-add-labels-to-your-form.md)|Start by creating the project, changing properties, and adding `Label` controls.|  
|[Step 2: Create a random addition problem](../ide/step-2-create-a-random-addition-problem.md)|Create an addition problem, and use the `Random` class to generate random numbers.|  
|[Step 3: Add a countdown timer](../ide/step-3-add-a-countdown-timer.md)|Add a countdown timer so that the quiz can be timed.|  
|[Step 4: Add the CheckTheAnswer() method](../ide/step-4-add-the-checktheanswer-parens-method.md)|Add a method to check whether the quiz taker entered a correct answer for the problem.|  
|[Step 5: Add Enter event handlers for the NumericUpDown controls](../ide/step-5-add-enter-event-handlers-for-the-numericupdown-controls.md)|Add event handlers that make your quiz easier to take.|  
|[Step 6: Add a subtraction problem](../ide/step-6-add-a-subtraction-problem.md)|Add a subtraction problem that generates random numbers, uses the timer, and checks for correct answers.|  
|[Step 7: Add multiplication and division problems](../ide/step-7-add-multiplication-and-division-problems.md)|Add multiplication and division problems that generate random numbers, use the timer, and check for correct answers.|  
|[Step 8: Customize the quiz](../ide/step-8-customize-the-quiz.md)|Try other features, such as changing colors and adding a hint.|<|MERGE_RESOLUTION|>--- conflicted
+++ resolved
@@ -1,9 +1,5 @@
 ---
-<<<<<<< HEAD
-title: "Tutorial 2: Create a timed math quiz | Microsoft Docs"
-=======
-title: "Tutorial 2: Create a Timed Math Quiz"
->>>>>>> 7367ca52
+title: "Tutorial 2: Create a timed math quiz"
 ms.custom: ""
 ms.date: 11/04/2016
 ms.technology: vs-acquisition
@@ -31,25 +27,14 @@
 
  ![Math quiz with four problems](../ide/media/express_finishedquiz.png "Express_FinishedQuiz")  
 Quiz that you create in this tutorial  
-<<<<<<< HEAD
-  
+
  To download a completed version of the quiz, see [Complete math quiz tutorial sample](http://code.msdn.microsoft.com/Complete-Math-Quiz-8581813c).  
-  
-> [!NOTE]
->  This tutorial covers both Visual C# and Visual Basic, so focus on the information that's specific to the programming language that you're using.  
-  
-## Related topics  
-  
-=======
-
- To download a completed version of the quiz, see [Complete Math Quiz tutorial sample](http://code.msdn.microsoft.com/Complete-Math-Quiz-8581813c).  
 
 > [!NOTE]
 >  This tutorial covers both Visual C# and Visual Basic, so focus on the information that's specific to the programming language that you're using.  
 
 ## Related Topics  
 
->>>>>>> 7367ca52
 |Title|Description|  
 |-----------|-----------------|  
 |[Step 1: Create a project and add labels to your form](../ide/step-1-create-a-project-and-add-labels-to-your-form.md)|Start by creating the project, changing properties, and adding `Label` controls.|  
