---
<<<<<<< HEAD
title: "Manage references in a project | Microsoft Docs"
ms.custom: ""
ms.date: "10/26/2017"
ms.reviewer: ""
ms.suite: ""
ms.technology:
  - "vs-ide-general"
ms.tgt_pltfrm: ""
ms.topic: "article"
=======
title: Managing references in a project
ms.date: 04/11/2018
ms.technology: vs-ide-general
ms.topic: conceptual
>>>>>>> f28031cc
f1_keywords:
  - "vs.ProjectPropertiesReferencePaths"
  - "cs.ProjectPropertiesReferencePaths"
helpviewer_keywords:
  - "C# projects, references"
  - "referencing objects, project references"
  - "external component references"
  - "referencing namespaces"
  - "Visual Basic projects, references"
  - "referencing components, external components"
  - "Web references, types of project references"
  - "namespaces [Visual Studio], referencing"
  - "COM components, referencing"
  - "objects [Visual Studio], referencing"
author: "gewarren"
ms.author: "gewarren"
manager: douge
ms.workload:
  - "multiple"
---
# Manage references in a project

Before you write code against an external component or connected service, your project must first contain a reference to it. A reference is essentially an entry in a project file that contains the information that Visual Studio needs to locate the component or the service.

<<<<<<< HEAD
To add a reference, right click on the **References** node in **Solution Explorer** and choose **Add Reference**. For more information, see [How to: Add or remove references by using the Reference Manager](../ide/how-to-add-or-remove-references-by-using-the-reference-manager.md).
=======
To add a reference, right click on the **References** or **Dependencies** node in **Solution Explorer** and choose **Add Reference**. You can also right-click on the project node and select **Add** > **Reference**. For more information, see [How to: Add or Remove References](../ide/how-to-add-or-remove-references-by-using-the-reference-manager.md).
>>>>>>> f28031cc

![Add a reference in Visual C&#43;&#43;](../ide/media/vs2015_cpp_add_reference.png)

You can add a reference to the following types of components and services:

- .NET Framework class libraries or assemblies

- UWP apps

- COM components

- Other assemblies or class libraries of projects in the same solution

- XML Web services

## UWP app references

### Project references

Universal Windows Platform (UWP) projects can create references to other UWP projects in the solution, or to Windows 8.1 projects or binaries, provided that these projects do not use APIs that have been deprecated in Windows 10. For more information, see [Move from Windows Runtime 8 to UWP](/windows/uwp/porting/w8x-to-uwp-root).

If you choose to retarget Windows 8.1 projects to Windows 10, see [Port, migrate, and upgrade Visual Studio projects](../porting/port-migrate-and-upgrade-visual-studio-projects.md).

### Extension SDK references

Visual Basic, C#, C++ and JavaScript Universal Windows Platform (UWP) apps can reference Extension SDKs that target Windows 8.1, as long as these Extension SDKs do not use APIs that have been deprecated in Windows 10. Please check the Extension SDK vendor site to find out whether it can be referenced by UWP apps.

If you determine that the Extension SDK being referenced by your app is not supported, then you need to perform the following steps:

1. Look at the name of the project that is causing the error. The platform your project is targeting is noted in parentheses next to the project name. For example, **MyProjectName (Windows 8.1)** means that your project **MyProjectName** is targeting platform version Windows 8.1.

1. Go to the site of the vendor who owns the unsupported Extension SDK, and install the version of the Extension SDK with dependencies that are compatible with the version of the platform your project is targeting.

    > [!NOTE]
    > One way to find out whether an Extension SDK has dependencies on other Extension SDKs is by looking in **Reference Manager**. Restart Visual Studio, create a new C# UWP app project, and then right-click on the project and choose **Add Reference**. Go to the **Windows** tab, then the **Extensions** sub-tab, and select the Extension SDK. Look at the right pane in the **Reference Manager**. If it has dependencies, they will be listed there.

    > [!IMPORTANT]
    > If your project is targeting Windows 10, and the Extension SDK installed in the previous step has a dependency on the Microsoft Visual C++ Runtime Package, the version of Microsoft Visual C++ Runtime Package that is compatible with Windows 10 is v14.0, and is installed with Visual Studio.

1. If the Extension SDK you installed in the previous step has dependencies on other Extension SDKs, go to the sites of the vendors who own the dependencies, and install the versions of these dependencies that are compatible with the version of the platform your project is targeting.

1. Restart Visual Studio and open your app.

1. Right-click on the **References** or **Dependencies** node in the project that caused the error and choose **Add Reference**.

1. Click the **Windows** tab and then the **Extensions** sub-tab, then uncheck the checkboxes for the old Extension SDKs, and check the checkboxes for the new Extension SDKs. Click **OK**.

## Add a reference at design time

When you make a reference to an assembly in your project, Visual Studio searches for the assembly in the following locations:

- The current project directory. (You can find these assemblies by using the **Browse** tab.)

- Other project directories in the same solution. (You can find these assemblies on the **Projects** tab.)

> [!NOTE]
<<<<<<< HEAD
> All projects contain an implied reference to **mscorlib**. Visual Basic projects contain an implied reference to <xref:Microsoft.VisualBasic>. All projects contain an implied reference to `System.Core`, even if `System.Core` is removed from the list of references.
=======
> - All projects contain an implied reference to mscorlib.
> - All projects contain an implied reference to `System.Core`, even if `System.Core` is removed from the list of references.
> - Visual Basic projects contain an implied reference to `Microsoft.VisualBasic`.
>>>>>>> f28031cc

## References to shared components at run time

At run time, components must be either in the output path of the project or in the Global Assembly Cache (GAC). If the project contains a reference to an object that is not in one of these locations, you must copy the reference to the output path of the project when you build the project. The <xref:Microsoft.VisualStudio.VCProjectEngine.VCProjectReference.CopyLocal%2A> property indicates whether this copy has to be made. If the value is **True**, the reference is copied to the project directory when you build the project. If the value is **False**, the reference is not copied.

If you deploy an application that contains a reference to a custom component that is registered in the GAC, the component will not be deployed with the application, regardless of the <xref:Microsoft.VisualStudio.VCProjectEngine.VCProjectReference.CopyLocal%2A> setting. In earlier versions of Visual Studio, you could set the <xref:Microsoft.VisualStudio.VCProjectEngine.VCProjectReference.CopyLocal%2A> property on a reference to ensure that the assembly was deployed. Now, you must manually add the assembly to the \Bin folder. This puts all custom code under scrutiny, reducing the risk of publishing custom code with which you are not familiar.

By default, the <xref:Microsoft.VisualStudio.VCProjectEngine.VCProjectReference.CopyLocal%2A> property is set to **False** if the assembly or component is in the global assembly cache or is a framework component. Otherwise, the value is set to **True**. Project-to-project references are always set to **True**.

## Reference a project or assembly that targets a different version of the .NET Framework

You can create applications that reference projects or assemblies that target a different version of the .NET Framework. For example, you could create an application that targets .NET Framework 4.6, that references an assembly that targets .NET Framework 4.5. If you create a project that targets an earlier version of the .NET Framework, you cannot set a reference in that project to a project or assembly that targets a newer version.

For more information, see [Multi-targeting overview](../ide/visual-studio-multi-targeting-overview.md).

## Project-to project references

Project-to-project references are references to projects that contain assemblies; you create them by using the **Project** tab. Visual Studio can find an assembly when given a path to the project.

When you have a project that produces an assembly, you should reference the project and not use a file reference (see below). The advantage of a project-to-project reference is that it creates a dependency between the projects in the build system. The dependent project will be built if it has changed since the last time the referencing project was built. A file reference does not create a build dependency, so it is possible to build the referencing project without building the dependent project, and the reference can become obsolete. (That is, the project can reference a previously built version of the project.) This can result in several versions of a single DLL being required in the *bin* directory, which is not possible. When this conflict occurs, you will see a message such as "Warning: the dependency 'file' in project 'project' cannot be copied to the run directory because it would overwrite the reference 'file.'". For more information, see [Troubleshoot broken references](../ide/troubleshooting-broken-references.md) and [How to: Create and remove project dependencies](../ide/how-to-create-and-remove-project-dependencies.md).

> [!NOTE]
> A file reference instead of a project-to-project reference is created if the target version of the .NET Framework of one project is version 4.5, and the target version of the other project is version 2, 3, 3.5, or 4.0.

## File references

File references are direct references to assemblies outside the context of a Visual Studio project. You create them by using the **Browse** tab of the **Reference Manager**. Use a file reference when you just have an assembly or component, and not the project that creates it as output.

## See also

<<<<<<< HEAD
[Troubleshoot broken references](../ide/troubleshooting-broken-references.md)
[How to: Add or remove references by using the Reference Manager](../ide/how-to-add-or-remove-references-by-using-the-reference-manager.md)
=======
- [Troubleshooting broken references](../ide/troubleshooting-broken-references.md)
- [How to: Add or remove references](../ide/how-to-add-or-remove-references-by-using-the-reference-manager.md)
>>>>>>> f28031cc
<|MERGE_RESOLUTION|>--- conflicted
+++ resolved
@@ -1,20 +1,8 @@
 ---
-<<<<<<< HEAD
-title: "Manage references in a project | Microsoft Docs"
-ms.custom: ""
-ms.date: "10/26/2017"
-ms.reviewer: ""
-ms.suite: ""
-ms.technology:
-  - "vs-ide-general"
-ms.tgt_pltfrm: ""
-ms.topic: "article"
-=======
-title: Managing references in a project
+title: Manage references in a project
 ms.date: 04/11/2018
 ms.technology: vs-ide-general
 ms.topic: conceptual
->>>>>>> f28031cc
 f1_keywords:
   - "vs.ProjectPropertiesReferencePaths"
   - "cs.ProjectPropertiesReferencePaths"
@@ -39,11 +27,7 @@
 
 Before you write code against an external component or connected service, your project must first contain a reference to it. A reference is essentially an entry in a project file that contains the information that Visual Studio needs to locate the component or the service.
 
-<<<<<<< HEAD
-To add a reference, right click on the **References** node in **Solution Explorer** and choose **Add Reference**. For more information, see [How to: Add or remove references by using the Reference Manager](../ide/how-to-add-or-remove-references-by-using-the-reference-manager.md).
-=======
-To add a reference, right click on the **References** or **Dependencies** node in **Solution Explorer** and choose **Add Reference**. You can also right-click on the project node and select **Add** > **Reference**. For more information, see [How to: Add or Remove References](../ide/how-to-add-or-remove-references-by-using-the-reference-manager.md).
->>>>>>> f28031cc
+To add a reference, right click on the **References** or **Dependencies** node in **Solution Explorer** and choose **Add Reference**. You can also right-click on the project node and select **Add** > **Reference**. For more information, see [How to: Add or remove references](../ide/how-to-add-or-remove-references-by-using-the-reference-manager.md).
 
 ![Add a reference in Visual C&#43;&#43;](../ide/media/vs2015_cpp_add_reference.png)
 
@@ -100,13 +84,9 @@
 - Other project directories in the same solution. (You can find these assemblies on the **Projects** tab.)
 
 > [!NOTE]
-<<<<<<< HEAD
-> All projects contain an implied reference to **mscorlib**. Visual Basic projects contain an implied reference to <xref:Microsoft.VisualBasic>. All projects contain an implied reference to `System.Core`, even if `System.Core` is removed from the list of references.
-=======
-> - All projects contain an implied reference to mscorlib.
+> - All projects contain an implied reference to **mscorlib**.
 > - All projects contain an implied reference to `System.Core`, even if `System.Core` is removed from the list of references.
-> - Visual Basic projects contain an implied reference to `Microsoft.VisualBasic`.
->>>>>>> f28031cc
+> - Visual Basic projects contain an implied reference to <xref:Microsoft.VisualBasic>`.
 
 ## References to shared components at run time
 
@@ -137,10 +117,5 @@
 
 ## See also
 
-<<<<<<< HEAD
-[Troubleshoot broken references](../ide/troubleshooting-broken-references.md)
-[How to: Add or remove references by using the Reference Manager](../ide/how-to-add-or-remove-references-by-using-the-reference-manager.md)
-=======
-- [Troubleshooting broken references](../ide/troubleshooting-broken-references.md)
-- [How to: Add or remove references](../ide/how-to-add-or-remove-references-by-using-the-reference-manager.md)
->>>>>>> f28031cc
+- [Troubleshoot broken references](../ide/troubleshooting-broken-references.md)
+- [How to: Add or remove references](../ide/how-to-add-or-remove-references-by-using-the-reference-manager.md)