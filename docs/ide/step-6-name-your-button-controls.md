--- conflicted
+++ resolved
@@ -1,9 +1,5 @@
 ---
-<<<<<<< HEAD
-title: "Step 6: Name your button controls | Microsoft Docs"
-=======
-title: "Step 6: Name Your Button Controls"
->>>>>>> 7367ca52
+title: "Step 6: Name your button controls"
 ms.custom: ""
 ms.date: 11/04/2016
 ms.technology: vs-acquisition
@@ -23,7 +19,6 @@
 >  In Visual Basic, the default first letter of any control name is initial cap, so the names are **PictureBox1**, **CheckBox1**, and so on.  
 
  There are four buttons on your form, and the IDE named them **button1**, **button2**, **button3**, and **button4**. By just looking at their current names, you don't know which button is the **Close** button and which one is the **Show a picture** button. That's why giving your button controls more informative names is helpful.  
-<<<<<<< HEAD
   
  ![link to video](../data-tools/media/playvideo.gif "PlayVideo")For a video version of this topic, see [Tutorial 1: Create a picture viewer in Visual Basic - Video 3](http://go.microsoft.com/fwlink/?LinkId=205213) or [Tutorial 1: Create a picture viewer in C# - Video 3](http://go.microsoft.com/fwlink/?LinkId=205202). These videos use an earlier version of Visual Studio, so there are slight differences in some menu commands and other user interface elements. However, the concepts and procedures work similarly in the current version of Visual Studio.  
   
@@ -34,37 +29,16 @@
      ![Properties window with closeButton name](../ide/media/express_setnameproperty.png "Express_SetNameProperty")  
 **Properties** window with **closeButton** name  
   
-=======
-
- ![link to video](../data-tools/media/playvideo.gif "PlayVideo")For a video version of this topic, see [Tutorial 1: Create a Picture Viewer in Visual Basic - Video 3](http://go.microsoft.com/fwlink/?LinkId=205213) or [Tutorial 1: Create a Picture Viewer in C# - Video 3](http://go.microsoft.com/fwlink/?LinkId=205202). These videos use an earlier version of Visual Studio, so there are slight differences in some menu commands and other user interface elements. However, the concepts and procedures work similarly in the current version of Visual Studio.  
-
-### To name your button controls  
-
-1.  On the form, choose the **Close** button. (If you still have all the buttons selected, choose the ESC key to cancel the selection.) Scroll in the **Properties** window until you see the **(Name)** property. (The **(Name)** property is near the top when the properties are alphabetical.) Change the name to **closeButton**, as shown in the following picture.  
-
-     ![Properties window with closeButton name](../ide/media/express_setnameproperty.png "Express_SetNameProperty")  
-Properties window with closeButton name  
-
->>>>>>> 7367ca52
     > [!NOTE]
     >  If you try changing the name of your button to **closeButton**, with a space between the words close and Button, the IDE displays an error message: "Property value is not valid." Spaces (and a few other characters) are not allowed in control names.  
 
 2.  Rename the other three buttons to **backgroundButton**, **clearButton**, and **showButton**. You can verify the names by choosing the control selector drop-down list in the **Properties** window. The new button names appear.  
-<<<<<<< HEAD
   
 3.  Double-click the **Show a picture** button on the form. As an alternative, choose the **Show a picture** button on the form, and then choose the **Enter** key. When you do, the IDE opens an additional tab in the main window called **Form1.cs** (**Form1.vb** if you're using Visual Basic). This tab shows the code file behind the form, as shown in the following picture.  
   
      ![Form1.cs tab with Visual C&#35; code](../ide/media/express_showbuttoncode.png "Express_ShowButtonCode")  
 **Form1.cs** tab with Visual C# code  
   
-=======
-
-3.  Double-click the **Show a picture** button on the form. As an alternative, choose the **Show a picture** button on the form, and then choose the ENTER key. When you do, the IDE opens an additional tab in the main window called **Form1.cs** (**Form1.vb** if you're using Visual Basic). This tab shows the code file behind the form, as shown in the following picture.  
-
-     ![Form1.cs tab with Visual C&#35; code](../ide/media/express_showbuttoncode.png "Express_ShowButtonCode")  
-Form1.cs tab with Visual C# code  
-
->>>>>>> 7367ca52
 4.  Focus on this part of the code. (Choose the **VB** tab below if you're using Visual Basic to view the Visual Basic version of the code.)  
 
      [!code-vb[VbExpressTutorial1Step6#1](../ide/codesnippet/VisualBasic/step-6-name-your-button-controls_1.vb)]
@@ -73,7 +47,6 @@
      You are looking at code called `showButton_Click()`. The IDE added this to the form's code when you opened the code file for the **showButton** button. At design-time, when you open the code file for a control in a form, code is generated for the control if it doesn't already exist. This code, known as a *method*, runs when you run your program and choose the control - in this case, the **Show a picture** button.  
 
     > [!NOTE]
-<<<<<<< HEAD
     >  In this tutorial, the Visual Basic code that's automatically generated has been simplified by removing everything between the parentheses, `()`. Whenever this occurs, you can remove the same code. Your program will work either way. For the remainder of the tutorials, any automatically generated code is simplified whenever possible.  
   
 5.  Choose the **Windows Forms Designer** tab again (**Form1.cs [Design]** in Visual C#, **Form1.vb [Design]** in Visual Basic) and then open the code file for the **Clear the picture** button to create a method for it in the form's code. Repeat this for the remaining two buttons. Each time, the IDE adds a new method to the form's code file.  
@@ -83,24 +56,12 @@
     > [!NOTE]
     >  When working on a program, you often move between the code editor and **Windows Forms Designer**. The IDE makes it easy to navigate in your project. Use **Solution Explorer** to open **Windows Forms Designer** by double-clicking *Form1.cs* in Visual C# or *Form1.vb* in Visual Basic, or on the menu bar, choose **View** > **Designer**.  
   
-=======
-    >  In this tutorial, the Visual Basic code that's automatically generated has been simplified by removing everything between the parentheses, (). Whenever this occurs, you can remove the same code. Your program will work either way. For the remainder of the tutorials, any automatically generated code is simplified whenever possible.  
-
-5.  Choose the Windows Forms Designer tab again (**Form1.cs [Design]** in Visual C#, **Form1.vb [Design]** in Visual Basic) and then open the code file for the **Clear the picture** button to create a method for it in the form's code. Repeat this for the remaining two buttons. Each time, the IDE adds a new method to the form's code file.  
-
-6.  To add one more method, open the code file for the CheckBox control in Windows Forms Designer to make the IDE add a `checkBox1_CheckedChanged()` method. That method is called whenever the user selects or clears the check box.  
-
-    > [!NOTE]
-    >  When working on a program, you often move between the code editor and Windows Forms Designer. The IDE makes it easy to navigate in your project. Use **Solution Explorer** to open Windows Forms Designer by double-clicking **Form1.cs** in Visual C# or **Form1.vb** in Visual Basic, or on the menu bar, choose **View**, **Designer**.  
-
->>>>>>> 7367ca52
      The following shows the new code that you see in the code editor.  
 
      [!code-vb[VbExpressTutorial1Step6#2](../ide/codesnippet/VisualBasic/step-6-name-your-button-controls_2.vb)]
      [!code-csharp[VbExpressTutorial1Step6#2](../ide/codesnippet/CSharp/step-6-name-your-button-controls_2.cs)]  
 
      The five methods that you added are called *event handlers*, because your program calls them whenever an event (like a user choosing a button or selecting a box) happens.  
-<<<<<<< HEAD
   
      When you view the code for a control in the IDE at design time, Visual Studio adds an event handler method for the control if one isn't there. For example, when you double-click a button, the IDE adds an event handler for its `Click` event (which is called whenever the user chooses the button). When you double-click a check box, the IDE adds an event handler for its `CheckedChanged` event (which is called whenever the user selects or clears the box).  
   
@@ -112,18 +73,4 @@
   
 -   To go to the next tutorial step, see [Step 7: Add dialog components to your form](../ide/step-7-add-dialog-components-to-your-form.md).  
   
--   To return to the previous tutorial step, see [Step 5: Add controls to your form](../ide/step-5-add-controls-to-your-form.md).
-=======
-
-     When you view the code for a control in the IDE at design time, Visual Studio adds an event handler method for the control if one isn't there. For example, when you double-click a button, the IDE adds an event handler for its Click event (which is called whenever the user chooses the button). When you double-click a check box, the IDE adds an event handler for its CheckedChanged event (which is called whenever the user selects or clears the box).  
-
-     After you add an event handler for a control, you can return to it at any time from Windows Forms Designer by double-clicking the control, or on the menu bar, choosing **View**, **Code**.  
-
-     Names are important when you build programs, and methods (including event handlers) can have any name that you want. When you add an event handler with the IDE, it creates a name based on the control's name and the event being handled. For example, the Click event for a button named **showButton** is called the `showButton_Click()` event handler method. Also, opening and closing parentheses () are usually added after the method name to indicate that methods are being discussed. If you decide you want to change a code variable name, right-click the variable in the code and then choose **Refactor**, **Rename**. All instances of that variable in the code are renamed. See [Rename refactoring](../ide/reference/rename.md) for more information.
-
-### To continue or review  
-
--   To go to the next tutorial step, see [Step 7: Add Dialog Components to Your Form](../ide/step-7-add-dialog-components-to-your-form.md).  
-
--   To return to the previous tutorial step, see [Step 5: Add Controls to Your Form](../ide/step-5-add-controls-to-your-form.md).
->>>>>>> 7367ca52
+-   To return to the previous tutorial step, see [Step 5: Add controls to your form](../ide/step-5-add-controls-to-your-form.md).