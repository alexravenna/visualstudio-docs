--- conflicted
+++ resolved
@@ -56,11 +56,7 @@
 
 ![Visual C&#43;&#43; error squiggles](../ide/media/vs2015_cpp_error_quiggles.png "vs2015_cpp_error_quiggles")
 
-<<<<<<< HEAD
-### Code olorization and fonts
-=======
 ### Code colorization and fonts
->>>>>>> 68192c24
 
 The default colors and fonts can be changed by using the **Environment, Fonts and Colors** property page. You can change the fonts for many UI windows here, not just the editor. The settings that are specific to C++ begin with "C++"; the other settings are for all languages.
 
@@ -92,11 +88,7 @@
 
 - Line 12 has purple squiggle on identifier BYE; this identifier is not defined in currently inactive Android.NativeActivity project.
 
-<<<<<<< HEAD
-### Stand-alone file IntelliSense
-=======
 ### IntelliSense for stand-alone files
->>>>>>> 68192c24
 
 When you open a single file outside of any project, you still get IntelliSense. You can enable or disable particular features by going to **Text Editor, C/C++, Advanced** to turn on or off IntelliSense features. To configure IntelliSense for single files that aren't part of a project, look for **IntelliSense and Browsing for Non-Project Files** in the **Advanced** section. See [Visual C++ Guided Tour](http://msdn.microsoft.com/en-us/499cb66f-7df1-45d6-8b6b-33d94fd1f17c).
 
