---
<<<<<<< HEAD
title: Visual C++ IntelliSense
ms.date: 04/25/2018
=======
title: C++ IntelliSense
ms.date: 09/06/2018
ms.prod: visual-studio-dev15
>>>>>>> e3c73441
ms.technology: vs-ide-general
ms.topic: conceptual
author: gewarren
ms.author: gewarren
manager: douge
ms.workload:
  - "cplusplus"
---
# Visual C++ IntelliSense features

IntelliSense is a name given to a set of features that make coding more convenient. IntelliSense for C++ is available for stand-alone files as well as for files that are part of a C++ project. In cross-platform projects, some IntelliSense features are available in *.cpp* and *.c* files in the shared code project, even when you are in an Android or iOS context.

<<<<<<< HEAD
This article provides an overview of C++ IntelliSense features. For information on how to configure your project for IntelliSense and how to troubleshoot problems, see [Configure a C++ project for IntelliSense](visual-cpp-intellisense-configuration.md).

## IntelliSense features in C++

IntelliSense is a name given to a set of features that make coding more convenient. Since different people have different ideas about what is convenient, virtually all of the IntelliSense features can be enabled or disabled in the **Options** dialog box, under **Text Editor** > **C/C++** > **Advanced**. The **Options** dialog box is available from the **Tools** menu on the menu bar.

![Tool Options dialog box](../ide/media/sintellisensecpptoolsoptions.PNG)

You can use the menu items and keyboard shortcuts shown in the following image to access IntelliSense.
=======
You can use the menu items and keyboard shortcuts shown in the following image to access IntelliSense:
>>>>>>> e3c73441

![IntelliSense menu](../ide/media/vs2015_cpp_intellisense_menu.png)

## Statement completion and member list

When you start typing a keyword, type, function, variable name, or other program element that the compiler recognizes, the editor offers to complete the word for you.

For a list of the icons and their meanings, see [Class View and Object Browser icons](../ide/class-view-and-object-browser-icons.md).

![Visual C&#43;&#43; Complete Word window](../ide/media/vs2015_cpp_complete_word.png)

<<<<<<< HEAD
The first time that you invoke member list, it only shows members that are accessible for the current context. If you press **Ctrl**+**J** after that, it shows all members regardless of accessibility. If you invoke it a third time, an even wider list of program elements is shown. You can turn off member list in the **Options** dialog box, under **Text Editor** > **C/C++** > **General** > **Auto list members**.
=======
The first time the member list is invoked, it only shows members that are accessible for the current context. If you press **Ctrl**+**J** after that, it shows all members regardless of accessibility. If you invoke it a third time, an even wider list of program elements is shown. You can turn off member list in the **Options** dialog box, under **Text Editor** > **C/C++** > **General** > **Auto list members**.
>>>>>>> e3c73441

![Visual C&#43;&#43; Member List](../ide/media/vs2015_cpp_list_members.png)

## Parameter help

When you type an opening brace of a function call, or angle bracket on a class template variable declaration, the editor shows a small window with the parameter types for each overload of the function or constructor. The "current" parameter&mdash;based on the cursor location&mdash;is in bold. You can turn off parameter information in the **Options** dialog box, under **Text Editor** > **C/C++** > **General** > **Parameter information**.

![Visual C&#43;&#43; Parameter Help](../ide/media/vs_2015_cpp_param_help.png)

## Quick Info

When you hover the mouse cursor over a variable, a small window appears inline that shows the type information and the header in which the type is defined. Hover over a function call to see the function's signature. You can turn off Quick Info in the **Options** dialog box, under **Text Editor** > **C/C++** > **Advanced** > **Auto Quick Info**.

![Visual C&#43;&#43; QuickInfo](../ide/media/vs2015_cpp_quickinfo.png)

## Error squiggles

Squiggles under a program element (variable, keyword, brace, type name, and so on) call your attention to an error or potential error in the code. A green squiggle appears when you write a forward declaration, to remind you that you still need to write the implementation. A purple squiggle appears in a shared project when there is an error in code that is not currently active, for example when you are working in the Windows context but enter something that would be an error in an Android context. A red squiggle indicates a compiler error or warning in active code that you need to deal with.

![Visual C&#43;&#43; error squiggles](../ide/media/vs2015_cpp_error_quiggles.png)

### Code colorization and fonts

The default colors and fonts can be changed in the **Options** dialog box, under **Environment** > **Fonts and Colors**. You can change the fonts for many UI windows here, not just the editor. The settings that are specific to C++ begin with "C++"; the other settings are for all languages.

## Cross-platform IntelliSense

In a shared code project, some IntelliSense features such as squiggles are available even when you are working in an Android context. If you write some code that would result in an error in an inactive project, IntelliSense still shows squiggles, but they are in a different color than squiggles for errors in the current context.

Consider an OpenGLES Application that's configured to build for Android and iOS. The illustration shows shared code being edited. In this image, the active project is **iOS.StaticLibrary**:

![iOS is selected as the active project.](../ide/media/intellisensecppcrossplatform2.png)

Notice the following:

- The `#ifdef` branch on line 6 is grayed out to indicate an inactive region, because `__ANDROID__` is not defined for the iOS project.

- The greeting variable at line 11 is initialized with the identifier `HELLO`, which now has a red squiggle. This is because no identifier `HELLO` is defined in the currently active iOS project.

- Line 12 has a purple squiggle on the identifier `BYE` because this identifier isn't defined in the (currently) inactive **Android.NativeActivity** project. Even though this line compiles when iOS is the active project, it won't compile when Android is the active project. Since this is shared code, you should correct the code even though it compiles in the currently active configuration.

If you change the active project to Android, the squiggles change:

- The `#else` branch on line 8 is grayed out to indicate an inactive region, because `__ANDROID__` is defined for Android project.

- The greeting variable at line 11 is initialized with identifier `HELLO`, which has a purple squiggle. This is because no identifier `HELLO` is defined in the currently inactive iOS project.

- Line 12 has a red squiggle on the identifier `BYE` because this identifier is not defined in the active project.

## IntelliSense for stand-alone files

When you open a single file outside of any project, you still get IntelliSense. You can enable or disable particular IntelliSense features in the **Options** dialog box, under **Text Editor** > **C/C++** > **Advanced**. To configure IntelliSense for single files that aren't part of a project, look for the **IntelliSense and browsing for non-project files** section.

![Visual C&#43;&#43; single file intellisense](../ide/media/vs2015_cpp_single_file_intellisense.png)

By default, single file IntelliSense only uses standard include directories to find header files. To add additional directories, open the shortcut menu on the **Solution** node, and add your directory to **Debug Source Code** list, as the following illustration shows:

![Adding a path to a header file.](../ide/media/intellisensedebugyourcode.jpg)

## Enable or disable features

Since different people have different ideas about what is convenient, virtually all of the IntelliSense features can be enabled or disabled in the **Options** dialog box, under **Text Editor** > **C/C++** > **Advanced**. The **Options** dialog box is available from the **Tools** menu on the menu bar.

![Tool Options dialog box](../ide/media/sintellisensecpptoolsoptions.PNG)

## See also

<<<<<<< HEAD
- [Using IntelliSense](../ide/using-intellisense.md)
- [Configure a C++ project for IntelliSense](visual-cpp-intellisense-configuration.md)
=======
- [Use IntelliSense](../ide/using-intellisense.md)
>>>>>>> e3c73441
<|MERGE_RESOLUTION|>--- conflicted
+++ resolved
@@ -1,12 +1,7 @@
 ---
-<<<<<<< HEAD
-title: Visual C++ IntelliSense
-ms.date: 04/25/2018
-=======
 title: C++ IntelliSense
-ms.date: 09/06/2018
+ms.date: 10/08/2018
 ms.prod: visual-studio-dev15
->>>>>>> e3c73441
 ms.technology: vs-ide-general
 ms.topic: conceptual
 author: gewarren
@@ -19,7 +14,6 @@
 
 IntelliSense is a name given to a set of features that make coding more convenient. IntelliSense for C++ is available for stand-alone files as well as for files that are part of a C++ project. In cross-platform projects, some IntelliSense features are available in *.cpp* and *.c* files in the shared code project, even when you are in an Android or iOS context.
 
-<<<<<<< HEAD
 This article provides an overview of C++ IntelliSense features. For information on how to configure your project for IntelliSense and how to troubleshoot problems, see [Configure a C++ project for IntelliSense](visual-cpp-intellisense-configuration.md).
 
 ## IntelliSense features in C++
@@ -29,9 +23,6 @@
 ![Tool Options dialog box](../ide/media/sintellisensecpptoolsoptions.PNG)
 
 You can use the menu items and keyboard shortcuts shown in the following image to access IntelliSense.
-=======
-You can use the menu items and keyboard shortcuts shown in the following image to access IntelliSense:
->>>>>>> e3c73441
 
 ![IntelliSense menu](../ide/media/vs2015_cpp_intellisense_menu.png)
 
@@ -43,11 +34,7 @@
 
 ![Visual C&#43;&#43; Complete Word window](../ide/media/vs2015_cpp_complete_word.png)
 
-<<<<<<< HEAD
 The first time that you invoke member list, it only shows members that are accessible for the current context. If you press **Ctrl**+**J** after that, it shows all members regardless of accessibility. If you invoke it a third time, an even wider list of program elements is shown. You can turn off member list in the **Options** dialog box, under **Text Editor** > **C/C++** > **General** > **Auto list members**.
-=======
-The first time the member list is invoked, it only shows members that are accessible for the current context. If you press **Ctrl**+**J** after that, it shows all members regardless of accessibility. If you invoke it a third time, an even wider list of program elements is shown. You can turn off member list in the **Options** dialog box, under **Text Editor** > **C/C++** > **General** > **Auto list members**.
->>>>>>> e3c73441
 
 ![Visual C&#43;&#43; Member List](../ide/media/vs2015_cpp_list_members.png)
 
@@ -115,9 +102,5 @@
 
 ## See also
 
-<<<<<<< HEAD
 - [Using IntelliSense](../ide/using-intellisense.md)
-- [Configure a C++ project for IntelliSense](visual-cpp-intellisense-configuration.md)
-=======
-- [Use IntelliSense](../ide/using-intellisense.md)
->>>>>>> e3c73441
+- [Configure a C++ project for IntelliSense](visual-cpp-intellisense-configuration.md)