---
<<<<<<< HEAD
title: "Step 3: Assign a random icon to each label | Microsoft Docs"
=======
title: "Step 3: Assign a Random Icon to Each Label"
>>>>>>> 7367ca52
ms.custom: ""
ms.date: 11/04/2016
ms.technology: vs-acquisition
ms.prod: visual-studio-dev15
ms.topic: conceptual
ms.assetid: 0ba5ed7a-9aaa-41f4-95d2-e3c2d567bc79
author: TerryGLee
ms.author: tglee
manager: douge
ms.workload:
  - "multiple"
---
# Step 3: Assign a random icon to each label
If the icons show up in the same cells every game, it's not very challenging. To avoid this, assign the icons randomly to the label controls on your form by using an `AssignIconsToSquares()` method.  

### To assign a random icon to each label  

1.  Before adding the following code, consider how the method works. There's a new keyword: `foreach` in Visual C# and `For Each` in Visual Basic. (One of the lines is commented out on purpose, which is explained at the end of this procedure.)  

     [!code-csharp[VbExpressTutorial4Step2_3_4#2](../ide/codesnippet/CSharp/step-3-assign-a-random-icon-to-each-label_1.cs)]
     [!code-vb[VbExpressTutorial4Step2_3_4#2](../ide/codesnippet/VisualBasic/step-3-assign-a-random-icon-to-each-label_1.vb)]  
<<<<<<< HEAD
  
2.  Add the `AssignIconsToSquares()` method as shown in the previous step. You can put it just below the code you added in [Step 2: Add a random object and a list of icons](../ide/step-2-add-a-random-object-and-a-list-of-icons.md).  
  
     As mentioned earlier, there's something new in your `AssignIconsToSquares()` method: a `foreach` loop in Visual C# and `For Each` in Visual Basic. You can use a `For Each` loop any time you want to do the same action multiple times. In this case, you want to execute the same statements for every label on your **TableLayoutPanel**, as explained by the following code. The first line creates a variable named `control` that stores each control one at a time while that control has the statements in the loop executed on it.  
  
=======

2.  Add the `AssignIconsToSquares()` method as shown in the previous step. You can put it just below the code you added in [Step 2: Add a Random Object and a List of Icons](../ide/step-2-add-a-random-object-and-a-list-of-icons.md).  

     As mentioned earlier, there's something new in your `AssignIconsToSquares()` method: a `foreach` loop in Visual C# and `For Each` in Visual Basic. You can use a `For Each` loop any time you want to do the same action multiple times. In this case, you want to execute the same statements for every label on your TableLayoutPanel, as explained by the following code. The first line creates a variable named `control` that stores each control one at a time while that control has the statements in the loop executed on it.  

>>>>>>> 7367ca52
     [!code-csharp[VbExpressTutorial4Step2_3_4#14](../ide/codesnippet/CSharp/step-3-assign-a-random-icon-to-each-label_2.cs)]
     [!code-vb[VbExpressTutorial4Step2_3_4#14](../ide/codesnippet/VisualBasic/step-3-assign-a-random-icon-to-each-label_2.vb)]  

    > [!NOTE]
    >  The names "iconLabel" and "control" are used because they are descriptive. You can replace these names with any names, and the code will work exactly the same as long as you change the name in each statement inside the loop.  
<<<<<<< HEAD
  
     The `AssignIconsToSquares()` method iterates through each label control in the **TableLayoutPanel** and executes the same statements for each of them. Those statements pull a random icon from the list that you added in [Step 2: Add a random object and a list of icons](../ide/step-2-add-a-random-object-and-a-list-of-icons.md). (That's why you included two of each icon in the list, so there would be a pair of icons assigned to random label controls.)  
  
=======

     The `AssignIconsToSquares()` method iterates through each label control in the TableLayoutPanel and executes the same statements for each of them. Those statements pull a random icon from the list that you added in [Step 2: Add a Random Object and a List of Icons](../ide/step-2-add-a-random-object-and-a-list-of-icons.md). (That's why you included two of each icon in the list, so there would be a pair of icons assigned to random label controls.)  

>>>>>>> 7367ca52
     Look more closely at the code that runs inside the `foreach` or `For Each` loop. This code is reproduced here.  

     [!code-csharp[VbExpressTutorial4Step2_3_4#16](../ide/codesnippet/CSharp/step-3-assign-a-random-icon-to-each-label_3.cs)]
     [!code-vb[VbExpressTutorial4Step2_3_4#16](../ide/codesnippet/VisualBasic/step-3-assign-a-random-icon-to-each-label_3.vb)]  
<<<<<<< HEAD
  
     The first line converts the **control** variable to a label named **iconLabel**. The line after that is an `if` statement that checks to make sure the conversion worked. If the conversion does work, the statements in the `if` statement run. (As you may recall from the previous tutorials, the `if` statement is used to evaluate whatever condition you specify.) The first line in the `if` statement creates a variable named **randomNumber** that contains a random number that corresponds to one of the items in the icons list. To do this, it uses the `Next` method of the `Random` object that you created earlier. The `Next` method returns the random number. This line also uses the `Count` property of the **icons** list to determine the range from which to choose the random number. The next line assigns one of the icon list items to the `Text` property of the label. The commented-out line is explained later in this topic. Finally, the last line in the `if` statement removes from the list the icon that has been added to the form.  
  
     Remember, if you're not sure about what some part of the code does, you can position the mouse pointer over a code element and review the resulting tooltip. You can also step through each line of code while the program is running by using the Visual Studio debugger. See [How do I: Step with The debugger in Visual Studio?](http://msdn.microsoft.com/vstudio/ee672313.aspx) or [Navigate through code with the debugger](../debugger/navigating-through-code-with-the-debugger.md) for more information.  
  
3.  To fill up the game board with icons, you need to call the `AssignIconsToSquares()` method as soon as the program starts. If you're using Visual C#, add a statement just below the call to the `InitializeComponent()` method in the **Form1***constructor*, so your form calls your new method to set itself up before it's shown. Constructors are called when you create a new object, such as a class or struct. See [Constructors (C# programming guide)](http://msdn.microsoft.com/library/ace5hbzh.aspx) or [Use constructors and destructors](http://msdn.microsoft.com/library/2z08e49e.aspx) in Visual Basic for more information.  
  
=======

     The first line converts the `control` variable to a label named `iconLabel`. The line after that is an `if` statement that checks to make sure the conversion worked. If the conversion does work, the statements in the `if` statement run. (As you may recall from the previous tutorials, the `if` statement is used to evaluate whatever condition you specify.) The first line in the `if` statement creates a variable named `randomNumber` that contains a random number that corresponds to one of the items in the icons list. To do this, it uses the `Next` method of the `Random` object that you created earlier. The `Next` method returns the random number. This line also uses the `Count` property of the `icons` list to determine the range from which to choose the random number. The next line assigns one of the icon list items to the `Text` property of the label. The commented-out line is explained later in this topic. Finally, the last line in the `if` statement removes from the list the icon that has been added to the form.  

     Remember, if you're not sure about what some part of the code does, you can position the mouse pointer over a code element and review the resulting tooltip. You can also step through each line of code while the program is running by using the Visual Studio debugger. See [How Do I: Step with The Debugger in Visual Studio?](http://msdn.microsoft.com/vstudio/ee672313.aspx) or [Navigating through Code with the Debugger](../debugger/navigating-through-code-with-the-debugger.md) for more information.  

3.  To fill up the game board with icons, you need to call the `AssignIconsToSquares()` method as soon as the program starts. If you're using Visual C#, add a statement just below the call to the `InitializeComponent()` method in the `Form1`*constructor*, so your form calls your new method to set itself up before it's shown. Constructors are called when you create a new object, such as a class or struct. See [Constructors (C# Programming Guide)](http://msdn.microsoft.com/library/ace5hbzh.aspx) or [Using Constructors and Destructors](http://msdn.microsoft.com/library/2z08e49e.aspx) in Visual Basic for more information.  

>>>>>>> 7367ca52
     [!code-csharp[VbExpressTutorial4Step2_3_4#13](../ide/codesnippet/CSharp/step-3-assign-a-random-icon-to-each-label_4.cs)]  

     For Visual Basic, add the `AssignIconsToSquares()` method call to the `Form1_Load` method so that the code looks like the following.  

    ```vb  
    Private Sub Form1_Load(sender As Object, e As EventArgs) Handles MyBase.Load  
        AssignIconsToSquares()  
    End Sub  
    ```  

4.  Save your program and run it. It should show a form with random icons assigned to each label.  

5.  Close your program, and then run it again. Notice that different icons are assigned to each label, as shown in the following picture.  

     ![Matching game with random icons](../ide/media/express_tut4step3.png "Express_Tut4Step3")  
Matching game with random icons  

     The icons are visible now because you haven't hidden them. To hide them from the player, you can set each label's `Forecolor` property to the same color as its `BackColor` property.  

    > [!TIP]
<<<<<<< HEAD
    >  Another way to hide controls like labels is to set their **Visible** property to **False**.  
  
=======
    >  Another way to hide controls like labels is to set their **Visible** property to `False`.  

>>>>>>> 7367ca52
6.  To hide the icons, stop the program and remove the comment marks for the commented line of code inside the `For Each` loop.  

     [!code-csharp[VbExpressTutorial4Step2_3_4#15](../ide/codesnippet/CSharp/step-3-assign-a-random-icon-to-each-label_5.cs)]
     [!code-vb[VbExpressTutorial4Step2_3_4#15](../ide/codesnippet/VisualBasic/step-3-assign-a-random-icon-to-each-label_5.vb)]  

7.  On the menu bar, choose the **Save All** button to save your program, and then run it. The icons seem to have disappeared—only a blue background appears. However, the icons are randomly assigned and are still there. Because the icons are the same color as the background, it hides them from the player. After all, it wouldn't be a very challenging game if the player could see all of the icons right away!  

### To continue or review  
<<<<<<< HEAD
  
-   To go to the next tutorial step, see [Step 4: Add a click event handler to each label](../ide/step-4-add-a-click-event-handler-to-each-label.md).  
  
-   To return to the previous tutorial step, see [Step 2: Add a random object and a list of icons](../ide/step-2-add-a-random-object-and-a-list-of-icons.md).
=======

-   To go to the next tutorial step, see [Step 4: Add a Click Event Handler to Each Label](../ide/step-4-add-a-click-event-handler-to-each-label.md).  

-   To return to the previous tutorial step, see [Step 2: Add a Random Object and a List of Icons](../ide/step-2-add-a-random-object-and-a-list-of-icons.md).
>>>>>>> 7367ca52
<|MERGE_RESOLUTION|>--- conflicted
+++ resolved
@@ -1,9 +1,5 @@
 ---
-<<<<<<< HEAD
-title: "Step 3: Assign a random icon to each label | Microsoft Docs"
-=======
-title: "Step 3: Assign a Random Icon to Each Label"
->>>>>>> 7367ca52
+title: "Step 3: Assign a random icon to each label"
 ms.custom: ""
 ms.date: 11/04/2016
 ms.technology: vs-acquisition
@@ -25,38 +21,23 @@
 
      [!code-csharp[VbExpressTutorial4Step2_3_4#2](../ide/codesnippet/CSharp/step-3-assign-a-random-icon-to-each-label_1.cs)]
      [!code-vb[VbExpressTutorial4Step2_3_4#2](../ide/codesnippet/VisualBasic/step-3-assign-a-random-icon-to-each-label_1.vb)]  
-<<<<<<< HEAD
   
 2.  Add the `AssignIconsToSquares()` method as shown in the previous step. You can put it just below the code you added in [Step 2: Add a random object and a list of icons](../ide/step-2-add-a-random-object-and-a-list-of-icons.md).  
   
      As mentioned earlier, there's something new in your `AssignIconsToSquares()` method: a `foreach` loop in Visual C# and `For Each` in Visual Basic. You can use a `For Each` loop any time you want to do the same action multiple times. In this case, you want to execute the same statements for every label on your **TableLayoutPanel**, as explained by the following code. The first line creates a variable named `control` that stores each control one at a time while that control has the statements in the loop executed on it.  
   
-=======
-
-2.  Add the `AssignIconsToSquares()` method as shown in the previous step. You can put it just below the code you added in [Step 2: Add a Random Object and a List of Icons](../ide/step-2-add-a-random-object-and-a-list-of-icons.md).  
-
-     As mentioned earlier, there's something new in your `AssignIconsToSquares()` method: a `foreach` loop in Visual C# and `For Each` in Visual Basic. You can use a `For Each` loop any time you want to do the same action multiple times. In this case, you want to execute the same statements for every label on your TableLayoutPanel, as explained by the following code. The first line creates a variable named `control` that stores each control one at a time while that control has the statements in the loop executed on it.  
-
->>>>>>> 7367ca52
      [!code-csharp[VbExpressTutorial4Step2_3_4#14](../ide/codesnippet/CSharp/step-3-assign-a-random-icon-to-each-label_2.cs)]
      [!code-vb[VbExpressTutorial4Step2_3_4#14](../ide/codesnippet/VisualBasic/step-3-assign-a-random-icon-to-each-label_2.vb)]  
 
     > [!NOTE]
     >  The names "iconLabel" and "control" are used because they are descriptive. You can replace these names with any names, and the code will work exactly the same as long as you change the name in each statement inside the loop.  
-<<<<<<< HEAD
   
      The `AssignIconsToSquares()` method iterates through each label control in the **TableLayoutPanel** and executes the same statements for each of them. Those statements pull a random icon from the list that you added in [Step 2: Add a random object and a list of icons](../ide/step-2-add-a-random-object-and-a-list-of-icons.md). (That's why you included two of each icon in the list, so there would be a pair of icons assigned to random label controls.)  
   
-=======
-
-     The `AssignIconsToSquares()` method iterates through each label control in the TableLayoutPanel and executes the same statements for each of them. Those statements pull a random icon from the list that you added in [Step 2: Add a Random Object and a List of Icons](../ide/step-2-add-a-random-object-and-a-list-of-icons.md). (That's why you included two of each icon in the list, so there would be a pair of icons assigned to random label controls.)  
-
->>>>>>> 7367ca52
      Look more closely at the code that runs inside the `foreach` or `For Each` loop. This code is reproduced here.  
 
      [!code-csharp[VbExpressTutorial4Step2_3_4#16](../ide/codesnippet/CSharp/step-3-assign-a-random-icon-to-each-label_3.cs)]
      [!code-vb[VbExpressTutorial4Step2_3_4#16](../ide/codesnippet/VisualBasic/step-3-assign-a-random-icon-to-each-label_3.vb)]  
-<<<<<<< HEAD
   
      The first line converts the **control** variable to a label named **iconLabel**. The line after that is an `if` statement that checks to make sure the conversion worked. If the conversion does work, the statements in the `if` statement run. (As you may recall from the previous tutorials, the `if` statement is used to evaluate whatever condition you specify.) The first line in the `if` statement creates a variable named **randomNumber** that contains a random number that corresponds to one of the items in the icons list. To do this, it uses the `Next` method of the `Random` object that you created earlier. The `Next` method returns the random number. This line also uses the `Count` property of the **icons** list to determine the range from which to choose the random number. The next line assigns one of the icon list items to the `Text` property of the label. The commented-out line is explained later in this topic. Finally, the last line in the `if` statement removes from the list the icon that has been added to the form.  
   
@@ -64,15 +45,6 @@
   
 3.  To fill up the game board with icons, you need to call the `AssignIconsToSquares()` method as soon as the program starts. If you're using Visual C#, add a statement just below the call to the `InitializeComponent()` method in the **Form1***constructor*, so your form calls your new method to set itself up before it's shown. Constructors are called when you create a new object, such as a class or struct. See [Constructors (C# programming guide)](http://msdn.microsoft.com/library/ace5hbzh.aspx) or [Use constructors and destructors](http://msdn.microsoft.com/library/2z08e49e.aspx) in Visual Basic for more information.  
   
-=======
-
-     The first line converts the `control` variable to a label named `iconLabel`. The line after that is an `if` statement that checks to make sure the conversion worked. If the conversion does work, the statements in the `if` statement run. (As you may recall from the previous tutorials, the `if` statement is used to evaluate whatever condition you specify.) The first line in the `if` statement creates a variable named `randomNumber` that contains a random number that corresponds to one of the items in the icons list. To do this, it uses the `Next` method of the `Random` object that you created earlier. The `Next` method returns the random number. This line also uses the `Count` property of the `icons` list to determine the range from which to choose the random number. The next line assigns one of the icon list items to the `Text` property of the label. The commented-out line is explained later in this topic. Finally, the last line in the `if` statement removes from the list the icon that has been added to the form.  
-
-     Remember, if you're not sure about what some part of the code does, you can position the mouse pointer over a code element and review the resulting tooltip. You can also step through each line of code while the program is running by using the Visual Studio debugger. See [How Do I: Step with The Debugger in Visual Studio?](http://msdn.microsoft.com/vstudio/ee672313.aspx) or [Navigating through Code with the Debugger](../debugger/navigating-through-code-with-the-debugger.md) for more information.  
-
-3.  To fill up the game board with icons, you need to call the `AssignIconsToSquares()` method as soon as the program starts. If you're using Visual C#, add a statement just below the call to the `InitializeComponent()` method in the `Form1`*constructor*, so your form calls your new method to set itself up before it's shown. Constructors are called when you create a new object, such as a class or struct. See [Constructors (C# Programming Guide)](http://msdn.microsoft.com/library/ace5hbzh.aspx) or [Using Constructors and Destructors](http://msdn.microsoft.com/library/2z08e49e.aspx) in Visual Basic for more information.  
-
->>>>>>> 7367ca52
      [!code-csharp[VbExpressTutorial4Step2_3_4#13](../ide/codesnippet/CSharp/step-3-assign-a-random-icon-to-each-label_4.cs)]  
 
      For Visual Basic, add the `AssignIconsToSquares()` method call to the `Form1_Load` method so that the code looks like the following.  
@@ -93,13 +65,8 @@
      The icons are visible now because you haven't hidden them. To hide them from the player, you can set each label's `Forecolor` property to the same color as its `BackColor` property.  
 
     > [!TIP]
-<<<<<<< HEAD
     >  Another way to hide controls like labels is to set their **Visible** property to **False**.  
   
-=======
-    >  Another way to hide controls like labels is to set their **Visible** property to `False`.  
-
->>>>>>> 7367ca52
 6.  To hide the icons, stop the program and remove the comment marks for the commented line of code inside the `For Each` loop.  
 
      [!code-csharp[VbExpressTutorial4Step2_3_4#15](../ide/codesnippet/CSharp/step-3-assign-a-random-icon-to-each-label_5.cs)]
@@ -108,14 +75,7 @@
 7.  On the menu bar, choose the **Save All** button to save your program, and then run it. The icons seem to have disappeared—only a blue background appears. However, the icons are randomly assigned and are still there. Because the icons are the same color as the background, it hides them from the player. After all, it wouldn't be a very challenging game if the player could see all of the icons right away!  
 
 ### To continue or review  
-<<<<<<< HEAD
   
 -   To go to the next tutorial step, see [Step 4: Add a click event handler to each label](../ide/step-4-add-a-click-event-handler-to-each-label.md).  
   
--   To return to the previous tutorial step, see [Step 2: Add a random object and a list of icons](../ide/step-2-add-a-random-object-and-a-list-of-icons.md).
-=======
-
--   To go to the next tutorial step, see [Step 4: Add a Click Event Handler to Each Label](../ide/step-4-add-a-click-event-handler-to-each-label.md).  
-
--   To return to the previous tutorial step, see [Step 2: Add a Random Object and a List of Icons](../ide/step-2-add-a-random-object-and-a-list-of-icons.md).
->>>>>>> 7367ca52
+-   To return to the previous tutorial step, see [Step 2: Add a random object and a list of icons](../ide/step-2-add-a-random-object-and-a-list-of-icons.md).