---
title: Work with GitHub accounts in Visual Studio
ms.date: 05/16/2023
ms.topic: how-to
description: "Learn how to use Visual Studio with GitHub accounts."
author: anandmeg
ms.author: meghaanand
manager: jmartens
ms.technology: vs-ide-general
ms.workload:
- multiple
monikerRange: ">=vs-2019"
---
# Work with GitHub accounts in Visual Studio

 [!INCLUDE [Visual Studio](~/includes/applies-to-version/vs-windows-only.md)]

If you have a public GitHub or GitHub Enterprise account, you can add it to your Visual Studio keychain. After you add your account, you'll be able to take advantage of the platform integration by accessing and creating GitHub repositories, right from Visual Studio.

## Adding public GitHub accounts

You can add your public GitHub account at any point, even if you haven't signed into Visual Studio with a Microsoft account, work account, or school account.

<<<<<<< HEAD
::: moniker range="vs-2022"

1. Select the icon with your profile name in the upper-right corner of the Visual Studio environment, select **Add another account** and then select **GitHub**.

    :::image type="content" source="../ide/media/vs-2022/add-another-account-github.png" alt-text="Screenshot of using Add another account option to add a GitHub account.":::

1. You'll be redirected to the browser, where you can sign in with your GitHub credentials. After you sign in, you'll get a success window in the browser, and you can return to Visual Studio.

    :::image type="content" source="../ide/media/github-success-signin.png" alt-text="Screenshot of the success window in browser.":::

1. You'll have both accounts present in your sign in profile.

    :::image type="content" source="../ide/media/vs-2022/show-both-accounts-flyout.png" alt-text="Screenshot showing both accounts on the sign in profile.":::

::: moniker-end

**Add a GitHub account from the **Account settings** dialog:**

::: moniker range="<=vs-2019"

1. Select the icon with your initials in the upper-right corner of the Visual Studio environment. Then, select **Account settings** to manage your accounts. You can also open the Account Settings dialog by going to **File** > **Account Settings...**.
    
    :::image type="content" source="../ide/media/vs-2019/account-settings-1.png" alt-text="Screenshot of the Account Settings window.":::

1. From the **All Accounts** submenu, select **+Add** to add an account, and select **GitHub**.
=======
**Add a GitHub account from the **Account settings** dialog:**

::: moniker range="<=vs-2019"

1. Open the Account Settings dialog by going to **File** > **Account Settings...**.

2. From the **All Accounts** submenu, select **+ Add** to add an account, and select **GitHub**.
>>>>>>> e1e33e6f
    
    :::image type="content" source="../ide/media/sign-in-add-github.png" alt-text="Select add GitHub account":::

3. You'll be redirected to the browser, where you can sign in with your GitHub credentials. After you sign in, you'll get a success window in the browser, and you can return to Visual Studio.

    :::image type="content" source="../ide/media/github-success-signin.png" alt-text="Success window in browser":::

4. Your GitHub account will now be present in the **All Accounts** submenu.

   :::image type="content" source="../ide/media/show-both-accounts.png" alt-text="Both accounts showing":::
<<<<<<< HEAD

If you're not already signed in to Visual Studio with a different account, select the **Sign in** link in the upper-right corner of the Visual Studio environment. Then, follow the instructions above to add your GitHub account.

   :::image type="content" source="../ide/media/vs-2022/signin-different-account.png" alt-text="Screenshot showing not signed in to Visual Studio.":::

::: moniker-end

::: moniker range="vs-2022"

1. Select the icon with your initials in the upper-right corner of the Visual Studio environment. Then, select **Account settings** to manage your accounts. You can also open the Account Settings dialog by going to **File** > **Account Settings...**.
        
    :::image type="content" source="../ide/media/vs-2022/account-settings-1.png" alt-text="Screenshot of the Account Settings window.":::

1. From the **All Accounts** submenu, select **+Add** to add an account, and select **GitHub**.
    
    :::image type="content" source="../ide/media/vs-2022/sign-in-add-github.png" alt-text="Screenshot showing the Add GitHub account option.":::

1. You'll be redirected to the browser, where you can sign in with your GitHub credentials. After you sign in, you'll get a success window in the browser, and you can return to Visual Studio.

    :::image type="content" source="../ide/media/github-success-signin.png" alt-text="Success window in browser.":::

1. You'll have both accounts present in your **All Accounts** submenu.

   :::image type="content" source="../ide/media/vs-2022/show-both-accounts.png" alt-text="Screenshot showing both accounts on the Account settings dialog.":::

If you're not already signed in to Visual Studio with a different account, select the **Sign in** link in the upper-right corner of the Visual Studio environment. Then, follow the instructions above to add your GitHub account.

:::image type="content" source="../ide/media/vs-2022/signin-not-signed-in.png" alt-text="Screenshot showing not signed in to Visual Studio.":::
=======
   
::: moniker-end
   
::: moniker range="vs-2022"

1. Open the Account Settings dialog by going to **File** > **Account Settings...**.

2. From the **All Accounts** submenu, select **+ Add** to add an account, and then select **GitHub**.

:::image type="content" source="../ide/media/vs-2022/sign-in-add-github.png" alt-text="Screenshot showing the Add GitHub account option.":::

3. You'll be redirected to the browser, where you can sign in with your GitHub credentials. After you sign in, you'll get a success window in the browser, and you can return to Visual Studio.

:::image type="content" source="../ide/media/github-success-signin.png" alt-text="Success window in browser.":::

4. Your GitHub account will now be present in the **All Accounts** submenu.

:::image type="content" source="../ide/media/vs-2022/show-both-accounts.png" alt-text="Screenshot showing both accounts on the Account settings dialog.":::

::: moniker-end

::: moniker range="vs-2022"

**Add a GitHub account from the **profile card**:**

If you're not already signed in to Visual Studio, select the **Sign in** link in the upper-right corner of the Visual Studio environment and use a Microsoft account, work account, or school account to sign in. 

:::image type="content" source="../ide/media/vs-2022/signin-different-account.png" alt-text="Screenshot showing not signed in to Visual Studio.":::

Then, follow these instructions to add your GitHub account.

1. Select the icon with your profile name in the upper-right corner of the Visual Studio environment, select **Add another account**, and then select **GitHub**.

    :::image type="content" source="../ide/media/vs-2022/add-another-account-github.png" alt-text="Screenshot of using Add another account option to add a GitHub account.":::

1. You'll be redirected to the browser, where you can sign in with your GitHub credentials. After you sign in, you'll get a success window in the browser, and you can return to Visual Studio.

    :::image type="content" source="../ide/media/github-success-signin.png" alt-text="Screenshot of the success window in browser.":::

1. Your GitHub account will now be present in your profile card.

    :::image type="content" source="../ide/media/vs-2022/show-both-accounts-flyout.png" alt-text="Screenshot showing both accounts on the sign in profile.":::
>>>>>>> e1e33e6f

::: moniker-end

## Enabling GitHub enterprise accounts

By default, Visual Studio only has public GitHub accounts enabled.

::: moniker range="<=vs-2019"

<<<<<<< HEAD
1. To enable GitHub enterprise accounts, go to **Tools** > **Options** and search for the **Accounts** options.

    :::image type="content" source="../ide/media/vs-2022/add-github-enterprise-account.png" alt-text="Screenshot of GitHub Account.":::

1. Then, check the box to **Include GitHub Enterprise Server accounts**. The next time you go to your **Account Settings** and try to add a GitHub account, you'll see options for both GitHub and GitHub Enterprise.

   :::image type="content" source="../ide/media/github-enterprise-endpoint-signin.png" alt-text="Screenshot showing Sign in with GitHub Enterprise.":::

1. After you enter your GitHub Enterprise server address, select **Sign in with your browser**. There, you can sign in using your GitHub Enterprise credentials.

::: moniker-end

::: moniker range="vs-2022"

=======
>>>>>>> e1e33e6f
1. To enable GitHub enterprise accounts, go to **Tools** > **Options** and search for the **Accounts** options.

    :::image type="content" source="../ide/media/vs-2022/add-github-enterprise-account.png" alt-text="Screenshot of GitHub Account.":::

1. Then, check the box to **Include GitHub Enterprise Server accounts**. The next time you go to your **Account Settings** and try to add a GitHub account, you'll see options for both GitHub and GitHub Enterprise.

<<<<<<< HEAD
   :::image type="content" source="../ide/media/vs-2022/github-enterprise-endpoint-signin.png" alt-text="Screenshot showing the Sign in with GitHub Enterprise.":::
=======
   :::image type="content" source="../ide/media/github-enterprise-endpoint-signin.png" alt-text="Screenshot showing Sign in with GitHub Enterprise.":::
>>>>>>> e1e33e6f

1. After you enter your GitHub Enterprise server address, select **Sign in with your browser**. There, you can sign in using your GitHub Enterprise credentials.

::: moniker-end

<<<<<<< HEAD
=======
::: moniker range="vs-2022"

1. To enable GitHub enterprise accounts, go to **Tools** > **Options** and search for the **Accounts** options.

    :::image type="content" source="../ide/media/vs-2022/add-github-enterprise-account.png" alt-text="Screenshot of GitHub Account.":::

1. Then, check the box to **Include GitHub Enterprise Server accounts**. The next time you go to your **Account Settings** and try to add a GitHub account, you'll see options for both GitHub and GitHub Enterprise.

   :::image type="content" source="../ide/media/vs-2022/github-enterprise-endpoint-signin.png" alt-text="Screenshot showing the Sign in with GitHub Enterprise.":::

1. After you enter your GitHub Enterprise server address, select **Sign in with your browser**. There, you can sign in using your GitHub Enterprise credentials.

::: moniker-end

>>>>>>> e1e33e6f
## Adding GitHub Enterprise Managed User (EMU) accounts

You can add your GitHub EMU account if you're already signed into Visual Studio with a Microsoft account, work account, or school account.

::: moniker range="vs-2022"

1. Select the icon with your initials in the upper-right corner of the Visual Studio environment. Then, select **Add another account** > **GitHub**. 

    :::image type="content" source="../ide/media/vs-2022/add-another-account-github.png" alt-text="Screenshot of adding Enterprise Managed User.":::

1. You'll be redirected to the browser, where you can sign in with your GitHub EMU credentials.

::: moniker-end

**You can use the Account Settings dialog to manage your accounts:**

::: moniker range="<=vs-2019"

1. Select the icon with your initials in the upper-right corner of the Visual Studio environment. Open the Account Settings dialog by selecting **Account settings** or by going to **File** > **Account Settings...**. 

   :::image type="content" source="../ide/media/vs-2019/account-settings-1.png" alt-text="Screenshot of the Account Settings window.":::

1. From the **All Accounts** submenu, select **+ Add** dropdown to add an account, and then select **GitHub**.

   :::image type="content" source="../ide/media/sign-in-add-github.png" alt-text="Screenshot showing how to select and add a GitHub account.":::

1. Select **GitHub Enterprise** on the **Connect to GitHub** dialog.

::: moniker-end

::: moniker range="vs-2022"

1. Select the icon with your initials in the upper-right corner of the Visual Studio environment. Open the Account Settings dialog by selecting **Account settings** or by going to **File** > **Account Settings...**. 

   :::image type="content" source="../ide/media/vs-2022/account-settings-1.png" alt-text="Screenshot of the Account Settings window.":::

1. From the **All Accounts** submenu, select **+ Add** dropdown to add an account, and then select **GitHub**.

   :::image type="content" source="../ide/media/vs-2022/sign-in-add-github.png" alt-text="Screenshot showing how to select and add a GitHub account.":::

1. Select **GitHub Enterprise** on the **Connect to GitHub** dialog.

::: moniker-end

> [!NOTE]
> Ensure you enter your GitHub EMU account credentials (the username has an underscore followed by the company name) on this page.
>
> :::image type="content" source="../ide/media/github-enterprise-managed-users-sign-in.png" alt-text="Screenshot showing the GitHub sign in experience for the GitHub Enterprise Managed User account.":::

After you sign in, you'll get a success window in the browser, and you can return to Visual Studio.

:::image type="content" source="../ide/media/github-success-signin.png" alt-text="Screenshot showing the sign-in success window in the browser.":::

## Troubleshooting sign in issues

If you're experiencing issues when adding or re-authenticating GitHub accounts, try the following steps:

Verify that HTTP Strict Transport Security (HSTS) is not enabled for localhost on your system's default web browser:
- On Microsoft Edge, you can type: edge://net-internals/#hsts and enter _localhost_ under the **Delete domain security policies** section.
- On Google Chrome, type: chrome://net-internals/#hsts and enter _localhost_ under the **Delete domain security policies** section.

> [!NOTE]
> Please [report a problem](https://developercommunity.visualstudio.com/report?space=8&entry=problem) if you're still experiencing sign in issues.

## See also
- [Sign in to Visual Studio](signing-in-to-visual-studio.md)<|MERGE_RESOLUTION|>--- conflicted
+++ resolved
@@ -21,33 +21,6 @@
 
 You can add your public GitHub account at any point, even if you haven't signed into Visual Studio with a Microsoft account, work account, or school account.
 
-<<<<<<< HEAD
-::: moniker range="vs-2022"
-
-1. Select the icon with your profile name in the upper-right corner of the Visual Studio environment, select **Add another account** and then select **GitHub**.
-
-    :::image type="content" source="../ide/media/vs-2022/add-another-account-github.png" alt-text="Screenshot of using Add another account option to add a GitHub account.":::
-
-1. You'll be redirected to the browser, where you can sign in with your GitHub credentials. After you sign in, you'll get a success window in the browser, and you can return to Visual Studio.
-
-    :::image type="content" source="../ide/media/github-success-signin.png" alt-text="Screenshot of the success window in browser.":::
-
-1. You'll have both accounts present in your sign in profile.
-
-    :::image type="content" source="../ide/media/vs-2022/show-both-accounts-flyout.png" alt-text="Screenshot showing both accounts on the sign in profile.":::
-
-::: moniker-end
-
-**Add a GitHub account from the **Account settings** dialog:**
-
-::: moniker range="<=vs-2019"
-
-1. Select the icon with your initials in the upper-right corner of the Visual Studio environment. Then, select **Account settings** to manage your accounts. You can also open the Account Settings dialog by going to **File** > **Account Settings...**.
-    
-    :::image type="content" source="../ide/media/vs-2019/account-settings-1.png" alt-text="Screenshot of the Account Settings window.":::
-
-1. From the **All Accounts** submenu, select **+Add** to add an account, and select **GitHub**.
-=======
 **Add a GitHub account from the **Account settings** dialog:**
 
 ::: moniker range="<=vs-2019"
@@ -55,7 +28,6 @@
 1. Open the Account Settings dialog by going to **File** > **Account Settings...**.
 
 2. From the **All Accounts** submenu, select **+ Add** to add an account, and select **GitHub**.
->>>>>>> e1e33e6f
     
     :::image type="content" source="../ide/media/sign-in-add-github.png" alt-text="Select add GitHub account":::
 
@@ -66,36 +38,6 @@
 4. Your GitHub account will now be present in the **All Accounts** submenu.
 
    :::image type="content" source="../ide/media/show-both-accounts.png" alt-text="Both accounts showing":::
-<<<<<<< HEAD
-
-If you're not already signed in to Visual Studio with a different account, select the **Sign in** link in the upper-right corner of the Visual Studio environment. Then, follow the instructions above to add your GitHub account.
-
-   :::image type="content" source="../ide/media/vs-2022/signin-different-account.png" alt-text="Screenshot showing not signed in to Visual Studio.":::
-
-::: moniker-end
-
-::: moniker range="vs-2022"
-
-1. Select the icon with your initials in the upper-right corner of the Visual Studio environment. Then, select **Account settings** to manage your accounts. You can also open the Account Settings dialog by going to **File** > **Account Settings...**.
-        
-    :::image type="content" source="../ide/media/vs-2022/account-settings-1.png" alt-text="Screenshot of the Account Settings window.":::
-
-1. From the **All Accounts** submenu, select **+Add** to add an account, and select **GitHub**.
-    
-    :::image type="content" source="../ide/media/vs-2022/sign-in-add-github.png" alt-text="Screenshot showing the Add GitHub account option.":::
-
-1. You'll be redirected to the browser, where you can sign in with your GitHub credentials. After you sign in, you'll get a success window in the browser, and you can return to Visual Studio.
-
-    :::image type="content" source="../ide/media/github-success-signin.png" alt-text="Success window in browser.":::
-
-1. You'll have both accounts present in your **All Accounts** submenu.
-
-   :::image type="content" source="../ide/media/vs-2022/show-both-accounts.png" alt-text="Screenshot showing both accounts on the Account settings dialog.":::
-
-If you're not already signed in to Visual Studio with a different account, select the **Sign in** link in the upper-right corner of the Visual Studio environment. Then, follow the instructions above to add your GitHub account.
-
-:::image type="content" source="../ide/media/vs-2022/signin-not-signed-in.png" alt-text="Screenshot showing not signed in to Visual Studio.":::
-=======
    
 ::: moniker-end
    
@@ -138,7 +80,6 @@
 1. Your GitHub account will now be present in your profile card.
 
     :::image type="content" source="../ide/media/vs-2022/show-both-accounts-flyout.png" alt-text="Screenshot showing both accounts on the sign in profile.":::
->>>>>>> e1e33e6f
 
 ::: moniker-end
 
@@ -148,7 +89,6 @@
 
 ::: moniker range="<=vs-2019"
 
-<<<<<<< HEAD
 1. To enable GitHub enterprise accounts, go to **Tools** > **Options** and search for the **Accounts** options.
 
     :::image type="content" source="../ide/media/vs-2022/add-github-enterprise-account.png" alt-text="Screenshot of GitHub Account.":::
@@ -163,28 +103,6 @@
 
 ::: moniker range="vs-2022"
 
-=======
->>>>>>> e1e33e6f
-1. To enable GitHub enterprise accounts, go to **Tools** > **Options** and search for the **Accounts** options.
-
-    :::image type="content" source="../ide/media/vs-2022/add-github-enterprise-account.png" alt-text="Screenshot of GitHub Account.":::
-
-1. Then, check the box to **Include GitHub Enterprise Server accounts**. The next time you go to your **Account Settings** and try to add a GitHub account, you'll see options for both GitHub and GitHub Enterprise.
-
-<<<<<<< HEAD
-   :::image type="content" source="../ide/media/vs-2022/github-enterprise-endpoint-signin.png" alt-text="Screenshot showing the Sign in with GitHub Enterprise.":::
-=======
-   :::image type="content" source="../ide/media/github-enterprise-endpoint-signin.png" alt-text="Screenshot showing Sign in with GitHub Enterprise.":::
->>>>>>> e1e33e6f
-
-1. After you enter your GitHub Enterprise server address, select **Sign in with your browser**. There, you can sign in using your GitHub Enterprise credentials.
-
-::: moniker-end
-
-<<<<<<< HEAD
-=======
-::: moniker range="vs-2022"
-
 1. To enable GitHub enterprise accounts, go to **Tools** > **Options** and search for the **Accounts** options.
 
     :::image type="content" source="../ide/media/vs-2022/add-github-enterprise-account.png" alt-text="Screenshot of GitHub Account.":::
@@ -197,7 +115,6 @@
 
 ::: moniker-end
 
->>>>>>> e1e33e6f
 ## Adding GitHub Enterprise Managed User (EMU) accounts
 
 You can add your GitHub EMU account if you're already signed into Visual Studio with a Microsoft account, work account, or school account.
