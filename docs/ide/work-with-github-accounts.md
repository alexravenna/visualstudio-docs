--- conflicted
+++ resolved
@@ -78,9 +78,4 @@
 1. After you enter your GitHub Enterprise server address, select **Sign in with your browser**. There, you can sign in using your GitHub Enterprise credentials.
 
 ## See also
-<<<<<<< HEAD
-
-=======
-- [Work with multiple user accounts](work-with-multiple-user-accounts.md)
->>>>>>> a413648b
 - [Sign in to Visual Studio](signing-in-to-visual-studio.md)