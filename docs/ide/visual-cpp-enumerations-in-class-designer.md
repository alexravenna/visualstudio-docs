--- conflicted
+++ resolved
@@ -1,51 +1,3 @@
 ---
-<<<<<<< HEAD
 redirect_url: class-designer/visual-cpp-enumerations
----
-=======
-title: "Visual C++ Enumerations in Class Designer | Microsoft Docs"
-ms.custom: ""
-ms.date: "11/04/2016"
-ms.reviewer: ""
-ms.suite: ""
-ms.technology: 
-  - "vs-ide-general"
-ms.tgt_pltfrm: ""
-ms.topic: "article"
-helpviewer_keywords: 
-  - "Class Designer [Visual Studio], enumerations"
-ms.assetid: 11e90ba1-18cd-44f8-9e26-e3746a7a19d1
-caps.latest.revision: 10
-author: "gewarren"
-ms.author: "gewarren"
-manager: ghogen
----
-# Visual C++ Enumerations in Class Designer
-Class Designer supports C++ `enum` and scoped `enum class` types. Following is an example:  
-  
-```  
-enum CardSuit {  
-   Diamonds = 1,  
-   Hearts = 2,  
-   Clubs = 3,  
-   Spades = 4  
-};  
-  
-// or...  
-enum class CardSuit {  
-   Diamonds = 1,  
-   Hearts = 2,  
-   Clubs = 3,  
-   Spades = 4  
-};  
-  
-```  
-  
- A C++ enumeration shape in a class diagram looks and works like a structure shape, except that the label reads **Enum** or **Enum class**, it is pink instead of blue, and it has a colored border on the left and top margins. Both enumeration shapes and structure shapes have square corners.  
-  
- For more information about using the `enum` type, see [Enumerations](/cpp/cpp/enumerations-cpp).  
-  
-## See Also  
- [Working with Visual C++ Code (Class Designer)](../ide/working-with-visual-cpp-code-class-designer.md)   
- [Enumerations](/cpp/cpp/enumerations-cpp)
->>>>>>> ad3d8314
+---