--- conflicted
+++ resolved
@@ -1,9 +1,5 @@
 ---
-<<<<<<< HEAD
 title: "Visual Basic IntelliSense | Microsoft Docs"
-=======
-title: "Visual Basic Intellisense | Microsoft Docs"
->>>>>>> 68192c24
 ms.custom: ""
 ms.date: "11/04/2016"
 ms.reviewer: ""
@@ -25,27 +21,12 @@
 
 ## Syntax tips
 
-<<<<<<< HEAD
-    Syntax tips display the syntax of the statement that you are typing. This is useful for statements such as [Declare](/dotnet/visual-basic/language-reference/statements/declare-statement).
-=======
 Syntax tips display the syntax of the statement that you are typing. This is useful for statements such as [Declare](/dotnet/visual-basic/language-reference/statements/declare-statement).
->>>>>>> 68192c24
 
 ## Automatic completion
 
 - Completion on various keywords
 
-<<<<<<< HEAD
-     For example, if you type `goto` and a space, IntelliSense will display a list of the defined labels in a drop-down menu. Other supported keywords include `Exit`, `Implements`, `Option`, and `Declare`.
-
-- Completion on `Enum` and `Boolean`
-
-    When a statement will refer to a member of an enumeration, IntelliSense will display a list of the members of the `Enum`. When a statement will refer to a `Boolean`, IntelliSense will display a true-false drop-down menu.
-
-    Completion can be turned off by default by deselecting **Auto list members** from the **General** property page in the **Visual Basic** folder.
-
-    You can manually invoke completion by invoking List Members, Complete Word, or ALT+RIGHT ARROW. For more information, see [Using IntelliSense](../ide/using-intellisense.md).
-=======
      For example, if you type `goto` and a space, IntelliSense displays a list of the defined labels in a drop-down menu. Other supported keywords include `Exit`, `Implements`, `Option`, and `Declare`.
 
 - Completion on `Enum` and `Boolean`
@@ -55,7 +36,6 @@
 Completion can be turned off by default by deselecting **Auto list members** from the **General** property page in the **Visual Basic** folder.
 
 You can manually invoke completion by invoking List Members, Complete Word, or ALT+RIGHT ARROW. For more information, see [Using IntelliSense](../ide/using-intellisense.md).
->>>>>>> 68192c24
 
 ## IntelliSense in Zone
 
