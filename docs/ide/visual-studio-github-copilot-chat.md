--- conflicted
+++ resolved
@@ -1,12 +1,8 @@
 ---
 title: About GitHub Copilot Chat in Visual Studio
 description: Learn about the fully integrated GitHub Copilot Chat in Visual Studio. Use the chat interface to ask coding-related questions from right within the IDE.
-<<<<<<< HEAD
-ms.date: 2/26/2025
+ms.date: 7/31/2025
 ms.update-cycle: 180-days
-=======
-ms.date: 7/31/2025
->>>>>>> ce207c48
 ms.topic: overview 
 author: anandmeg
 ms.author: meghaanand
