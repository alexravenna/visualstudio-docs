--- conflicted
+++ resolved
@@ -3,12 +3,7 @@
 description: Add an EditorConfig file to your project or codebase to enforce consistent coding styles for everyone that works in the codebase.
 author: mikadumont
 ms.author: midumont
-<<<<<<< HEAD
-manager: jmartens
-ms.service: visual-studio-windows
-=======
 manager: mijacobs
->>>>>>> 5f96e8ce
 ms.subservice: general-ide
 ms.topic: how-to
 ms.date: 03/08/2024
