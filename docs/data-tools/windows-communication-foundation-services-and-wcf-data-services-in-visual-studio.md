---
title: Windows Communication Foundation and Data Services
description: Explore Windows Communication Foundation (WCF) Services and WCF Data Services in Visual Studio, and create distributed applications.
ms.date: 07/03/2025
ms.topic: concept-article
dev_langs:
- VB
- CSharp
helpviewer_keywords:
- services, WCF Data
- WCF services, binding to
- WCF services, asynchronous service methods
- service references [Visual Studio]
- WCF Data Services
- asynchronous calls
- service references [Visual Studio], type sharing
- endpoints [WCF]
- asynchronous service methods
- service references [Visual Studio] endpoints
- WCF services, type sharing
- Windows Communication Foundation, in Visual Studio
- services, WCF
- WCF service, Visual Studio
- data services, WCF
- services, in Visual Studio
- data binding [Visual Studio], WCF
- service endpoints [Visual Studio]
- service references [Visual Studio], asynchronous calls
- services, Windows Communication Foundation
- type sharing in WCF services
- WCF services, endpoints
- service method, called asynchronously[Visual Studio]
author: ghogen
ms.author: ghogen
manager: mijacobs
ms.subservice: data-tools
#customer intent: As a developer, I want to explore WCF Services and WCF Data Services in Visual Studio, so I can create distributed applications.
---

# Windows Communication Foundation Services and WCF Data Services in Visual Studio

Visual Studio provides tools for working with Windows Communication Foundation (WCF) and WCF Data Services, Microsoft technologies for creating distributed applications. This article provides an introduction to services from a Visual Studio perspective. For the full documentation, see [WCF Data Services 4.5](/dotnet/framework/data/wcf/index).

Windows Communication Foundation (WCF) is a unified framework for creating secure, reliable, transacted, and interoperable distributed applications. It replaces older interprocess communication technologies such as ASMX web services, .NET Remoting, Enterprise Services (Distributed Component Object Model (DCOM)), and Microsoft Message Queue (MSMQ). WCF brings together the functionality of all these technologies under a unified programming model. This approach simplifies the experience of developing distributed applications.

## WCF Data Services

WCF Data Services is an implementation of the Open Data (Open Data Protocol (OData)) Protocol standard. WCF Data Services lets you expose tabular data as a set of REST APIs, which allows you to return data by using standard HTTP commands like `GET`, `POST`, `PUT`, and `DELETE`. On the server side, [ASP.NET Web API](https://dotnet.microsoft.com/apps/aspnet/apis) supersedes WCF Data Services for creating new OData services. The WCF Data Services client library continues to be a good choice for consuming OData services in a .NET application from Visual Studio (**Project** > **Add Service Reference**). For more information, see [WCF Data Services 4.5](/dotnet/framework/data/wcf).

## WCF programming model

The WCF programming model is based on communication between two entities: a WCF service and a WCF client. The programming model is encapsulated in the <xref:System.ServiceModel> namespace in .NET.

## WCF service

A WCF service is based on an interface that defines a contract between the service and the client. The service is marked with a <xref:System.ServiceModel.ServiceContractAttribute> attribute, as shown in the following code:

### [C#](#tab/csharp)

:::code language="csharp" source="../snippets/csharp/VS_Snippets_VBCSharp/wcfwalkthrough/cs/iservice1.cs" id="Snippet6":::

### [VB](#tab/vb)

:::code language="vb" source="../snippets/visualbasic/VS_Snippets_VBCSharp/wcfwalkthrough/vb/iservice1.vb" id="Snippet6":::
---

You define functions or methods that are exposed by a WCF service by marking them with an <xref:System.ServiceModel.OperationContractAttribute> attribute.

### [C#](#tab/csharp)

:::code language="csharp" source="../snippets/csharp/VS_Snippets_VBCSharp/wcfwalkthrough/cs/iservice1.cs" id="Snippet1":::

### [VB](#tab/vb)

:::code language="vb" source="../snippets/visualbasic/VS_Snippets_VBCSharp/wcfwalkthrough/vb/iservice1.vb" id="Snippet1":::
---

You can also expose serialized data by marking a composite type with a <xref:System.Runtime.Serialization.DataContractAttribute> attribute, which enables data binding in a client.

After an interface and its methods are defined, they're encapsulated in a class that implements the interface. A single WCF service class can implement multiple service contracts.

A WCF service is exposed for consumption through what is known as an *endpoint*. The endpoint provides the only way to communicate with the service. You can't access the service through a direct reference as you do other classes.

An endpoint consists of an address, a binding, and a contract. The address defines where the service is located, such as a URL, a File Transfer Protocol (FTP) address, or a network or local path. A binding defines the way you communicate with the service. WCF bindings provide a versatile model for specifying a protocol like HTTP or FTP with a security mechanism like Windows Authentication or user names and passwords. A contract includes the operations exposed by the WCF service class.

Multiple endpoints can be exposed for a single WCF service. This approach enables different clients to communicate with the same service in different ways. For example, a banking service might provide one endpoint for employees and another for external customers, where each uses a different address, binding, or contract.

### WCF client

A WCF client consists of a *proxy* that enables an application to communicate with a WCF service, and an endpoint that matches an endpoint defined for the service. The proxy is generated on the client side in the *app.config* file and includes information about the types and methods that are exposed by the service. For services that expose multiple endpoints, the client can select the one that best fits its needs, for example, to communicate over HTTP and use Windows Authentication.

After a WCF client is created, you reference the service in your code just as you do any other object. For example, to call the `GetData` method shown earlier, you write code that resembles the following example:

### [C#](#tab/csharp)

:::code language="csharp" source="../snippets/csharp/VS_Snippets_VBCSharp/wcfwalkthrough/cs/form1.cs" id="Snippet3":::

### [VB](#tab/vb)

:::code language="vb" source="../snippets/visualbasic/VS_Snippets_VBCSharp/wcfwalkthrough/vb/form1.vb" id="Snippet3":::
---

## WCF tools in Visual Studio

Visual Studio provides tools to help you create both WCF services and WCF clients. For more information, see [Walkthrough: Creating a simple WCF service in Windows Forms](../data-tools/walkthrough-creating-a-simple-wcf-service-in-windows-forms.md).

### Create and test WCF services

You can use the WCF Visual Studio templates as a foundation to quickly create your own service. You can then use WCF Service Auto Host and WCF Test Client to debug and test the service. These tools provide a fast and convenient debug and testing cycle, and eliminate the requirement to commit to a hosting model at an early stage.

#### WCF templates

WCF Visual Studio templates provide a basic class structure for service development. Several WCF templates are available in the **Add New Project** dialog, including WCF service library projects, WCF service websites, and WCF Service item templates.

When you select a template, files are added for a service contract, a service implementation, and a service configuration. All necessary attributes are already added, creating a simple "Hello World" type of service, and you didn't have to write any code. You can add code to provide functions and methods for your real world service, but the templates provide the basic foundation.

For more information, see [WCF Visual Studio templates](/dotnet/framework/wcf/wcf-vs-templates).

#### WCF Service Host

When you start the Visual Studio Debugger (by selecting **F5**) for a WCF service project, the WCF Service Host tool is automatically started to host the service locally. The tool enumerates the services in a WCF service project, loads the project's configuration, and instantiates a host for each service it finds.

The tool helps you test a WCF service without writing extra code or committing to a specific host during development. For more information, see [WCF service host (WcfSvcHost.exe)](/dotnet/framework/wcf/wcf-service-host-wcfsvchost-exe).

#### WCF Test Client

<<<<<<< HEAD
The WCF Test Client tool enables you to input test parameters, submit the input to a WCF service, and view the response from the service. The tool provides a convenient service testing experience when you combine it with WCF Service Host. The location of the tool is *%ProgramFiles(x86)%\Microsoft Visual Studio\2017\Enterprise\Common7\IDE*.
=======
The WCF Test Client tool enables you to input test parameters, submit the input to a WCF service, and view the response from the service. The tool provides a convenient service testing experience when you combine it with WCF Service Host. The folder location of the tool is *Common7\IDE* under the Visual Studio installation folder.
>>>>>>> 95355725

When you select **F5** to debug a WCF service project, WCF Test Client opens and displays a list of service endpoints defined in the configuration file. You can test the parameters and start the service, and repeat this process to continuously test and validate your service. For more information, see [WCF Test Client (WcfTestClient.exe)](/dotnet/framework/wcf/wcf-test-client-wcftestclient-exe).

### Access WCF services in Visual Studio

Visual Studio simplifies the task of creating WCF clients by automatically generating a proxy and endpoint for services you add in the **Add Service Reference** dialog. All necessary configuration information is added to the *app.config* file. Most of the time, all you have to do is instantiate the service to start using it.

In the **Add Service Reference** dialog, you specify the address for a service or search for a service defined in your solution. The system returns a list of services and operations provided by the services. You can also define the namespace for referencing the services in code.

In the **Configure Service References** dialog, you customize the configuration for a service. You can change the address for a service, specify access level, asynchronous behavior, and message contract types, and configure type reuse.

## Service endpoint

Some WCF services expose multiple endpoints through which clients can communicate with the service. A service might expose one endpoint that uses an HTTP binding with a user name and password security and a second endpoint that uses FTP with Windows Authentication. The first endpoint is used by applications to access the service from outside a firewall, whereas the second can be used in an intranet.

In this scenario, you specify the `endpointConfigurationName` parameter with the constructor for a service reference.

[!INCLUDE[note_settings_general](../data-tools/includes/note_settings_general_md.md)]

### Select service endpoint

Select a service endpoint by following these steps:

1. Add a reference to a WCF service by right-clicking the project node in **Solution Explorer** and selecting **Add service reference**.

1. In the Code Editor, add a constructor for the service reference. Replace `ServiceReference` with the namespace for the service reference, and replace `Service1Client` with the name of the service.

   ### [C#](#tab/csharp)

   ```csharp
   ServiceReference.Service1Client proxy = new ServiceReference.Service1Client(
   ```

   ### [VB](#tab/vb)

   ```vb
   Dim proxy As New ServiceReference.Service1Client(
   ```

   ---

1. When you enter the code, an IntelliSense list displays that includes the overloads for the constructor. Select the `endpointConfigurationName As String` overload.

1. After you select the overload, enter `="<ServiceEndpoint>"`, where `<ServiceEndpoint>` is the name of the endpoint service you want to use.

   > [!TIP]
   > The names of the available endpoints are defined in the *app.config* file.

### Find available endpoints for WCF service

To find the available endpoints for a WCF service, follow these steps:

1. In **Solution Explorer**, right-click the *app.config* file for the project that contains the service reference, and then select **Open**. The file opens in the Code Editor.

1. Search for the `<Client>` tag in the file.

1. In the `<Client>` tag section, search for a nested tag that starts with `<Endpoint>`.

   When the service reference provides multiple endpoints, there are two or more `<Endpoint>` tags.

1. In the `<EndPoint>` tag definition, locate the `name="<ServiceEndpoint>"` parameter (where `<ServiceEndpoint>` represents an endpoint name for the service). This value is the name for the service endpoint that can be passed to the `endpointConfigurationName As String` overload of a constructor for a service reference.

## Call service methods asynchronously

Most methods in WCF services can be called synchronously or asynchronously. When you call a method asynchronously, your application can continue to work while the method is being called. This approach is useful when the system operates over a slow connection.

When a service reference is added to a project, the default configuration is to call methods synchronously. You can change the behavior to call methods asynchronously in the **Configure Service Reference** dialog.

The option is set on a **per-service** basis. If one method for a service is called asynchronously, all methods must be called asynchronously.

[!INCLUDE[note_settings_general](../data-tools/includes/note_settings_general_md.md)]

### Call a method asynchronously

To call a service method asynchronously, follow these steps:

1. In **Solution Explorer**, select the service reference.

1. Select **Project** > **Configure Service Reference**.

1. In the **Configure Service Reference** dialog, select the **Generate asynchronous operations** checkbox.

## Bind data returned by service

You can bind data returned by a WCF service to a control just as you bind any other data source to a control. When you add a reference to a WCF service, if the service contains composite types that return data, they're automatically added to the **Data Sources** window.

### Bind control to data field returned by WCF service

To bind a control to a single data field returned by a WCF service, use these steps:

1. Select **Data** > **Show Data Sources**. The **Data Sources** window opens.

1. In the **Data Sources** window, expand the node for your service reference. Any composite types returned by the service display.

1. Expand a type node and view the data fields for the type.

1. Select a field and expand the dropdown list to see the list of available controls for the data type.

1. Select the type of control to which you want to bind.

1. Drag the field onto a form. The control is added to the form along with a <xref:System.Windows.Forms.BindingSource> component and a <xref:System.Windows.Forms.BindingNavigator> component.

1. Repeat steps 4 though 6 and bind any other fields.

### Bind control to composite type returned by WCF service

To bind a control to a composite type returned by a WCF service, follow these steps:

1. Select **Data** > **Show Data Sources**. The **Data Sources** window opens.

1. In the **Data Sources** window, expand the node for your service reference. Any composite types returned by the service display.

1. Select a node for a type and expand the dropdown list to see the list of available options.

1. Select **DataGridView** and view the data in a grid, or select **Details** and view the data by using individual controls.

1. Drag the node onto the form. The controls are added to the form along with a <xref:System.Windows.Forms.BindingSource> component and a <xref:System.Windows.Forms.BindingNavigator> component.

## Configure services to reuse existing types

When a service reference is added to a project, any types defined in the service are generated in the local project. In many cases, this approach creates duplicate types when a service uses common .NET types or when types are defined in a shared library.

To avoid this problem, types in referenced assemblies are shared by default. If you want to disable type sharing for one or more assemblies, change the settings in the **Configure Service References** dialog.

### Disable type sharing in one assembly

You can disable type sharing in a single assembly by following these steps:

1. In **Solution Explorer**, select the service reference.

1. Select **Project** > **Configure Service Reference**.

1. In the **Configure Service References** dialog, select the **Reuse types in specified referenced assemblies** checkbox.

1. Select the checkbox for each assembly where you want to enable type sharing. To disable type sharing for an assembly, leave the checkbox cleared.

### Disable type sharing in all assemblies

You can also disable type sharing in all assemblies with the following steps:

1. In **Solution Explorer**, select the service reference.

1. Select **Project** > **Configure Service Reference**.

1. In the **Configure Service References** dialog, clear the **Reuse types in referenced assemblies** checkbox.

## Explore similar concepts

The following articles describe concepts and procedures related to WCF services and WCF data services.

| Title | Description |
| - | - |
| [Walkthrough: Create a basic WCF service in Windows Forms](../data-tools/walkthrough-creating-a-simple-wcf-service-in-windows-forms.md) | Provides a step-by-step demonstration of creating and using WCF services in Visual Studio. |
| [Walkthrough: Create a WCF data service with WPF and Entity Framework](../data-tools/walkthrough-creating-a-wcf-data-service-with-wpf-and-entity-framework.md) | Provides a step-by-step demonstration of how to create and use WCF Data Services in Visual Studio. |
| [Use the WCF development tools](/dotnet/framework/wcf/using-the-wcf-development-tools) | Describes how to create and test WCF services in Visual Studio. |
| [How to: Add, update, or remove a WCF data service reference](../data-tools/how-to-add-update-or-remove-a-wcf-data-service-reference.md) | Describes how to use the Add Service Reference dialog to search for WCF Data Services in the solution. |
| [Troubleshoot service references](../data-tools/troubleshooting-service-references.md) | Presents some common errors that can occur with service references and how to prevent them. |
| [Debug WCF services](../debugger/debugging-wcf-services.md) | Describes common debugging problems and techniques you might encounter when debugging WCF services. |
| [Walkthrough: Create an n-tier data application](../data-tools/walkthrough-creating-an-n-tier-data-application.md) | Provides step-by-step instructions for creating a typed dataset and separating the TableAdapter and dataset code into multiple projects. |
| Review the [Configure Service Reference dialog](../data-tools/configure-service-reference-dialog-box.md) | Describes the user interface elements of the **Configure Service Reference** dialog. |

## Related content

- [Visual Studio data tools for .NET](../data-tools/visual-studio-data-tools-for-dotnet.md)
- <xref:System.ServiceModel> namespace
- <xref:System.Data.Services> namespace<|MERGE_RESOLUTION|>--- conflicted
+++ resolved
@@ -124,11 +124,7 @@
 
 #### WCF Test Client
 
-<<<<<<< HEAD
-The WCF Test Client tool enables you to input test parameters, submit the input to a WCF service, and view the response from the service. The tool provides a convenient service testing experience when you combine it with WCF Service Host. The location of the tool is *%ProgramFiles(x86)%\Microsoft Visual Studio\2017\Enterprise\Common7\IDE*.
-=======
-The WCF Test Client tool enables you to input test parameters, submit the input to a WCF service, and view the response from the service. The tool provides a convenient service testing experience when you combine it with WCF Service Host. The folder location of the tool is *Common7\IDE* under the Visual Studio installation folder.
->>>>>>> 95355725
+The WCF Test Client tool enables you to input test parameters, submit the input to a WCF service, and view the response from the service. The tool provides a convenient service testing experience when you combine it with WCF Service Host. The location of the tool is *Common7\IDE* under the Visual Studio installation folder.
 
 When you select **F5** to debug a WCF service project, WCF Test Client opens and displays a list of service endpoints defined in the configuration file. You can test the parameters and start the service, and repeat this process to continuously test and validate your service. For more information, see [WCF Test Client (WcfTestClient.exe)](/dotnet/framework/wcf/wcf-test-client-wcftestclient-exe).
 
