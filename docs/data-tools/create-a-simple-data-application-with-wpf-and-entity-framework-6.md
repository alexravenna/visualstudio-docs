---
title: Simple data app with WPF and Entity Framework 6
description: In this walkthrough, see how to create a simple forms-over-data app in Visual Studio with Windows Presentation Foundation (WPF) and Entity Framework 6.
ms.custom: SEO-VS-2020
ms.date: 08/22/2017
ms.topic: conceptual
dev_langs:
- CSharp
author: ghogen
ms.author: ghogen
manager: jmartens
ms.technology: vs-data-tools
ms.workload:
- data-storage
---
# Create a simple data application with WPF and Entity Framework 6

<<<<<<< HEAD
 [!INCLUDE [Visual Studio](~/includes/applies-to-version/vs-windows-only.md)]

=======
::: moniker range="vs-2022"
>>>>>>> f81bb307
> [!WARNING]
> The scenario in this tutorial is currently blocked due to an issue with Visual Studio 2022 that is scheduled to be fixed in a future update. It should work with Visual Studio 2019 or earlier.
::: moniker-end

This walkthrough shows how to create a basic "forms over data" application in Visual Studio. The app uses SQL Server LocalDB, the Northwind database, Entity Framework 6 (not Entity Framework Core), and Windows Presentation Foundation for .NET Framework (not .NET Core or .NET 5 or later). It shows how to do basic databinding with a master-detail view, and it also has a custom Binding Navigator with buttons for **Move Next**, **Move Previous**, **Move to beginning**, **Move to end**, **Update** and **Delete**.

This article focuses on using data tools in Visual Studio, and does not attempt to explain the underlying technologies in any depth. It assumes that you have a basic familiarity with XAML, Entity Framework, and SQL. This example also does not demonstrate Model-View-ViewModel (MVVM) architecture, which is standard for WPF applications. However, you can copy this code into your own MVVM application with few modifications.

## Install and connect to Northwind

This example uses SQL Server Express LocalDB and the Northwind sample database. If the ADO.NET data provider for that product supports Entity Framework, it should work with other SQL database products just as well.

1. If you don't have SQL Server Express LocalDB, install it either from the [SQL Server Express download page](https://www.microsoft.com/sql-server/sql-server-editions-express), or through the **Visual Studio Installer**. In the **Visual Studio Installer**, you can install SQL Server Express LocalDB as part of the **.NET desktop development** workload or as an individual component.

2. Install the Northwind sample database by following these steps:

    1. In Visual Studio, open the **SQL Server Object Explorer** window. (**SQL Server Object Explorer** is installed as part of the **Data storage and processing** workload in the **Visual Studio Installer**.) Expand the **SQL Server** node. Right-click on your LocalDB instance and select **New Query**.

       A query editor window opens.

    2. Copy the [Northwind Transact-SQL script](https://github.com/MicrosoftDocs/visualstudio-docs/blob/main/docs/data-tools/samples/northwind.sql?raw=true) to your clipboard. This T-SQL script creates the Northwind database from scratch and populates it with data.

    3. Paste the T-SQL script into the query editor, and then choose the **Execute** button.

       After a short time, the query finishes running and the Northwind database is created.

3. [Add new connections](../data-tools/add-new-connections.md) for Northwind.

## Configure the project

1. In Visual Studio, create a new C# **WPF App** project.

2. Add the NuGet package for Entity Framework 6. In **Solution Explorer**, select the project node. In the main menu, choose **Project** > **Manage NuGet Packages**.

     ![Manage NuGet Packages menu item](../data-tools/media/raddata_vs2015_manage_nuget_packages.png)

3. In the **NuGet Package Manager**, click on the **Browse** link. Entity Framework is probably the top package in the list. Click **Install** in the right pane and follow the prompts. The Output window tells you when the install is finished.

     ![Entity Framework NuGet Package](../data-tools/media/raddata_vs2015_nuget_ef.png)

4. Now you can use Visual Studio to create a model based on the Northwind database.

## Create the model

1. Right-click on the project node in **Solution Explorer** and choose **Add** > **New Item**. In the left pane, under the C# node, choose **Data** and in the middle pane, choose **ADO.NET Entity Data Model**.

   ![Entity Framework Model New Item](../data-tools/media/raddata-ef-new-project-item.png)

2. Call the model `Northwind_model` and choose **OK**. The **Entity Data Model Wizard** opens. Choose **EF Designer from database** and then click **Next**.

   ![EF Model from Database](../data-tools/media/raddata-ef-model-from-database.png)

3. In the next screen, enter or choose your LocalDB Northwind connection (for example, (localdb)\MSSQLLocalDB), specify the Northwind database, and click **Next**.

4. In the next page of the wizard, choose which tables, stored procedures, and other database objects to include in the Entity Framework model. Expand the dbo node in the tree view and choose **Customers**, **Orders**, and **Order Details**. Leave the defaults checked and click **Finish**.

    ![Choose database Objects for the model](../data-tools/media/raddata-choose-ef-objects.png)

5. The wizard generates the C# classes that represent the Entity Framework model. The classes are plain old C# classes and they are what we databind to the WPF user interface. The *.edmx* file describes the relationships and other metadata that associates the classes with objects in the database. The *.tt* files are T4 templates that generate the code that operates on the model and saves changes to the database. You can see all these files in **Solution Explorer** under the Northwind_model node:

      ![Solution Explorer EF model files](../data-tools/media/raddata-solution-explorer-ef-model-files.png)

    The designer surface for the *.edmx* file enables you to modify some properties and relationships in the model. We are not going to use the designer in this walkthrough.

6. The *.tt* files are general purpose and you need to tweak one of them to work with WPF databinding, which requires ObservableCollections. In **Solution Explorer**, expand the Northwind_model node until you find *Northwind_model.tt*. (Make sure you are not in the *.Context.tt* file, which is directly below the *.edmx* file.)

   - Replace the two occurrences of <xref:System.Collections.ICollection> with <xref:System.Collections.ObjectModel.ObservableCollection%601>.

   - Replace the first occurrence of <xref:System.Collections.Generic.HashSet%601> with <xref:System.Collections.ObjectModel.ObservableCollection%601> around line 51. Do not replace the second occurrence of HashSet.

   - Replace the only occurrence of <xref:System.Collections.Generic> (around line 431) with <xref:System.Collections.ObjectModel>.

7. Press **F5** or **Ctrl**+**F5** to build and run the project. When the application first runs, the model classes are visible to the data sources wizard.

Now you are ready to hook up this model to the XAML page so that you can view, navigate, and modify the data.

## Databind the model to the XAML page

It is possible to write your own databinding code, but it is much easier to let Visual Studio do it for you.

1. From the main menu, choose **Project** > **Add new data source** to bring up the **Data Source Configuration Wizard**. Choose **Object** because you are binding to the model classes, not to the database:

     ![Data Source Configuration Wizard with Object Source](../data-tools/media/raddata-data-source-configuration-wizard-with-object-source.png)

2. Expand the node for your project, and select **Customer**. (Sources for Orders are automatically generated from the Orders navigation property in Customer.)

     ![Add entity classes as data sources](../data-tools/media/raddata-add-entity-classes-as-data-sources.png)

3. Click **Finish**.

4. Navigate to *MainWindow.xaml* in Code View. We're keeping the XAML simple for the purposes of this example. Change the title of MainWindow to something more descriptive, and increase its Height and Width to 600 x 800 for now. You can always change it later. Now add these three row definitions to the main grid, one row for the navigation buttons, one for the customer's details, and one for the grid that shows their orders:

    ```xaml
        <Grid.RowDefinitions>
            <RowDefinition Height="auto"/>
            <RowDefinition Height="auto"/>
            <RowDefinition Height="*"/>
        </Grid.RowDefinitions>
    ```

5. Now open *MainWindow.xaml* so that you're viewing it in the designer. This causes the **Data Sources** window to appear as an option in the Visual Studio window margin next to the **Toolbox**. Click on the tab to open the window, or else press **Shift**+**Alt**+**D** or choose **View** > **Other Windows** > **Data Sources**. We are going to display each property in the Customers class in its own individual text box. First, click on the arrow in the **Customers** combo box and choose **Details**. Then, drag the node onto the middle part of the design surface so that the designer knows you want it to go in the middle row. If you misplace it, you can specify the row manually later in the XAML. By default, the controls are placed vertically in a grid element, but at this point, you can arrange them however you like on the form. For example, it might make sense to put the **Name** text box on top, above the address. The sample application for this article reorders the fields and rearranges them into two columns.

     ![Customers data source binding to individual controls](../data-tools/media/raddata-customers-data-source-binding-to-individual-controls.png)

     In the code view, you can now see a new `Grid` element in row 1 (the middle row) of the parent Grid. The parent Grid has a `DataContext` attribute that refers to a CollectionViewSource that's been added to the `Windows.Resources` element. Given that data context, when the first text box binds to **Address**, that name is mapped to the `Address` property in the current `Customer` object in the CollectionViewSource.

    ```xaml
    <Grid DataContext="{StaticResource customerViewSource}">
    ```

6. When a customer is visible in the top half of the window, you want to see their orders in the bottom half. You show the orders in a single grid view control. For master-detail databinding to work as expected, it is important that you bind to the Orders property in the Customers class, not to the separate Orders node. Drag the Orders property of the Customers class to the lower half of the form, so that the designer puts it in row 2:

     ![Drag Orders classes as grid](../data-tools/media/raddata-drag-orders-classes-as-grid.png)

7. Visual Studio has generated all the binding code that connects the UI controls to events in the model. All you need to do, in order to see some data, is to write some code to populate the model. First, navigate to *MainWindow.xaml.cs* and add a data member to the MainWindow class for the data context. This object, which has been generated for you, acts something like a control that tracks changes and events in the model. You'll also add CollectionViewSource data members for customers and orders, and the associated constructor initialization logic. The top of the class should look like this:

     :::code language="csharp" source="../data-tools/codesnippet/CSharp/CreateWPFDataApp/MainWindow.xaml.cs" id="Snippet1":::

     Add a `using` directive for System.Data.Entity to bring the Load extension method into scope:

     ```csharp
     using System.Data.Entity;
     ```

     Now, scroll down and find the `Window_Loaded` event handler. Notice that Visual Studio has added a CollectionViewSource object. This represents the NorthwindEntities object that you selected when you created the model. You added that already, so you don't need it here. Let's replace the code in `Window_Loaded` so that the method now looks like this:

     :::code language="csharp" source="../data-tools/codesnippet/CSharp/CreateWPFDataApp/MainWindow.xaml.cs" id="Snippet2":::

8. Press **F5**. You should see the details for the first customer that was retrieved into the CollectionViewSource. You should also see their orders in the data grid. The formatting isn't great, so let's fix that up. You can also create a way to view the other records and do basic CRUD operations.

## Adjust the page design and add grids for new customers and orders

The default arrangement produced by Visual Studio is not ideal for your application, so we'll provide the final XAML here to copy into your code. You also need some "forms" (which are actually Grids) to enable the user to add a new customer or order. In order to be able to add a new customer and order, you need a separate set of text boxes that are not data-bound to the `CollectionViewSource`. You'll control which grid the user sees at any given time by setting the Visible property in the handler methods. Finally, you add a Delete button to each row in the Orders grid to enable the user to delete an individual order.

First, add these styles to the `Windows.Resources` element in *MainWindow.xaml*:

```xaml
<Style x:Key="Label" TargetType="{x:Type Label}" BasedOn="{x:Null}">
    <Setter Property="HorizontalAlignment" Value="Left"/>
    <Setter Property="VerticalAlignment" Value="Center"/>
    <Setter Property="Margin" Value="3"/>
    <Setter Property="Height" Value="23"/>
</Style>
<Style x:Key="CustTextBox" TargetType="{x:Type TextBox}" BasedOn="{x:Null}">
    <Setter Property="HorizontalAlignment" Value="Right"/>
    <Setter Property="VerticalAlignment" Value="Center"/>
    <Setter Property="Margin" Value="3"/>
    <Setter Property="Height" Value="26"/>
    <Setter Property="Width" Value="120"/>
</Style>
```

Next, replace the entire outer Grid with this markup:

```xaml
<Grid>
     <Grid.RowDefinitions>
         <RowDefinition Height="auto"/>
         <RowDefinition Height="auto"/>
         <RowDefinition Height="*"/>
     </Grid.RowDefinitions>
     <Grid x:Name="existingCustomerGrid" Grid.Row="1" HorizontalAlignment="Left" Margin="5" Visibility="Visible" VerticalAlignment="Top" Background="AntiqueWhite" DataContext="{StaticResource customerViewSource}">
         <Grid.ColumnDefinitions>
             <ColumnDefinition Width="Auto" MinWidth="233"/>
             <ColumnDefinition Width="Auto" MinWidth="397"/>
         </Grid.ColumnDefinitions>
         <Grid.RowDefinitions>
             <RowDefinition Height="Auto"/>
             <RowDefinition Height="Auto"/>
             <RowDefinition Height="Auto"/>
             <RowDefinition Height="Auto"/>
             <RowDefinition Height="Auto"/>
             <RowDefinition Height="Auto"/>
         </Grid.RowDefinitions>
         <Label Content="Customer ID:" Grid.Row="0" Style="{StaticResource Label}"/>
         <TextBox x:Name="customerIDTextBox" Grid.Row="0" Style="{StaticResource CustTextBox}"
                  Text="{Binding CustomerID, Mode=TwoWay, NotifyOnValidationError=true, ValidatesOnExceptions=true}"/>
         <Label Content="Company Name:" Grid.Row="1" Style="{StaticResource Label}"/>
         <TextBox x:Name="companyNameTextBox" Grid.Row="1" Style="{StaticResource CustTextBox}"
                  Text="{Binding CompanyName, Mode=TwoWay, NotifyOnValidationError=true, ValidatesOnExceptions=true}"/>
         <Label Content="Contact Name:" Grid.Row="2" Style="{StaticResource Label}"/>
         <TextBox x:Name="contactNameTextBox" Grid.Row="2" Style="{StaticResource CustTextBox}"
                  Text="{Binding ContactName, Mode=TwoWay, NotifyOnValidationError=true, ValidatesOnExceptions=true}"/>
         <Label Content="Contact title:" Grid.Row="3" Style="{StaticResource Label}"/>
         <TextBox x:Name="contactTitleTextBox" Grid.Row="3" Style="{StaticResource CustTextBox}"
                  Text="{Binding ContactTitle, Mode=TwoWay, NotifyOnValidationError=true, ValidatesOnExceptions=true}"/>
         <Label Content="Address:" Grid.Row="4" Style="{StaticResource Label}"/>
         <TextBox x:Name="addressTextBox" Grid.Row="4" Style="{StaticResource CustTextBox}"
                  Text="{Binding Address, Mode=TwoWay, NotifyOnValidationError=true, ValidatesOnExceptions=true}"/>
         <Label Content="City:" Grid.Column="1" Grid.Row="0" Style="{StaticResource Label}"/>
         <TextBox x:Name="cityTextBox" Grid.Column="1" Grid.Row="0" Style="{StaticResource CustTextBox}"
                  Text="{Binding City, Mode=TwoWay, NotifyOnValidationError=true, ValidatesOnExceptions=true}"/>
         <Label Content="Country:" Grid.Column="1" Grid.Row="1" Style="{StaticResource Label}"/>
         <TextBox x:Name="countryTextBox" Grid.Column="1" Grid.Row="1" Style="{StaticResource CustTextBox}"
                  Text="{Binding Country, Mode=TwoWay, NotifyOnValidationError=true, ValidatesOnExceptions=true}"/>
         <Label Content="Fax:" Grid.Column="1" Grid.Row="2" Style="{StaticResource Label}"/>
         <TextBox x:Name="faxTextBox" Grid.Column="1" Grid.Row="2" Style="{StaticResource CustTextBox}"
                  Text="{Binding Fax, Mode=TwoWay, NotifyOnValidationError=true, ValidatesOnExceptions=true}"/>
         <Label Content="Phone:" Grid.Column="1" Grid.Row="3" Style="{StaticResource Label}"/>
         <TextBox x:Name="phoneTextBox" Grid.Column="1" Grid.Row="3" Style="{StaticResource CustTextBox}"
                  Text="{Binding Phone, Mode=TwoWay, NotifyOnValidationError=true, ValidatesOnExceptions=true}"/>
         <Label Content="Postal Code:" Grid.Column="1" Grid.Row="4" VerticalAlignment="Center" Style="{StaticResource Label}"/>
         <TextBox x:Name="postalCodeTextBox" Grid.Column="1" Grid.Row="4" Style="{StaticResource CustTextBox}"
                  Text="{Binding PostalCode, Mode=TwoWay, NotifyOnValidationError=true, ValidatesOnExceptions=true}"/>
         <Label Content="Region:" Grid.Column="1" Grid.Row="5" Style="{StaticResource Label}"/>
         <TextBox x:Name="regionTextBox" Grid.Column="1" Grid.Row="5" Style="{StaticResource CustTextBox}"
                  Text="{Binding Region, Mode=TwoWay, NotifyOnValidationError=true, ValidatesOnExceptions=true}"/>
     </Grid>
     <Grid x:Name="newCustomerGrid" Grid.Row="1" HorizontalAlignment="Left" VerticalAlignment="Top" Margin="5" DataContext="{Binding RelativeSource={RelativeSource FindAncestor, AncestorType={x:Type Window}}, Path=newCustomer, UpdateSourceTrigger=Explicit}" Visibility="Collapsed" Background="CornflowerBlue">
         <Grid.ColumnDefinitions>
             <ColumnDefinition Width="Auto" MinWidth="233"/>
             <ColumnDefinition Width="Auto" MinWidth="397"/>
         </Grid.ColumnDefinitions>
         <Grid.RowDefinitions>
             <RowDefinition Height="Auto"/>
             <RowDefinition Height="Auto"/>
             <RowDefinition Height="Auto"/>
             <RowDefinition Height="Auto"/>
             <RowDefinition Height="Auto"/>
             <RowDefinition Height="Auto"/>
         </Grid.RowDefinitions>
         <Label Content="Customer ID:" Grid.Row="0" Style="{StaticResource Label}"/>
         <TextBox x:Name="add_customerIDTextBox" Grid.Row="0" Style="{StaticResource CustTextBox}"
                  Text="{Binding CustomerID, Mode=TwoWay, NotifyOnValidationError=true, ValidatesOnExceptions=true}"/>
         <Label Content="Company Name:" Grid.Row="1" Style="{StaticResource Label}"/>
         <TextBox x:Name="add_companyNameTextBox" Grid.Row="1" Style="{StaticResource CustTextBox}"
                  Text="{Binding CompanyName, Mode=TwoWay, NotifyOnValidationError=true, ValidatesOnExceptions=true }"/>
         <Label Content="Contact Name:" Grid.Row="2" Style="{StaticResource Label}"/>
         <TextBox x:Name="add_contactNameTextBox" Grid.Row="2" Style="{StaticResource CustTextBox}"
                  Text="{Binding ContactName, Mode=TwoWay, NotifyOnValidationError=true, ValidatesOnExceptions=true}"/>
         <Label Content="Contact title:" Grid.Row="3" Style="{StaticResource Label}"/>
         <TextBox x:Name="add_contactTitleTextBox" Grid.Row="3" Style="{StaticResource CustTextBox}"
                  Text="{Binding ContactTitle, Mode=TwoWay, NotifyOnValidationError=true, ValidatesOnExceptions=true}"/>
         <Label Content="Address:" Grid.Row="4" Style="{StaticResource Label}"/>
         <TextBox x:Name="add_addressTextBox" Grid.Row="4" Style="{StaticResource CustTextBox}"
                  Text="{Binding Address, Mode=TwoWay, NotifyOnValidationError=true, ValidatesOnExceptions=true}"/>
         <Label Content="City:" Grid.Column="1" Grid.Row="0" Style="{StaticResource Label}"/>
         <TextBox x:Name="add_cityTextBox" Grid.Column="1" Grid.Row="0" Style="{StaticResource CustTextBox}"
                  Text="{Binding City, Mode=TwoWay, NotifyOnValidationError=true, ValidatesOnExceptions=true}"/>
         <Label Content="Country:" Grid.Column="1" Grid.Row="1" Style="{StaticResource Label}"/>
         <TextBox x:Name="add_countryTextBox" Grid.Column="1" Grid.Row="1" Style="{StaticResource CustTextBox}"
                  Text="{Binding Country, Mode=TwoWay, NotifyOnValidationError=true, ValidatesOnExceptions=true}"/>
         <Label Content="Fax:" Grid.Column="1" Grid.Row="2" Style="{StaticResource Label}"/>
         <TextBox x:Name="add_faxTextBox" Grid.Column="1" Grid.Row="2" Style="{StaticResource CustTextBox}"
                  Text="{Binding Fax, Mode=TwoWay, NotifyOnValidationError=true, ValidatesOnExceptions=true}"/>
         <Label Content="Phone:" Grid.Column="1" Grid.Row="3" Style="{StaticResource Label}"/>
         <TextBox x:Name="add_phoneTextBox" Grid.Column="1" Grid.Row="3" Style="{StaticResource CustTextBox}"
                  Text="{Binding Phone, Mode=TwoWay, NotifyOnValidationError=true, ValidatesOnExceptions=true}"/>
         <Label Content="Postal Code:" Grid.Column="1" Grid.Row="4" VerticalAlignment="Center" Style="{StaticResource Label}"/>
         <TextBox x:Name="add_postalCodeTextBox" Grid.Column="1" Grid.Row="4" Style="{StaticResource CustTextBox}"
                  Text="{Binding PostalCode, Mode=TwoWay, NotifyOnValidationError=true, ValidatesOnExceptions=true}"/>
         <Label Content="Region:" Grid.Column="1" Grid.Row="5" Style="{StaticResource Label}"/>
         <TextBox x:Name="add_regionTextBox" Grid.Column="1" Grid.Row="5" Style="{StaticResource CustTextBox}"
                  Text="{Binding Region, Mode=TwoWay, NotifyOnValidationError=true, ValidatesOnExceptions=true}"/>
     </Grid>
     <Grid x:Name="newOrderGrid" Grid.Row="1" HorizontalAlignment="Left" VerticalAlignment="Top" Margin="5" DataContext="{Binding Path=newOrder, Mode=TwoWay}" Visibility="Collapsed" Background="LightGreen">
         <Grid.ColumnDefinitions>
             <ColumnDefinition Width="Auto" MinWidth="233"/>
             <ColumnDefinition Width="Auto" MinWidth="397"/>
         </Grid.ColumnDefinitions>
         <Grid.RowDefinitions>
             <RowDefinition Height="Auto"/>
             <RowDefinition Height="Auto"/>
             <RowDefinition Height="Auto"/>
             <RowDefinition Height="Auto"/>
             <RowDefinition Height="Auto"/>
             <RowDefinition Height="Auto"/>
             <RowDefinition Height="Auto"/>
         </Grid.RowDefinitions>
         <Label Content="New Order Form" FontWeight="Bold"/>
         <Label Content="Employee ID:"  Grid.Row="1" Style="{StaticResource Label}"/>
         <TextBox x:Name="add_employeeIDTextBox" Grid.Row="1" Style="{StaticResource CustTextBox}"
                  Text="{Binding EmployeeID, Mode=TwoWay, NotifyOnValidationError=true, ValidatesOnExceptions=true}"/>
         <Label Content="Order Date:"  Grid.Row="2" Style="{StaticResource Label}"/>
         <DatePicker x:Name="add_orderDatePicker" Grid.Row="2"  HorizontalAlignment="Right" Width="120"
                 SelectedDate="{Binding OrderDate, Mode=TwoWay, NotifyOnValidationError=true, ValidatesOnExceptions=true, UpdateSourceTrigger=PropertyChanged}"/>
         <Label Content="Required Date:" Grid.Row="3" Style="{StaticResource Label}"/>
         <DatePicker x:Name="add_requiredDatePicker" Grid.Row="3" HorizontalAlignment="Right" Width="120"
                  SelectedDate="{Binding RequiredDate, Mode=TwoWay, NotifyOnValidationError=true, ValidatesOnExceptions=true, UpdateSourceTrigger=PropertyChanged}"/>
         <Label Content="Shipped Date:"  Grid.Row="4"  Style="{StaticResource Label}"/>
         <DatePicker x:Name="add_shippedDatePicker"  Grid.Row="4"  HorizontalAlignment="Right" Width="120"
                 SelectedDate="{Binding ShippedDate, Mode=TwoWay, NotifyOnValidationError=true, ValidatesOnExceptions=true, UpdateSourceTrigger=PropertyChanged}"/>
         <Label Content="Ship Via:"  Grid.Row="5" Style="{StaticResource Label}"/>
         <TextBox x:Name="add_ShipViaTextBox"  Grid.Row="5" Style="{StaticResource CustTextBox}"
                  Text="{Binding ShipVia, Mode=TwoWay, NotifyOnValidationError=true, ValidatesOnExceptions=true}"/>
         <Label Content="Freight"  Grid.Row="6" Style="{StaticResource Label}"/>
         <TextBox x:Name="add_freightTextBox" Grid.Row="6" Style="{StaticResource CustTextBox}"
                  Text="{Binding Freight, Mode=TwoWay, NotifyOnValidationError=true, ValidatesOnExceptions=true}"/>
     </Grid>
     <DataGrid x:Name="ordersDataGrid" SelectionUnit="Cell" SelectionMode="Single" AutoGenerateColumns="False" CanUserAddRows="false" IsEnabled="True" EnableRowVirtualization="True" Width="auto" ItemsSource="{Binding Source={StaticResource customerOrdersViewSource}}" Margin="10,10,10,10" Grid.Row="2" RowDetailsVisibilityMode="VisibleWhenSelected">
         <DataGrid.Columns>
             <DataGridTemplateColumn>
                 <DataGridTemplateColumn.CellTemplate>
                     <DataTemplate>
                         <Button Content="Delete" Command="{StaticResource DeleteOrderCommand}" CommandParameter="{Binding}"/>
                     </DataTemplate>
                 </DataGridTemplateColumn.CellTemplate>
             </DataGridTemplateColumn>
             <DataGridTextColumn x:Name="customerIDColumn" Binding="{Binding CustomerID}" Header="Customer ID" Width="SizeToHeader"/>
             <DataGridTextColumn x:Name="employeeIDColumn" Binding="{Binding EmployeeID}" Header="Employee ID" Width="SizeToHeader"/>
             <DataGridTextColumn x:Name="freightColumn" Binding="{Binding Freight}" Header="Freight" Width="SizeToHeader"/>
             <DataGridTemplateColumn x:Name="orderDateColumn" Header="Order Date" Width="SizeToHeader">
                 <DataGridTemplateColumn.CellTemplate>
                     <DataTemplate>
                         <DatePicker SelectedDate="{Binding OrderDate, Mode=TwoWay, NotifyOnValidationError=true, ValidatesOnExceptions=true, UpdateSourceTrigger=PropertyChanged}"/>
                     </DataTemplate>
                 </DataGridTemplateColumn.CellTemplate>
             </DataGridTemplateColumn>
             <DataGridTextColumn x:Name="orderIDColumn" Binding="{Binding OrderID}" Header="Order ID" Width="SizeToHeader"/>
             <DataGridTemplateColumn x:Name="requiredDateColumn" Header="Required Date" Width="SizeToHeader">
                 <DataGridTemplateColumn.CellTemplate>
                     <DataTemplate>
                         <DatePicker SelectedDate="{Binding RequiredDate, Mode=TwoWay, NotifyOnValidationError=true, ValidatesOnExceptions=true, UpdateSourceTrigger=PropertyChanged}"/>
                     </DataTemplate>
                 </DataGridTemplateColumn.CellTemplate>
             </DataGridTemplateColumn>
             <DataGridTextColumn x:Name="shipAddressColumn" Binding="{Binding ShipAddress}" Header="Ship Address" Width="SizeToHeader"/>
             <DataGridTextColumn x:Name="shipCityColumn" Binding="{Binding ShipCity}" Header="Ship City" Width="SizeToHeader"/>
             <DataGridTextColumn x:Name="shipCountryColumn" Binding="{Binding ShipCountry}" Header="Ship Country" Width="SizeToHeader"/>
             <DataGridTextColumn x:Name="shipNameColumn" Binding="{Binding ShipName}" Header="Ship Name" Width="SizeToHeader"/>
             <DataGridTemplateColumn x:Name="shippedDateColumn" Header="Shipped Date" Width="SizeToHeader">
                 <DataGridTemplateColumn.CellTemplate>
                     <DataTemplate>
                         <DatePicker SelectedDate="{Binding ShippedDate, Mode=TwoWay, NotifyOnValidationError=true, ValidatesOnExceptions=true, UpdateSourceTrigger=PropertyChanged}"/>
                     </DataTemplate>
                 </DataGridTemplateColumn.CellTemplate>
             </DataGridTemplateColumn>
             <DataGridTextColumn x:Name="shipPostalCodeColumn" Binding="{Binding ShipPostalCode}" Header="Ship Postal Code" Width="SizeToHeader"/>
             <DataGridTextColumn x:Name="shipRegionColumn" Binding="{Binding ShipRegion}" Header="Ship Region" Width="SizeToHeader"/>
             <DataGridTextColumn x:Name="shipViaColumn" Binding="{Binding ShipVia}" Header="Ship Via" Width="SizeToHeader"/>
         </DataGrid.Columns>
     </DataGrid>
 </Grid>
```

## Add buttons to navigate, add, update, and delete

In Windows Forms applications, you get a BindingNavigator object with buttons for navigating through rows in a database and doing basic CRUD operations. WPF does not provide a BindingNavigator, but it is easy enough to create one. You do that with buttons inside a horizontal StackPanel, and associate the buttons with Commands that are bound to methods in the code behind.

There are four parts to the command logic: (1) the commands, (2) the bindings, (3) the buttons, and (4) the command handlers in the code-behind.

### Add commands, bindings, and buttons in XAML

1. First, add the commands in the *MainWindow.xaml* file inside the `Windows.Resources` element:

    ```xaml
    <RoutedUICommand x:Key="FirstCommand" Text="First"/>
    <RoutedUICommand x:Key="LastCommand" Text="Last"/>
    <RoutedUICommand x:Key="NextCommand" Text="Next"/>
    <RoutedUICommand x:Key="PreviousCommand" Text="Previous"/>
    <RoutedUICommand x:Key="DeleteCustomerCommand" Text="Delete Customer"/>
    <RoutedUICommand x:Key="DeleteOrderCommand" Text="Delete Order"/>
    <RoutedUICommand x:Key="UpdateCommand" Text="Update"/>
    <RoutedUICommand x:Key="AddCommand" Text="Add"/>
    <RoutedUICommand x:Key="CancelCommand" Text="Cancel"/>
    ```

2. A CommandBinding maps a `RoutedUICommand` event to a method in the code behind. Add this `CommandBindings` element after the `Windows.Resources` closing tag:

    ```xaml
    <Window.CommandBindings>
        <CommandBinding Command="{StaticResource FirstCommand}" Executed="FirstCommandHandler"/>
        <CommandBinding Command="{StaticResource LastCommand}" Executed="LastCommandHandler"/>
        <CommandBinding Command="{StaticResource NextCommand}" Executed="NextCommandHandler"/>
        <CommandBinding Command="{StaticResource PreviousCommand}" Executed="PreviousCommandHandler"/>
        <CommandBinding Command="{StaticResource DeleteCustomerCommand}" Executed="DeleteCustomerCommandHandler"/>
        <CommandBinding Command="{StaticResource DeleteOrderCommand}" Executed="DeleteOrderCommandHandler"/>
        <CommandBinding Command="{StaticResource UpdateCommand}" Executed="UpdateCommandHandler"/>
        <CommandBinding Command="{StaticResource AddCommand}" Executed="AddCommandHandler"/>
        <CommandBinding Command="{StaticResource CancelCommand}" Executed="CancelCommandHandler"/>
    </Window.CommandBindings>
    ```

3. Now, add the `StackPanel` with the navigation, add, delete, and update buttons. First, add this style to `Windows.Resources`:

    ```xaml
    <Style x:Key="NavButton" TargetType="{x:Type Button}" BasedOn="{x:Null}">
        <Setter Property="FontSize" Value="24"/>
        <Setter Property="FontFamily" Value="Segoe UI Symbol"/>
        <Setter Property="Margin" Value="2,2,2,0"/>
        <Setter Property="Width" Value="40"/>
        <Setter Property="Height" Value="auto"/>
    </Style>
    ```

     Second, paste this code just after the `RowDefinitions` for the outer `Grid` element, toward the top of the XAML page:

    ```xaml
    <StackPanel Orientation="Horizontal" Margin="2,2,2,0" Height="36" VerticalAlignment="Top" Background="Gainsboro" DataContext="{StaticResource customerViewSource}" d:LayoutOverrides="LeftMargin, RightMargin, TopMargin, BottomMargin">
        <Button Name="btnFirst" Content="|◄" Command="{StaticResource FirstCommand}" Style="{StaticResource NavButton}"/>
        <Button Name="btnPrev" Content="◄" Command="{StaticResource PreviousCommand}" Style="{StaticResource NavButton}"/>
        <Button Name="btnNext" Content="►" Command="{StaticResource NextCommand}" Style="{StaticResource NavButton}"/>
        <Button Name="btnLast" Content="►|" Command="{StaticResource LastCommand}" Style="{StaticResource NavButton}"/>
        <Button Name="btnDelete" Content="Delete Customer" Command="{StaticResource DeleteCustomerCommand}" FontSize="11" Width="120" Style="{StaticResource NavButton}"/>
        <Button Name="btnAdd" Content="New Customer" Command="{StaticResource AddCommand}" FontSize="11" Width="80" Style="{StaticResource NavButton}"/>
        <Button Content="New Order" Name="btnNewOrder" FontSize="11" Width="80" Style="{StaticResource NavButton}" Click="NewOrder_click"/>
        <Button Name="btnUpdate" Content="Commit" Command="{StaticResource UpdateCommand}" FontSize="11" Width="80" Style="{StaticResource NavButton}"/>
        <Button Content="Cancel" Name="btnCancel" Command="{StaticResource CancelCommand}" FontSize="11" Width="80" Style="{StaticResource NavButton}"/>
    </StackPanel>
    ```

### Add command handlers to the MainWindow class

The code-behind is minimal except for the add and delete methods. Navigation is performed by calling methods on the View property of the CollectionViewSource. The `DeleteOrderCommandHandler` shows how to perform a cascade delete on an order. We have to first delete the Order_Details that are associated with it. The `UpdateCommandHandler` adds a new customer or order to the collection, or else just updates an existing customer or order with the changes that the user made in the text boxes.

Add these handler methods to the MainWindow class in *MainWindow.xaml.cs*. If your CollectionViewSource for the Customers table has a different name, then you need to adjust the name in each of these methods:

:::code language="csharp" source="../data-tools/codesnippet/CSharp/CreateWPFDataApp/MainWindow.xaml.cs" id="Snippet3":::


## Run the application

To start debugging, press **F5**. You should see customer and order data populated in the grid, and the navigation buttons should work as expected. Click on **Commit** to add a new customer or order to the model after you have entered the data. Click on **Cancel** to back out of a new customer or new order form without saving the data. You can make edits to existing customers and orders directly in the text boxes, and those changes are written to the model automatically.

## See also

- [Visual Studio data tools for .NET](../data-tools/visual-studio-data-tools-for-dotnet.md)
- [Entity Framework documentation](/ef/)<|MERGE_RESOLUTION|>--- conflicted
+++ resolved
@@ -15,12 +15,9 @@
 ---
 # Create a simple data application with WPF and Entity Framework 6
 
-<<<<<<< HEAD
  [!INCLUDE [Visual Studio](~/includes/applies-to-version/vs-windows-only.md)]
 
-=======
 ::: moniker range="vs-2022"
->>>>>>> f81bb307
 > [!WARNING]
 > The scenario in this tutorial is currently blocked due to an issue with Visual Studio 2022 that is scheduled to be fixed in a future update. It should work with Visual Studio 2019 or earlier.
 ::: moniker-end
