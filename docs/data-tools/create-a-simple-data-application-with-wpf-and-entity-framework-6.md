---
title: Simple data app with WPF and Entity Framework 6
description: In this walkthrough, see how to create a simple forms-over-data app in Visual Studio with Windows Presentation Foundation (WPF) and Entity Framework 6.
ms.custom: SEO-VS-2020
ms.date: 08/22/2017
ms.topic: conceptual
dev_langs:
- CSharp
author: ghogen
ms.author: ghogen
manager: jmartens
ms.technology: vs-data-tools
ms.workload:
- data-storage
---
# Create a simple data application with WPF and Entity Framework 6

<<<<<<< HEAD
 [!INCLUDE [Visual Studio](~/includes/applies-to-version/vs-windows-only.md)]

This walkthrough shows how to create a basic "forms over data" application in Visual Studio. The app uses SQL Server LocalDB, the Northwind database, Entity Framework 6 (not Entity Framework Core), and Windows Presentation Foundation for .NET Framework (not .NET Core). It shows how to do basic databinding with a master-detail view, and it also has a custom Binding Navigator with buttons for **Move Next**, **Move Previous**, **Move to beginning**, **Move to end**, **Update** and **Delete**.
=======
> [!WARNING]
> The scenario in this tutorial is currently blocked due to an issue with Visual Studio 2022 that is scheduled to be fixed in a future update. It should work with Visual Studio 2019 or earlier.

This walkthrough shows how to create a basic "forms over data" application in Visual Studio. The app uses SQL Server LocalDB, the Northwind database, Entity Framework 6 (not Entity Framework Core), and Windows Presentation Foundation for .NET Framework (not .NET Core or .NET 5 or later). It shows how to do basic databinding with a master-detail view, and it also has a custom Binding Navigator with buttons for **Move Next**, **Move Previous**, **Move to beginning**, **Move to end**, **Update** and **Delete**.
>>>>>>> f5f00447

This article focuses on using data tools in Visual Studio, and does not attempt to explain the underlying technologies in any depth. It assumes that you have a basic familiarity with XAML, Entity Framework, and SQL. This example also does not demonstrate Model-View-ViewModel (MVVM) architecture, which is standard for WPF applications. However, you can copy this code into your own MVVM application with few modifications.

## Install and connect to Northwind

This example uses SQL Server Express LocalDB and the Northwind sample database. If the ADO.NET data provider for that product supports Entity Framework, it should work with other SQL database products just as well.

1. If you don't have SQL Server Express LocalDB, install it either from the [SQL Server Express download page](https://www.microsoft.com/sql-server/sql-server-editions-express), or through the **Visual Studio Installer**. In the **Visual Studio Installer**, you can install SQL Server Express LocalDB as part of the **.NET desktop development** workload or as an individual component.

2. Install the Northwind sample database by following these steps:

    1. In Visual Studio, open the **SQL Server Object Explorer** window. (**SQL Server Object Explorer** is installed as part of the **Data storage and processing** workload in the **Visual Studio Installer**.) Expand the **SQL Server** node. Right-click on your LocalDB instance and select **New Query**.

       A query editor window opens.

    2. Copy the [Northwind Transact-SQL script](https://github.com/MicrosoftDocs/visualstudio-docs/blob/main/docs/data-tools/samples/northwind.sql?raw=true) to your clipboard. This T-SQL script creates the Northwind database from scratch and populates it with data.

    3. Paste the T-SQL script into the query editor, and then choose the **Execute** button.

       After a short time, the query finishes running and the Northwind database is created.

3. [Add new connections](../data-tools/add-new-connections.md) for Northwind.

## Configure the project

1. In Visual Studio, create a new C# **WPF App** project.

2. Add the NuGet package for Entity Framework 6. In **Solution Explorer**, select the project node. In the main menu, choose **Project** > **Manage NuGet Packages**.

     ![Manage NuGet Packages menu item](../data-tools/media/raddata_vs2015_manage_nuget_packages.png)

3. In the **NuGet Package Manager**, click on the **Browse** link. Entity Framework is probably the top package in the list. Click **Install** in the right pane and follow the prompts. The Output window tells you when the install is finished.

     ![Entity Framework NuGet Package](../data-tools/media/raddata_vs2015_nuget_ef.png)

4. Now you can use Visual Studio to create a model based on the Northwind database.

## Create the model

1. Right-click on the project node in **Solution Explorer** and choose **Add** > **New Item**. In the left pane, under the C# node, choose **Data** and in the middle pane, choose **ADO.NET Entity Data Model**.

   ![Entity Framework Model New Item](../data-tools/media/raddata-ef-new-project-item.png)

2. Call the model `Northwind_model` and choose **OK**. The **Entity Data Model Wizard** opens. Choose **EF Designer from database** and then click **Next**.

   ![EF Model from Database](../data-tools/media/raddata-ef-model-from-database.png)

3. In the next screen, enter or choose your LocalDB Northwind connection (for example, (localdb)\MSSQLLocalDB), specify the Northwind database, and click **Next**.

4. In the next page of the wizard, choose which tables, stored procedures, and other database objects to include in the Entity Framework model. Expand the dbo node in the tree view and choose **Customers**, **Orders**, and **Order Details**. Leave the defaults checked and click **Finish**.

    ![Choose database Objects for the model](../data-tools/media/raddata-choose-ef-objects.png)

5. The wizard generates the C# classes that represent the Entity Framework model. The classes are plain old C# classes and they are what we databind to the WPF user interface. The *.edmx* file describes the relationships and other metadata that associates the classes with objects in the database. The *.tt* files are T4 templates that generate the code that operates on the model and saves changes to the database. You can see all these files in **Solution Explorer** under the Northwind_model node:

      ![Solution Explorer EF model files](../data-tools/media/raddata-solution-explorer-ef-model-files.png)

    The designer surface for the *.edmx* file enables you to modify some properties and relationships in the model. We are not going to use the designer in this walkthrough.

6. The *.tt* files are general purpose and you need to tweak one of them to work with WPF databinding, which requires ObservableCollections. In **Solution Explorer**, expand the Northwind_model node until you find *Northwind_model.tt*. (Make sure you are not in the *.Context.tt* file, which is directly below the *.edmx* file.)

   - Replace the two occurrences of <xref:System.Collections.ICollection> with <xref:System.Collections.ObjectModel.ObservableCollection%601>.

   - Replace the first occurrence of <xref:System.Collections.Generic.HashSet%601> with <xref:System.Collections.ObjectModel.ObservableCollection%601> around line 51. Do not replace the second occurrence of HashSet.

   - Replace the only occurrence of <xref:System.Collections.Generic> (around line 431) with <xref:System.Collections.ObjectModel>.

7. Press **F5** or **Ctrl**+**F5** to build and run the project. When the application first runs, the model classes are visible to the data sources wizard.

Now you are ready to hook up this model to the XAML page so that you can view, navigate, and modify the data.

## Databind the model to the XAML page

It is possible to write your own databinding code, but it is much easier to let Visual Studio do it for you.

1. From the main menu, choose **Project** > **Add new data source** to bring up the **Data Source Configuration Wizard**. Choose **Object** because you are binding to the model classes, not to the database:

     ![Data Source Configuration Wizard with Object Source](../data-tools/media/raddata-data-source-configuration-wizard-with-object-source.png)

2. Expand the node for your project, and select **Customer**. (Sources for Orders are automatically generated from the Orders navigation property in Customer.)

     ![Add entity classes as data sources](../data-tools/media/raddata-add-entity-classes-as-data-sources.png)

3. Click **Finish**.

4. Navigate to *MainWindow.xaml* in Code View. We're keeping the XAML simple for the purposes of this example. Change the title of MainWindow to something more descriptive, and increase its Height and Width to 600 x 800 for now. You can always change it later. Now add these three row definitions to the main grid, one row for the navigation buttons, one for the customer's details, and one for the grid that shows their orders:

    ```xaml
        <Grid.RowDefinitions>
            <RowDefinition Height="auto"/>
            <RowDefinition Height="auto"/>
            <RowDefinition Height="*"/>
        </Grid.RowDefinitions>
    ```

5. Now open *MainWindow.xaml* so that you're viewing it in the designer. This causes the **Data Sources** window to appear as an option in the Visual Studio window margin next to the **Toolbox**. Click on the tab to open the window, or else press **Shift**+**Alt**+**D** or choose **View** > **Other Windows** > **Data Sources**. We are going to display each property in the Customers class in its own individual text box. First, click on the arrow in the **Customers** combo box and choose **Details**. Then, drag the node onto the middle part of the design surface so that the designer knows you want it to go in the middle row. If you misplace it, you can specify the row manually later in the XAML. By default, the controls are placed vertically in a grid element, but at this point, you can arrange them however you like on the form. For example, it might make sense to put the **Name** text box on top, above the address. The sample application for this article reorders the fields and rearranges them into two columns.

     ![Customers data source binding to individual controls](../data-tools/media/raddata-customers-data-source-binding-to-individual-controls.png)

     In the code view, you can now see a new `Grid` element in row 1 (the middle row) of the parent Grid. The parent Grid has a `DataContext` attribute that refers to a CollectionViewSource that's been added to the `Windows.Resources` element. Given that data context, when the first text box binds to **Address**, that name is mapped to the `Address` property in the current `Customer` object in the CollectionViewSource.

    ```xaml
    <Grid DataContext="{StaticResource customerViewSource}">
    ```

6. When a customer is visible in the top half of the window, you want to see their orders in the bottom half. You show the orders in a single grid view control. For master-detail databinding to work as expected, it is important that you bind to the Orders property in the Customers class, not to the separate Orders node. Drag the Orders property of the Customers class to the lower half of the form, so that the designer puts it in row 2:

     ![Drag Orders classes as grid](../data-tools/media/raddata-drag-orders-classes-as-grid.png)

7. Visual Studio has generated all the binding code that connects the UI controls to events in the model. All you need to do, in order to see some data, is to write some code to populate the model. First, navigate to *MainWindow.xaml.cs* and add a data member to the MainWindow class for the data context. This object, which has been generated for you, acts something like a control that tracks changes and events in the model. You'll also add CollectionViewSource data members for customers and orders, and the associated constructor initialization logic. The top of the class should look like this:

     :::code language="csharp" source="../data-tools/codesnippet/CSharp/CreateWPFDataApp/MainWindow.xaml.cs" id="Snippet1":::

     Add a `using` directive for System.Data.Entity to bring the Load extension method into scope:

     ```csharp
     using System.Data.Entity;
     ```

     Now, scroll down and find the `Window_Loaded` event handler. Notice that Visual Studio has added a CollectionViewSource object. This represents the NorthwindEntities object that you selected when you created the model. You added that already, so you don't need it here. Let's replace the code in `Window_Loaded` so that the method now looks like this:

     :::code language="csharp" source="../data-tools/codesnippet/CSharp/CreateWPFDataApp/MainWindow.xaml.cs" id="Snippet2":::

8. Press **F5**. You should see the details for the first customer that was retrieved into the CollectionViewSource. You should also see their orders in the data grid. The formatting isn't great, so let's fix that up. You can also create a way to view the other records and do basic CRUD operations.

## Adjust the page design and add grids for new customers and orders

The default arrangement produced by Visual Studio is not ideal for your application, so we'll provide the final XAML here to copy into your code. You also need some "forms" (which are actually Grids) to enable the user to add a new customer or order. In order to be able to add a new customer and order, you need a separate set of text boxes that are not data-bound to the `CollectionViewSource`. You'll control which grid the user sees at any given time by setting the Visible property in the handler methods. Finally, you add a Delete button to each row in the Orders grid to enable the user to delete an individual order.

First, add these styles to the `Windows.Resources` element in *MainWindow.xaml*:

```xaml
<Style x:Key="Label" TargetType="{x:Type Label}" BasedOn="{x:Null}">
    <Setter Property="HorizontalAlignment" Value="Left"/>
    <Setter Property="VerticalAlignment" Value="Center"/>
    <Setter Property="Margin" Value="3"/>
    <Setter Property="Height" Value="23"/>
</Style>
<Style x:Key="CustTextBox" TargetType="{x:Type TextBox}" BasedOn="{x:Null}">
    <Setter Property="HorizontalAlignment" Value="Right"/>
    <Setter Property="VerticalAlignment" Value="Center"/>
    <Setter Property="Margin" Value="3"/>
    <Setter Property="Height" Value="26"/>
    <Setter Property="Width" Value="120"/>
</Style>
```

Next, replace the entire outer Grid with this markup:

```xaml
<Grid>
     <Grid.RowDefinitions>
         <RowDefinition Height="auto"/>
         <RowDefinition Height="auto"/>
         <RowDefinition Height="*"/>
     </Grid.RowDefinitions>
     <Grid x:Name="existingCustomerGrid" Grid.Row="1" HorizontalAlignment="Left" Margin="5" Visibility="Visible" VerticalAlignment="Top" Background="AntiqueWhite" DataContext="{StaticResource customerViewSource}">
         <Grid.ColumnDefinitions>
             <ColumnDefinition Width="Auto" MinWidth="233"/>
             <ColumnDefinition Width="Auto" MinWidth="397"/>
         </Grid.ColumnDefinitions>
         <Grid.RowDefinitions>
             <RowDefinition Height="Auto"/>
             <RowDefinition Height="Auto"/>
             <RowDefinition Height="Auto"/>
             <RowDefinition Height="Auto"/>
             <RowDefinition Height="Auto"/>
             <RowDefinition Height="Auto"/>
         </Grid.RowDefinitions>
         <Label Content="Customer ID:" Grid.Row="0" Style="{StaticResource Label}"/>
         <TextBox x:Name="customerIDTextBox" Grid.Row="0" Style="{StaticResource CustTextBox}"
                  Text="{Binding CustomerID, Mode=TwoWay, NotifyOnValidationError=true, ValidatesOnExceptions=true}"/>
         <Label Content="Company Name:" Grid.Row="1" Style="{StaticResource Label}"/>
         <TextBox x:Name="companyNameTextBox" Grid.Row="1" Style="{StaticResource CustTextBox}"
                  Text="{Binding CompanyName, Mode=TwoWay, NotifyOnValidationError=true, ValidatesOnExceptions=true}"/>
         <Label Content="Contact Name:" Grid.Row="2" Style="{StaticResource Label}"/>
         <TextBox x:Name="contactNameTextBox" Grid.Row="2" Style="{StaticResource CustTextBox}"
                  Text="{Binding ContactName, Mode=TwoWay, NotifyOnValidationError=true, ValidatesOnExceptions=true}"/>
         <Label Content="Contact title:" Grid.Row="3" Style="{StaticResource Label}"/>
         <TextBox x:Name="contactTitleTextBox" Grid.Row="3" Style="{StaticResource CustTextBox}"
                  Text="{Binding ContactTitle, Mode=TwoWay, NotifyOnValidationError=true, ValidatesOnExceptions=true}"/>
         <Label Content="Address:" Grid.Row="4" Style="{StaticResource Label}"/>
         <TextBox x:Name="addressTextBox" Grid.Row="4" Style="{StaticResource CustTextBox}"
                  Text="{Binding Address, Mode=TwoWay, NotifyOnValidationError=true, ValidatesOnExceptions=true}"/>
         <Label Content="City:" Grid.Column="1" Grid.Row="0" Style="{StaticResource Label}"/>
         <TextBox x:Name="cityTextBox" Grid.Column="1" Grid.Row="0" Style="{StaticResource CustTextBox}"
                  Text="{Binding City, Mode=TwoWay, NotifyOnValidationError=true, ValidatesOnExceptions=true}"/>
         <Label Content="Country:" Grid.Column="1" Grid.Row="1" Style="{StaticResource Label}"/>
         <TextBox x:Name="countryTextBox" Grid.Column="1" Grid.Row="1" Style="{StaticResource CustTextBox}"
                  Text="{Binding Country, Mode=TwoWay, NotifyOnValidationError=true, ValidatesOnExceptions=true}"/>
         <Label Content="Fax:" Grid.Column="1" Grid.Row="2" Style="{StaticResource Label}"/>
         <TextBox x:Name="faxTextBox" Grid.Column="1" Grid.Row="2" Style="{StaticResource CustTextBox}"
                  Text="{Binding Fax, Mode=TwoWay, NotifyOnValidationError=true, ValidatesOnExceptions=true}"/>
         <Label Content="Phone:" Grid.Column="1" Grid.Row="3" Style="{StaticResource Label}"/>
         <TextBox x:Name="phoneTextBox" Grid.Column="1" Grid.Row="3" Style="{StaticResource CustTextBox}"
                  Text="{Binding Phone, Mode=TwoWay, NotifyOnValidationError=true, ValidatesOnExceptions=true}"/>
         <Label Content="Postal Code:" Grid.Column="1" Grid.Row="4" VerticalAlignment="Center" Style="{StaticResource Label}"/>
         <TextBox x:Name="postalCodeTextBox" Grid.Column="1" Grid.Row="4" Style="{StaticResource CustTextBox}"
                  Text="{Binding PostalCode, Mode=TwoWay, NotifyOnValidationError=true, ValidatesOnExceptions=true}"/>
         <Label Content="Region:" Grid.Column="1" Grid.Row="5" Style="{StaticResource Label}"/>
         <TextBox x:Name="regionTextBox" Grid.Column="1" Grid.Row="5" Style="{StaticResource CustTextBox}"
                  Text="{Binding Region, Mode=TwoWay, NotifyOnValidationError=true, ValidatesOnExceptions=true}"/>
     </Grid>
     <Grid x:Name="newCustomerGrid" Grid.Row="1" HorizontalAlignment="Left" VerticalAlignment="Top" Margin="5" DataContext="{Binding RelativeSource={RelativeSource FindAncestor, AncestorType={x:Type Window}}, Path=newCustomer, UpdateSourceTrigger=Explicit}" Visibility="Collapsed" Background="CornflowerBlue">
         <Grid.ColumnDefinitions>
             <ColumnDefinition Width="Auto" MinWidth="233"/>
             <ColumnDefinition Width="Auto" MinWidth="397"/>
         </Grid.ColumnDefinitions>
         <Grid.RowDefinitions>
             <RowDefinition Height="Auto"/>
             <RowDefinition Height="Auto"/>
             <RowDefinition Height="Auto"/>
             <RowDefinition Height="Auto"/>
             <RowDefinition Height="Auto"/>
             <RowDefinition Height="Auto"/>
         </Grid.RowDefinitions>
         <Label Content="Customer ID:" Grid.Row="0" Style="{StaticResource Label}"/>
         <TextBox x:Name="add_customerIDTextBox" Grid.Row="0" Style="{StaticResource CustTextBox}"
                  Text="{Binding CustomerID, Mode=TwoWay, NotifyOnValidationError=true, ValidatesOnExceptions=true}"/>
         <Label Content="Company Name:" Grid.Row="1" Style="{StaticResource Label}"/>
         <TextBox x:Name="add_companyNameTextBox" Grid.Row="1" Style="{StaticResource CustTextBox}"
                  Text="{Binding CompanyName, Mode=TwoWay, NotifyOnValidationError=true, ValidatesOnExceptions=true }"/>
         <Label Content="Contact Name:" Grid.Row="2" Style="{StaticResource Label}"/>
         <TextBox x:Name="add_contactNameTextBox" Grid.Row="2" Style="{StaticResource CustTextBox}"
                  Text="{Binding ContactName, Mode=TwoWay, NotifyOnValidationError=true, ValidatesOnExceptions=true}"/>
         <Label Content="Contact title:" Grid.Row="3" Style="{StaticResource Label}"/>
         <TextBox x:Name="add_contactTitleTextBox" Grid.Row="3" Style="{StaticResource CustTextBox}"
                  Text="{Binding ContactTitle, Mode=TwoWay, NotifyOnValidationError=true, ValidatesOnExceptions=true}"/>
         <Label Content="Address:" Grid.Row="4" Style="{StaticResource Label}"/>
         <TextBox x:Name="add_addressTextBox" Grid.Row="4" Style="{StaticResource CustTextBox}"
                  Text="{Binding Address, Mode=TwoWay, NotifyOnValidationError=true, ValidatesOnExceptions=true}"/>
         <Label Content="City:" Grid.Column="1" Grid.Row="0" Style="{StaticResource Label}"/>
         <TextBox x:Name="add_cityTextBox" Grid.Column="1" Grid.Row="0" Style="{StaticResource CustTextBox}"
                  Text="{Binding City, Mode=TwoWay, NotifyOnValidationError=true, ValidatesOnExceptions=true}"/>
         <Label Content="Country:" Grid.Column="1" Grid.Row="1" Style="{StaticResource Label}"/>
         <TextBox x:Name="add_countryTextBox" Grid.Column="1" Grid.Row="1" Style="{StaticResource CustTextBox}"
                  Text="{Binding Country, Mode=TwoWay, NotifyOnValidationError=true, ValidatesOnExceptions=true}"/>
         <Label Content="Fax:" Grid.Column="1" Grid.Row="2" Style="{StaticResource Label}"/>
         <TextBox x:Name="add_faxTextBox" Grid.Column="1" Grid.Row="2" Style="{StaticResource CustTextBox}"
                  Text="{Binding Fax, Mode=TwoWay, NotifyOnValidationError=true, ValidatesOnExceptions=true}"/>
         <Label Content="Phone:" Grid.Column="1" Grid.Row="3" Style="{StaticResource Label}"/>
         <TextBox x:Name="add_phoneTextBox" Grid.Column="1" Grid.Row="3" Style="{StaticResource CustTextBox}"
                  Text="{Binding Phone, Mode=TwoWay, NotifyOnValidationError=true, ValidatesOnExceptions=true}"/>
         <Label Content="Postal Code:" Grid.Column="1" Grid.Row="4" VerticalAlignment="Center" Style="{StaticResource Label}"/>
         <TextBox x:Name="add_postalCodeTextBox" Grid.Column="1" Grid.Row="4" Style="{StaticResource CustTextBox}"
                  Text="{Binding PostalCode, Mode=TwoWay, NotifyOnValidationError=true, ValidatesOnExceptions=true}"/>
         <Label Content="Region:" Grid.Column="1" Grid.Row="5" Style="{StaticResource Label}"/>
         <TextBox x:Name="add_regionTextBox" Grid.Column="1" Grid.Row="5" Style="{StaticResource CustTextBox}"
                  Text="{Binding Region, Mode=TwoWay, NotifyOnValidationError=true, ValidatesOnExceptions=true}"/>
     </Grid>
     <Grid x:Name="newOrderGrid" Grid.Row="1" HorizontalAlignment="Left" VerticalAlignment="Top" Margin="5" DataContext="{Binding Path=newOrder, Mode=TwoWay}" Visibility="Collapsed" Background="LightGreen">
         <Grid.ColumnDefinitions>
             <ColumnDefinition Width="Auto" MinWidth="233"/>
             <ColumnDefinition Width="Auto" MinWidth="397"/>
         </Grid.ColumnDefinitions>
         <Grid.RowDefinitions>
             <RowDefinition Height="Auto"/>
             <RowDefinition Height="Auto"/>
             <RowDefinition Height="Auto"/>
             <RowDefinition Height="Auto"/>
             <RowDefinition Height="Auto"/>
             <RowDefinition Height="Auto"/>
             <RowDefinition Height="Auto"/>
         </Grid.RowDefinitions>
         <Label Content="New Order Form" FontWeight="Bold"/>
         <Label Content="Employee ID:"  Grid.Row="1" Style="{StaticResource Label}"/>
         <TextBox x:Name="add_employeeIDTextBox" Grid.Row="1" Style="{StaticResource CustTextBox}"
                  Text="{Binding EmployeeID, Mode=TwoWay, NotifyOnValidationError=true, ValidatesOnExceptions=true}"/>
         <Label Content="Order Date:"  Grid.Row="2" Style="{StaticResource Label}"/>
         <DatePicker x:Name="add_orderDatePicker" Grid.Row="2"  HorizontalAlignment="Right" Width="120"
                 SelectedDate="{Binding OrderDate, Mode=TwoWay, NotifyOnValidationError=true, ValidatesOnExceptions=true, UpdateSourceTrigger=PropertyChanged}"/>
         <Label Content="Required Date:" Grid.Row="3" Style="{StaticResource Label}"/>
         <DatePicker x:Name="add_requiredDatePicker" Grid.Row="3" HorizontalAlignment="Right" Width="120"
                  SelectedDate="{Binding RequiredDate, Mode=TwoWay, NotifyOnValidationError=true, ValidatesOnExceptions=true, UpdateSourceTrigger=PropertyChanged}"/>
         <Label Content="Shipped Date:"  Grid.Row="4"  Style="{StaticResource Label}"/>
         <DatePicker x:Name="add_shippedDatePicker"  Grid.Row="4"  HorizontalAlignment="Right" Width="120"
                 SelectedDate="{Binding ShippedDate, Mode=TwoWay, NotifyOnValidationError=true, ValidatesOnExceptions=true, UpdateSourceTrigger=PropertyChanged}"/>
         <Label Content="Ship Via:"  Grid.Row="5" Style="{StaticResource Label}"/>
         <TextBox x:Name="add_ShipViaTextBox"  Grid.Row="5" Style="{StaticResource CustTextBox}"
                  Text="{Binding ShipVia, Mode=TwoWay, NotifyOnValidationError=true, ValidatesOnExceptions=true}"/>
         <Label Content="Freight"  Grid.Row="6" Style="{StaticResource Label}"/>
         <TextBox x:Name="add_freightTextBox" Grid.Row="6" Style="{StaticResource CustTextBox}"
                  Text="{Binding Freight, Mode=TwoWay, NotifyOnValidationError=true, ValidatesOnExceptions=true}"/>
     </Grid>
     <DataGrid x:Name="ordersDataGrid" SelectionUnit="Cell" SelectionMode="Single" AutoGenerateColumns="False" CanUserAddRows="false" IsEnabled="True" EnableRowVirtualization="True" Width="auto" ItemsSource="{Binding Source={StaticResource customerOrdersViewSource}}" Margin="10,10,10,10" Grid.Row="2" RowDetailsVisibilityMode="VisibleWhenSelected">
         <DataGrid.Columns>
             <DataGridTemplateColumn>
                 <DataGridTemplateColumn.CellTemplate>
                     <DataTemplate>
                         <Button Content="Delete" Command="{StaticResource DeleteOrderCommand}" CommandParameter="{Binding}"/>
                     </DataTemplate>
                 </DataGridTemplateColumn.CellTemplate>
             </DataGridTemplateColumn>
             <DataGridTextColumn x:Name="customerIDColumn" Binding="{Binding CustomerID}" Header="Customer ID" Width="SizeToHeader"/>
             <DataGridTextColumn x:Name="employeeIDColumn" Binding="{Binding EmployeeID}" Header="Employee ID" Width="SizeToHeader"/>
             <DataGridTextColumn x:Name="freightColumn" Binding="{Binding Freight}" Header="Freight" Width="SizeToHeader"/>
             <DataGridTemplateColumn x:Name="orderDateColumn" Header="Order Date" Width="SizeToHeader">
                 <DataGridTemplateColumn.CellTemplate>
                     <DataTemplate>
                         <DatePicker SelectedDate="{Binding OrderDate, Mode=TwoWay, NotifyOnValidationError=true, ValidatesOnExceptions=true, UpdateSourceTrigger=PropertyChanged}"/>
                     </DataTemplate>
                 </DataGridTemplateColumn.CellTemplate>
             </DataGridTemplateColumn>
             <DataGridTextColumn x:Name="orderIDColumn" Binding="{Binding OrderID}" Header="Order ID" Width="SizeToHeader"/>
             <DataGridTemplateColumn x:Name="requiredDateColumn" Header="Required Date" Width="SizeToHeader">
                 <DataGridTemplateColumn.CellTemplate>
                     <DataTemplate>
                         <DatePicker SelectedDate="{Binding RequiredDate, Mode=TwoWay, NotifyOnValidationError=true, ValidatesOnExceptions=true, UpdateSourceTrigger=PropertyChanged}"/>
                     </DataTemplate>
                 </DataGridTemplateColumn.CellTemplate>
             </DataGridTemplateColumn>
             <DataGridTextColumn x:Name="shipAddressColumn" Binding="{Binding ShipAddress}" Header="Ship Address" Width="SizeToHeader"/>
             <DataGridTextColumn x:Name="shipCityColumn" Binding="{Binding ShipCity}" Header="Ship City" Width="SizeToHeader"/>
             <DataGridTextColumn x:Name="shipCountryColumn" Binding="{Binding ShipCountry}" Header="Ship Country" Width="SizeToHeader"/>
             <DataGridTextColumn x:Name="shipNameColumn" Binding="{Binding ShipName}" Header="Ship Name" Width="SizeToHeader"/>
             <DataGridTemplateColumn x:Name="shippedDateColumn" Header="Shipped Date" Width="SizeToHeader">
                 <DataGridTemplateColumn.CellTemplate>
                     <DataTemplate>
                         <DatePicker SelectedDate="{Binding ShippedDate, Mode=TwoWay, NotifyOnValidationError=true, ValidatesOnExceptions=true, UpdateSourceTrigger=PropertyChanged}"/>
                     </DataTemplate>
                 </DataGridTemplateColumn.CellTemplate>
             </DataGridTemplateColumn>
             <DataGridTextColumn x:Name="shipPostalCodeColumn" Binding="{Binding ShipPostalCode}" Header="Ship Postal Code" Width="SizeToHeader"/>
             <DataGridTextColumn x:Name="shipRegionColumn" Binding="{Binding ShipRegion}" Header="Ship Region" Width="SizeToHeader"/>
             <DataGridTextColumn x:Name="shipViaColumn" Binding="{Binding ShipVia}" Header="Ship Via" Width="SizeToHeader"/>
         </DataGrid.Columns>
     </DataGrid>
 </Grid>
```

## Add buttons to navigate, add, update, and delete

In Windows Forms applications, you get a BindingNavigator object with buttons for navigating through rows in a database and doing basic CRUD operations. WPF does not provide a BindingNavigator, but it is easy enough to create one. You do that with buttons inside a horizontal StackPanel, and associate the buttons with Commands that are bound to methods in the code behind.

There are four parts to the command logic: (1) the commands, (2) the bindings, (3) the buttons, and (4) the command handlers in the code-behind.

### Add commands, bindings, and buttons in XAML

1. First, add the commands in the *MainWindow.xaml* file inside the `Windows.Resources` element:

    ```xaml
    <RoutedUICommand x:Key="FirstCommand" Text="First"/>
    <RoutedUICommand x:Key="LastCommand" Text="Last"/>
    <RoutedUICommand x:Key="NextCommand" Text="Next"/>
    <RoutedUICommand x:Key="PreviousCommand" Text="Previous"/>
    <RoutedUICommand x:Key="DeleteCustomerCommand" Text="Delete Customer"/>
    <RoutedUICommand x:Key="DeleteOrderCommand" Text="Delete Order"/>
    <RoutedUICommand x:Key="UpdateCommand" Text="Update"/>
    <RoutedUICommand x:Key="AddCommand" Text="Add"/>
    <RoutedUICommand x:Key="CancelCommand" Text="Cancel"/>
    ```

2. A CommandBinding maps a `RoutedUICommand` event to a method in the code behind. Add this `CommandBindings` element after the `Windows.Resources` closing tag:

    ```xaml
    <Window.CommandBindings>
        <CommandBinding Command="{StaticResource FirstCommand}" Executed="FirstCommandHandler"/>
        <CommandBinding Command="{StaticResource LastCommand}" Executed="LastCommandHandler"/>
        <CommandBinding Command="{StaticResource NextCommand}" Executed="NextCommandHandler"/>
        <CommandBinding Command="{StaticResource PreviousCommand}" Executed="PreviousCommandHandler"/>
        <CommandBinding Command="{StaticResource DeleteCustomerCommand}" Executed="DeleteCustomerCommandHandler"/>
        <CommandBinding Command="{StaticResource DeleteOrderCommand}" Executed="DeleteOrderCommandHandler"/>
        <CommandBinding Command="{StaticResource UpdateCommand}" Executed="UpdateCommandHandler"/>
        <CommandBinding Command="{StaticResource AddCommand}" Executed="AddCommandHandler"/>
        <CommandBinding Command="{StaticResource CancelCommand}" Executed="CancelCommandHandler"/>
    </Window.CommandBindings>
    ```

3. Now, add the `StackPanel` with the navigation, add, delete, and update buttons. First, add this style to `Windows.Resources`:

    ```xaml
    <Style x:Key="NavButton" TargetType="{x:Type Button}" BasedOn="{x:Null}">
        <Setter Property="FontSize" Value="24"/>
        <Setter Property="FontFamily" Value="Segoe UI Symbol"/>
        <Setter Property="Margin" Value="2,2,2,0"/>
        <Setter Property="Width" Value="40"/>
        <Setter Property="Height" Value="auto"/>
    </Style>
    ```

     Second, paste this code just after the `RowDefinitions` for the outer `Grid` element, toward the top of the XAML page:

    ```xaml
    <StackPanel Orientation="Horizontal" Margin="2,2,2,0" Height="36" VerticalAlignment="Top" Background="Gainsboro" DataContext="{StaticResource customerViewSource}" d:LayoutOverrides="LeftMargin, RightMargin, TopMargin, BottomMargin">
        <Button Name="btnFirst" Content="|◄" Command="{StaticResource FirstCommand}" Style="{StaticResource NavButton}"/>
        <Button Name="btnPrev" Content="◄" Command="{StaticResource PreviousCommand}" Style="{StaticResource NavButton}"/>
        <Button Name="btnNext" Content="►" Command="{StaticResource NextCommand}" Style="{StaticResource NavButton}"/>
        <Button Name="btnLast" Content="►|" Command="{StaticResource LastCommand}" Style="{StaticResource NavButton}"/>
        <Button Name="btnDelete" Content="Delete Customer" Command="{StaticResource DeleteCustomerCommand}" FontSize="11" Width="120" Style="{StaticResource NavButton}"/>
        <Button Name="btnAdd" Content="New Customer" Command="{StaticResource AddCommand}" FontSize="11" Width="80" Style="{StaticResource NavButton}"/>
        <Button Content="New Order" Name="btnNewOrder" FontSize="11" Width="80" Style="{StaticResource NavButton}" Click="NewOrder_click"/>
        <Button Name="btnUpdate" Content="Commit" Command="{StaticResource UpdateCommand}" FontSize="11" Width="80" Style="{StaticResource NavButton}"/>
        <Button Content="Cancel" Name="btnCancel" Command="{StaticResource CancelCommand}" FontSize="11" Width="80" Style="{StaticResource NavButton}"/>
    </StackPanel>
    ```

### Add command handlers to the MainWindow class

The code-behind is minimal except for the add and delete methods. Navigation is performed by calling methods on the View property of the CollectionViewSource. The `DeleteOrderCommandHandler` shows how to perform a cascade delete on an order. We have to first delete the Order_Details that are associated with it. The `UpdateCommandHandler` adds a new customer or order to the collection, or else just updates an existing customer or order with the changes that the user made in the text boxes.

Add these handler methods to the MainWindow class in *MainWindow.xaml.cs*. If your CollectionViewSource for the Customers table has a different name, then you need to adjust the name in each of these methods:

:::code language="csharp" source="../data-tools/codesnippet/CSharp/CreateWPFDataApp/MainWindow.xaml.cs" id="Snippet3":::


## Run the application

To start debugging, press **F5**. You should see customer and order data populated in the grid, and the navigation buttons should work as expected. Click on **Commit** to add a new customer or order to the model after you have entered the data. Click on **Cancel** to back out of a new customer or new order form without saving the data. You can make edits to existing customers and orders directly in the text boxes, and those changes are written to the model automatically.

## See also

- [Visual Studio data tools for .NET](../data-tools/visual-studio-data-tools-for-dotnet.md)
- [Entity Framework documentation](/ef/)<|MERGE_RESOLUTION|>--- conflicted
+++ resolved
@@ -15,16 +15,12 @@
 ---
 # Create a simple data application with WPF and Entity Framework 6
 
-<<<<<<< HEAD
  [!INCLUDE [Visual Studio](~/includes/applies-to-version/vs-windows-only.md)]
 
-This walkthrough shows how to create a basic "forms over data" application in Visual Studio. The app uses SQL Server LocalDB, the Northwind database, Entity Framework 6 (not Entity Framework Core), and Windows Presentation Foundation for .NET Framework (not .NET Core). It shows how to do basic databinding with a master-detail view, and it also has a custom Binding Navigator with buttons for **Move Next**, **Move Previous**, **Move to beginning**, **Move to end**, **Update** and **Delete**.
-=======
 > [!WARNING]
 > The scenario in this tutorial is currently blocked due to an issue with Visual Studio 2022 that is scheduled to be fixed in a future update. It should work with Visual Studio 2019 or earlier.
 
 This walkthrough shows how to create a basic "forms over data" application in Visual Studio. The app uses SQL Server LocalDB, the Northwind database, Entity Framework 6 (not Entity Framework Core), and Windows Presentation Foundation for .NET Framework (not .NET Core or .NET 5 or later). It shows how to do basic databinding with a master-detail view, and it also has a custom Binding Navigator with buttons for **Move Next**, **Move Previous**, **Move to beginning**, **Move to end**, **Update** and **Delete**.
->>>>>>> f5f00447
 
 This article focuses on using data tools in Visual Studio, and does not attempt to explain the underlying technologies in any depth. It assumes that you have a basic familiarity with XAML, Entity Framework, and SQL. This example also does not demonstrate Model-View-ViewModel (MVVM) architecture, which is standard for WPF applications. However, you can copy this code into your own MVVM application with few modifications.
 
