---
title: Save data with the TableAdapter DBDirect methods
ms.date: 11/04/2016
ms.topic: conceptual
dev_langs:
  - "VB"
  - "CSharp"
helpviewer_keywords:
  - "TableAdapters, walkthroughs"
  - "data [Visual Studio], saving"
  - "saving data, walkthroughs"
  - "data [Visual Studio], TableAdapter"
ms.assetid: 74a6773b-37e1-4d96-a39c-63ee0abf49b1
author: gewarren
ms.author: gewarren
manager: douge
ms.prod: visual-studio-dev15
ms.technology: vs-data-tools
ms.workload:
  - "data-storage"
---
# Save data with the TableAdapter DBDirect methods
This walkthrough provides detailed instructions for running SQL statements directly against a database by using the DBDirect methods of a TableAdapter. The DBDirect methods of a TableAdapter provide a fine level of control over your database updates. You can use them to run specific SQL statements and stored procedures by calling the individual `Insert`, `Update`, and `Delete` methods as needed by your application (as opposed to the overloaded `Update` method that performs the UPDATE, INSERT, and DELETE statements all in one call).

 During this walkthrough, you will learn how to:

-   Create a new **Windows Forms Application**.

-   Create and configure a dataset with the [Data Source Configuration Wizard](../data-tools/media/data-source-configuration-wizard.png).

-   Select the control to be created on the form when dragging items from the **Data Sources** window. For more information, see [Set the control to be created when dragging from the Data Sources window](../data-tools/set-the-control-to-be-created-when-dragging-from-the-data-sources-window.md).

-   Create a data-bound form by dragging items from the **Data Sources** window onto the form.

-   Add methods to directly access the database and perform inserts, updates, and deletes.

## Prerequisites
This walkthrough uses SQL Server Express LocalDB and the Northwind sample database.

1.  If you don't have SQL Server Express LocalDB, install it either from the [SQL Server Express download page](https://www.microsoft.com/sql-server/sql-server-editions-express), or through the **Visual Studio Installer**. In the **Visual Studio Installer**, you can install SQL Server Express LocalDB as part of the **Data storage and processing** workload, or as an individual component.

2.  Install the Northwind sample database by following these steps:

<<<<<<< HEAD
    1. In Visual Studio, open the **SQL Server Object Explorer** window. (**SQL Server Object Explorer** is installed as part of the **Data storage and processing** workload in the **Visual Studio Installer**.) Expand the **SQL Server** node. Right-click on your LocalDB instance and select **New Query**.
=======
    1. In Visual Studio, open the **SQL Server Object Explorer** window. (SQL Server Object Explorer is installed as part of the **Data storage and processing** workload in the Visual Studio Installer.) Expand the **SQL Server** node. Right-click on your LocalDB instance and select **New Query**.
>>>>>>> 9152b8e1

       A query editor window opens.

    2. Copy the [Northwind Transact-SQL script](https://github.com/MicrosoftDocs/visualstudio-docs/blob/master/docs/data-tools/samples/northwind.sql?raw=true) to your clipboard. This T-SQL script creates the Northwind database from scratch and populates it with data.

    3. Paste the T-SQL script into the query editor, and then choose the **Execute** button.

       After a short time, the query finishes running and the Northwind database is created.

## Create a Windows Forms application
 The first step is to create a **Windows Forms Application**.

#### To create the new Windows project

<<<<<<< HEAD
1. In Visual Studio, on the **File** menu, select **New**, **Project**.
=======
1. In Visual Studio, on the **File** menu, select **New** > **Project**.
>>>>>>> 9152b8e1

2. Expand either **Visual C#** or **Visual Basic** in the left-hand pane, then select **Windows Desktop**.

3. In the middle pane, select the **Windows Forms App** project type.

4. Name the project **TableAdapterDbDirectMethodsWalkthrough**, and then choose **OK**.

     The **TableAdapterDbDirectMethodsWalkthrough** project is created and added to **Solution Explorer**.

## Create a data source from your database
 This step uses the **Data Source Configuration Wizard** to create a data source based on the `Region` table in the Northwind sample database. You must have access to the Northwind sample database to create the connection. For information about setting up the Northwind sample database, see [How to: Install sample databases](../data-tools/installing-database-systems-tools-and-samples.md).

#### To create the data source

1.  On the **Data** menu, select **Show Data Sources**.

2.  In the **Data Sources** window, select **Add New Data Source** to start the **Data Source Configuration Wizard**.

3.  On the **Choose a Data Source Type** screen, select **Database**, and then select **Next**.

4.  On the **Choose your Data Connection** screen, do one of the following:

    -   If a data connection to the Northwind sample database is available in the drop-down list, select it.

         -or-

    -   Select **New Connection** to launch the **Add/Modify Connection** dialog box.

5.  If your database requires a password, select the option to include sensitive data, and then select **Next**.

6.  On the **Save connection string to the Application Configuration file** screen, select **Next**.

7.  On the **Choose your Database Objects** screen, expand the **Tables** node.

8.  Select the `Region` table, and then select **Finish**.

     The **NorthwindDataSet** is added to your project and the `Region` table appears in the **Data Sources** window.

## Add controls to the form to display the data
 Create the data-bound controls by dragging items from the **Data Sources** window onto your form.

#### To create data bound controls on the Windows form

-   Drag the main **Region** node from the **Data Sources** window onto the form.

     A <xref:System.Windows.Forms.DataGridView> control and a tool strip (<xref:System.Windows.Forms.BindingNavigator>) for navigating records appear on the form. A [NorthwindDataSet](../data-tools/dataset-tools-in-visual-studio.md), `RegionTableAdapter`, <xref:System.Windows.Forms.BindingSource>, and <xref:System.Windows.Forms.BindingNavigator> appear in the component tray.

#### To add buttons that will call the individual TableAdapter DbDirect methods

1.  Drag three <xref:System.Windows.Forms.Button> controls from the **Toolbox** onto **Form1** (below the **RegionDataGridView**).

2.  Set the following **Name** and **Text** properties on each button.

    |Name|Text|
    |----------|----------|
    |`InsertButton`|**Insert**|
    |`UpdateButton`|**Update**|
    |`DeleteButton`|**Delete**|

#### To add code to insert new records into the database

1.  Select **InsertButton** to create an event handler for the click event and open your form in the code editor.

2.  Replace the `InsertButton_Click` event handler with the following code:

     [!code-vb[VbRaddataSaving#1](../data-tools/codesnippet/VisualBasic/save-data-with-the-tableadapter-dbdirect-methods_1.vb)]
     [!code-csharp[VbRaddataSaving#1](../data-tools/codesnippet/CSharp/save-data-with-the-tableadapter-dbdirect-methods_1.cs)]

#### To add code to update records in the database

1.  Double-click the **UpdateButton** to create an event handler for the click event and open your form in the code editor.

2.  Replace the `UpdateButton_Click` event handler with the following code:

     [!code-vb[VbRaddataSaving#2](../data-tools/codesnippet/VisualBasic/save-data-with-the-tableadapter-dbdirect-methods_2.vb)]
     [!code-csharp[VbRaddataSaving#2](../data-tools/codesnippet/CSharp/save-data-with-the-tableadapter-dbdirect-methods_2.cs)]

#### To add code to delete records from the database

1.  Select **DeleteButton** to create an event handler for the click event and open your form in the code editor.

2.  Replace the `DeleteButton_Click` event handler with the following code:

     [!code-vb[VbRaddataSaving#3](../data-tools/codesnippet/VisualBasic/save-data-with-the-tableadapter-dbdirect-methods_3.vb)]
     [!code-csharp[VbRaddataSaving#3](../data-tools/codesnippet/CSharp/save-data-with-the-tableadapter-dbdirect-methods_3.cs)]

## Run the application

#### To run the application

-   Select **F5** to run the application.

-   Select the **Insert** button, and verify that the new record appears in the grid.

-   Select the **Update** button, and verify that the record is updated in the grid.

-   Select the **Delete** button, and verify that the record is removed from the grid.

## Next steps
 Depending on your application requirements, there are several steps you might want to perform after creating a data-bound form. Some enhancements you could make to this walkthrough include:

-   Adding search functionality to the form.

-   Adding additional tables to the dataset by selecting **Configure DataSet with Wizard** from within the **Data Sources** window. You can add controls that display related data by dragging the related nodes onto the form. For more information, see [Relationships in Datasets](relationships-in-datasets.md).

## See also

- [Save data back to the database](../data-tools/save-data-back-to-the-database.md)<|MERGE_RESOLUTION|>--- conflicted
+++ resolved
@@ -41,11 +41,7 @@
 
 2.  Install the Northwind sample database by following these steps:
 
-<<<<<<< HEAD
-    1. In Visual Studio, open the **SQL Server Object Explorer** window. (**SQL Server Object Explorer** is installed as part of the **Data storage and processing** workload in the **Visual Studio Installer**.) Expand the **SQL Server** node. Right-click on your LocalDB instance and select **New Query**.
-=======
     1. In Visual Studio, open the **SQL Server Object Explorer** window. (SQL Server Object Explorer is installed as part of the **Data storage and processing** workload in the Visual Studio Installer.) Expand the **SQL Server** node. Right-click on your LocalDB instance and select **New Query**.
->>>>>>> 9152b8e1
 
        A query editor window opens.
 
@@ -60,11 +56,7 @@
 
 #### To create the new Windows project
 
-<<<<<<< HEAD
-1. In Visual Studio, on the **File** menu, select **New**, **Project**.
-=======
 1. In Visual Studio, on the **File** menu, select **New** > **Project**.
->>>>>>> 9152b8e1
 
 2. Expand either **Visual C#** or **Visual Basic** in the left-hand pane, then select **Windows Desktop**.
 
