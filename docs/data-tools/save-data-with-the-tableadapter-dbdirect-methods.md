---
title: Save data with the ADO.NET TableAdapter DBDirect methods (.NET Framework)
description: In this tutorial, run SQL statements directly against a database by using the DBDirect methods of a ADO.NET TableAdapter in a .NET Framework application.
ms.date: 11/04/2016
ms.topic: how-to
dev_langs:
- VB
- CSharp
helpviewer_keywords:
- TableAdapters, tutorials
- data [Visual Studio], saving
- saving data, tutorials
- data [Visual Studio], TableAdapter
author: ghogen
ms.author: ghogen
manager: mijacobs
ms.subservice: data-tools
---

# Save data with the TableAdapter DBDirect methods in .NET Framework applications

[!INCLUDE [Data access tech note](./includes/data-technology-note.md)]

This tutorial provides detailed instructions for running SQL statements directly against a database by using the DBDirect methods of a TableAdapter. The DBDirect methods of a TableAdapter provide a fine level of control over your database updates. You can use them to run specific SQL statements and stored procedures by calling the individual `Insert`, `Update`, and `Delete` methods as needed by your application (as opposed to the overloaded `Update` method that performs the `UPDATE`, `INSERT`, and `DELETE` statements all in one call).

During this tutorial, you will learn how to:

- Create and configure a dataset with the [Data Source Configuration Wizard](../data-tools/media/data-source-configuration-wizard.png).

- Select the control to be created on the form when dragging items from the **Data Sources** window. For more information, see [Set the control to be created when dragging from the Data Sources window](../data-tools/set-the-control-to-be-created-when-dragging-from-the-data-sources-window.md).

- Create a data-bound form by dragging items from the **Data Sources** window onto the form.

- Add methods to directly access the database and perform inserts, updates, and deletes.

## Prerequisites

The steps in this tutorial work with .NET Framework Windows Forms Applications.

This tutorial uses SQL Server Express LocalDB and the Northwind sample database.

1. If you don't have SQL Server Express LocalDB, install it either from the [SQL Server Express download page](https://www.microsoft.com/sql-server/sql-server-editions-express), or through the **Visual Studio Installer**. In the **Visual Studio Installer**, you can install SQL Server Express LocalDB as part of the **Data storage and processing** workload, or as an individual component.

2. Install the Northwind sample database by following these steps:

    1. In Visual Studio, open the **SQL Server Object Explorer** window. (SQL Server Object Explorer is installed as part of the **Data storage and processing** workload in the Visual Studio Installer.) Expand the **SQL Server** node. Right-click on your LocalDB instance and select **New Query**.

       A query editor window opens.

    2. Copy the [Northwind Transact-SQL script](https://github.com/MicrosoftDocs/visualstudio-docs/blob/main/docs/data-tools/samples/northwind.sql?raw=true) to your clipboard. This T-SQL script creates the Northwind database from scratch and populates it with data.

    3. Paste the T-SQL script into the query editor, and then choose the **Execute** button.

       After a short time, the query finishes running and the Northwind database is created.

## Create a Windows Forms application

The first step is to create a **Windows Forms App (.NET Framework)**. Create a project using the **Windows Forms App** project type, using C# or Visual Basic.

> [!NOTE]
> The code for this tutorial is available in C# and Visual Basic. To switch the code language on this page between C# and Visual Basic, use the code language switcher at the top of the page on the right side.

## Create a data source from your database

This step uses the **Data Source Configuration Wizard** to create a data source based on the `Region` table in the Northwind sample database. You must have access to the Northwind sample database to create the connection. For information about setting up the Northwind sample database, see [How to: Install sample databases](../data-tools/installing-database-systems-tools-and-samples.md).

### To create the data source

1. On the **Data** menu, select **Show Data Sources**.

   The **Data Sources** window opens.

2. In the **Data Sources** window, select **Add New Data Source** to start the **Data Source Configuration Wizard**.

3. On the **Choose a Data Source Type** screen, select **Database**, and then select **Next**.

4. On the **Choose your Data Connection** screen, do one of the following:

    - If a data connection to the Northwind sample database is available in the dropdown list, select it.

<<<<<<< HEAD
      - or-
=======
      -or-
>>>>>>> 4a960150

    - Select **New Connection** to launch the **Add/Modify Connection** dialog box.

5. If your database requires a password, select the option to include sensitive data, and then select **Next**.

6. On the **Save connection string to the Application Configuration file** screen, select **Next**.

7. On the **Choose your Database Objects** screen, expand the **Tables** node.

8. Select the `Region` table, and then select **Finish**.

     The **NorthwindDataSet** is added to your project and the `Region` table appears in the **Data Sources** window.

## Add controls to the form to display the data

Create the data-bound controls by dragging items from the **Data Sources** window onto your form.

To create data bound controls on the Windows form, drag the main **Region** node from the **Data Sources** window onto the form.

A <xref:System.Windows.Forms.DataGridView> control and a tool strip (<xref:System.Windows.Forms.BindingNavigator>) for navigating records appear on the form. A [NorthwindDataSet](../data-tools/dataset-tools-in-visual-studio.md), `RegionTableAdapter`, <xref:System.Windows.Forms.BindingSource>, and <xref:System.Windows.Forms.BindingNavigator> appear in the component tray.

### To add buttons that will call the individual TableAdapter DbDirect methods

1. Drag three <xref:System.Windows.Forms.Button> controls from the **Toolbox** onto **Form1** (below the **RegionDataGridView**).

2. Set the following **Name** and **Text** properties on each button.

    |Name|Text|
    |----------|----------|
    |`InsertButton`|**Insert**|
    |`UpdateButton`|**Update**|
    |`DeleteButton`|**Delete**|

### To add code to insert new records into the database

1. Select **InsertButton** to create an event handler for the click event and open your form in the code editor.

2. Replace the `InsertButton_Click` event handler with the following code:

     ### [C#](#tab/csharp)
     :::code language="csharp" source="../snippets/csharp/VS_Snippets_VBCSharp/VbRaddataSaving/CS/Form1.cs" id="Snippet1":::

     ### [VB](#tab/vb)
     :::code language="vb" source="../snippets/visualbasic/VS_Snippets_VBCSharp/VbRaddataSaving/VB/Form1.vb" id="Snippet1":::
     ---

     > [!NOTE]
     > Depending on your Visual Studio version and the project templates you used, the variable names like `regionTableAdapter` or `regionTableAdapter1` used in this code might or might not have a trailing 1 in the generated code. Make any corrections in your code to ensure that the correct name is used everywhere. Visual Studio shows a red squiggle where the name is incorrect.

### To add code to update records in the database

1. Double-click the **UpdateButton** to create an event handler for the click event and open your form in the code editor.

2. Replace the `UpdateButton_Click` event handler with the following code:

     ### [C#](#tab/csharp)
     :::code language="csharp" source="../snippets/csharp/VS_Snippets_VBCSharp/VbRaddataSaving/CS/Form1.cs" id="Snippet2":::

     ### [VB](#tab/vb)
     :::code language="vb" source="../snippets/visualbasic/VS_Snippets_VBCSharp/VbRaddataSaving/VB/Form1.vb" id="Snippet2":::
     ---

### To add code to delete records from the database

1. Select **DeleteButton** to create an event handler for the click event and open your form in the code editor.

2. Replace the `DeleteButton_Click` event handler with the following code:

     ### [C#](#tab/csharp)
     :::code language="csharp" source="../snippets/csharp/VS_Snippets_VBCSharp/VbRaddataSaving/CS/Form1.cs" id="Snippet3":::

     ### [VB](#tab/vb)
     :::code language="vb" source="../snippets/visualbasic/VS_Snippets_VBCSharp/VbRaddataSaving/VB/Form1.vb" id="Snippet3":::
     ---

## Run the application

- Select **F5** to run the application.

- Select the **Insert** button, and verify that the new record appears in the grid.

- Select the **Update** button, and verify that the record is updated in the grid.

- Select the **Delete** button, and verify that the record is removed from the grid.

## Next steps

Depending on your application requirements, there are several steps you might want to perform after creating a data-bound form. Some enhancements you could make to this tutorial include:

- Adding search functionality to the form.

- Adding additional tables to the dataset by selecting **Configure DataSet with Wizard** from within the **Data Sources** window. You can add controls that display related data by dragging the related nodes onto the form. For more information, see [Relationships in Datasets](relationships-in-datasets.md).

## Related content

- [Save data back to the database](../data-tools/save-data-back-to-the-database.md)<|MERGE_RESOLUTION|>--- conflicted
+++ resolved
@@ -78,11 +78,7 @@
 
     - If a data connection to the Northwind sample database is available in the dropdown list, select it.
 
-<<<<<<< HEAD
-      - or-
-=======
       -or-
->>>>>>> 4a960150
 
     - Select **New Connection** to launch the **Add/Modify Connection** dialog box.
 
