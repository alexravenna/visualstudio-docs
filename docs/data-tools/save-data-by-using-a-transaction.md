---
<<<<<<< HEAD
title: 'How to: Save data by using a transaction'
description: In .NET Framework application development with Visual Studio, review how to save data by using a transaction with ADO.NET DataSet tools in Visual Studio. You save data in a transaction by using the System.Transactions namespace.
=======
title: 'Save data by using a transaction'
description: Review how to save data by using a transaction with DataSet tools in Visual Studio. You save data in a transaction by using the System.Transactions namespace.
>>>>>>> 2cc7db24
ms.date: 11/04/2016
ms.topic: how-to
dev_langs:
- VB
- CSharp
helpviewer_keywords:
- saving data, using transactions
- System.Transactions namespace
- transactions, saving data
- data [Visual Studio], saving
author: ghogen
ms.author: ghogen
manager: jmartens
ms.technology: vs-data-tools
---
# How to: Save data by using a transaction

 [!INCLUDE [Visual Studio](~/includes/applies-to-version/vs-windows-only.md)]

[!INCLUDE [Data access tech note](./includes/data-technology-note.md)]

You save data in a transaction by using the <xref:System.Transactions> namespace. Use the <xref:System.Transactions.TransactionScope> object to participate in a transaction that is automatically managed for you.

Projects are not created with a reference to the *System.Transactions* assembly, so you need to manually add a reference to projects that use transactions.

The easiest way to implement a transaction is to instantiate a <xref:System.Transactions.TransactionScope> object in a `using` statement. (For more information, see [Using statement](/dotnet/visual-basic/language-reference/statements/using-statement), and [Using statement](/dotnet/csharp/language-reference/keywords/using-statement).) The code that runs within the `using` statement participates in the transaction.

To commit the transaction, call the <xref:System.Transactions.TransactionScope.Complete%2A> method as the last statement in the using block.

To roll back the transaction, throw an exception prior to calling the <xref:System.Transactions.TransactionScope.Complete%2A> method.

## To add a reference to the System.Transactions.dll

1. On the **Project** menu, select **Add Reference**.

2. On the **.NET** tab (**SQL Server** tab for SQL Server projects), select **System.Transactions**, and then select **OK**.

     A reference to *System.Transactions.dll* is added to the project.

## To save data in a transaction

- Add code to save data within the using statement that contains the transaction. The following code shows how to create and instantiate a <xref:System.Transactions.TransactionScope> object in a using statement:

     ### [C#](#tab/csharp)
     :::code language="csharp" source="../snippets/csharp/VS_Snippets_VBCSharp/VbRaddataSaving/CS/Form2.cs" id="Snippet11":::

     ### [VB](#tab/vb)
     :::code language="vb" source="../snippets/visualbasic/VS_Snippets_VBCSharp/VbRaddataSaving/VB/Form2.vb" id="Snippet11":::
     ---

## See also

- [Save data back to the database](../data-tools/save-data-back-to-the-database.md)
- [Walkthrough: Save data in a transaction](../data-tools/save-data-in-a-transaction.md)<|MERGE_RESOLUTION|>--- conflicted
+++ resolved
@@ -1,11 +1,6 @@
 ---
-<<<<<<< HEAD
-title: 'How to: Save data by using a transaction'
+title: 'Save data by using a transaction'
 description: In .NET Framework application development with Visual Studio, review how to save data by using a transaction with ADO.NET DataSet tools in Visual Studio. You save data in a transaction by using the System.Transactions namespace.
-=======
-title: 'Save data by using a transaction'
-description: Review how to save data by using a transaction with DataSet tools in Visual Studio. You save data in a transaction by using the System.Transactions namespace.
->>>>>>> 2cc7db24
 ms.date: 11/04/2016
 ms.topic: how-to
 dev_langs:
