--- conflicted
+++ resolved
@@ -1,11 +1,6 @@
 ---
-<<<<<<< HEAD
-title: 'How to: Save and Edit Connection Strings'
+title: Save and Edit Connection Strings
 description: In .NET Framework application development with Visual Studio, know how to save and edit connection strings in Visual Studio applications. Save or edit a connection string directly in application settings.
-=======
-title: 'Save and Edit Connection Strings'
-description: Know how to save and edit connection strings in Visual Studio applications. Save or edit a connection string directly in application settings.
->>>>>>> 2cc7db24
 ms.date: 10/07/2022
 ms.topic: how-to
 author: ghogen
