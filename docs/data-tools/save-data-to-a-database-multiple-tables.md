---
title: Save data to a database (multiple tables) in .NET Framework applications
description: In this walkthrough, save data from multiple tables to a database using ADO.NET DataSet tools in .NET Framework application development in Visual Studio.
ms.date: 11/04/2016
ms.topic: how-to
dev_langs:
- VB
- CSharp
helpviewer_keywords:
- updating datasets, walkthroughs
- data [Visual Studio], saving
- saving data, walkthroughs
- data [Visual Studio], updating
author: ghogen
ms.author: ghogen
manager: mijacobs
ms.subservice: data-tools
---

# Save data to a database (multiple tables) in .NET Framework applications

[!INCLUDE [Data access tech note](./includes/data-technology-note.md)]

One of the most common scenarios in application development is to display data on a form in a Windows application, edit the data, and send the updated data back to the database. This walkthrough creates a form that displays data from two related tables and shows how to edit records and save changes back to the database. This example uses the `Customers` and `Orders` tables from the Northwind sample database.

You can save data in your application back to the database by calling the `Update` method of a TableAdapter. When you drag tables from the **Data Sources** window onto a form, the code that's required to save data is automatically added. Any additional tables that are added to a form require the manual addition of this code. This walkthrough shows how to add code to save updates from more than one table.

Tasks illustrated in this walkthrough include:

- Creating and configuring a data source in your application with the [Data Source Configuration Wizard](../data-tools/media/data-source-configuration-wizard.png).

- Setting the controls of the items in the [Data Sources window](add-new-data-sources.md#data-sources-window). For more information, see [Set the control to be created when dragging from the Data Sources window](../data-tools/set-the-control-to-be-created-when-dragging-from-the-data-sources-window.md).

- Creating data-bound controls by dragging items from the **Data Sources** window onto your form.

- Modifying a few records in each table in the dataset.

- Modifying the code to send the updated data in the dataset back to the database.

## Prerequisites

To complete this tutorial, you need the **.NET desktop development** and **Data storage and processing** workloads installed in Visual Studio. To install them, open **Visual Studio Installer** and choose **Modify** (or **More** > **Modify**) next to the version of Visual Studio you want to modify. See [Modify Visual Studio](../install/modify-visual-studio.md).

This walkthrough uses SQL Server Express LocalDB and the Northwind sample database.

1. If you don't have SQL Server Express LocalDB, install it either from the [SQL Server Express download page](https://www.microsoft.com/sql-server/sql-server-editions-express), or through the **Visual Studio Installer**. In the **Visual Studio Installer**, you can install SQL Server Express LocalDB as part of the **Data storage and processing** workload, or as an individual component.

2. Install the Northwind sample database by following these steps:

    1. In Visual Studio, open the **SQL Server Object Explorer** window. (SQL Server Object Explorer is installed as part of the **Data storage and processing** workload in the Visual Studio Installer.) Expand the **SQL Server** node. Right-click on your LocalDB instance and select **New Query**.

       A query editor window opens.

    2. Copy the [Northwind Transact-SQL script](https://github.com/MicrosoftDocs/visualstudio-docs/blob/main/docs/data-tools/samples/northwind.sql?raw=true) to your clipboard. This T-SQL script creates the Northwind database from scratch and populates it with data.

    3. Paste the T-SQL script into the query editor, and then choose the **Execute** button.

       After a short time, the query finishes running and the Northwind database is created.

## Create the Windows Forms application

Create a new **Windows Forms App** project for either C# or Visual Basic. Name the project **UpdateMultipleTablesWalkthrough**.

## Create the data source

This step creates a data source from the Northwind database using the **Data Source Configuration Wizard**. You must have access to the Northwind sample database to create the connection. For information about setting up the Northwind sample database, see [How to: Install sample databases](../data-tools/installing-database-systems-tools-and-samples.md).

1. On the **Data** menu, select **Show Data Sources**.

   The **Data Sources** window opens.

2. In the **Data Sources** window, select **Add New Data Source** to start the **Data Source Configuration Wizard**.

3. On the **Choose a Data Source Type** screen, select **Database**, and then select **Next**.

4. On the **Choose your Data Connection** screen, do one of the following:

    - If a data connection to the Northwind sample database is available in the dropdown list, select it.

<<<<<<< HEAD
     -or-
=======
      -or-
>>>>>>> 4a960150

    - Select **New Connection** to open the **Add/Modify Connection** dialog box.

5. If your database requires a password, select the option to include sensitive data, and then select **Next**.

6. On the **Save connection string to the Application Configuration file**, select **Next**.

7. On the **Choose your Database Objects** screen, expand the **Tables** node.

8. Select the **Customers** and **Orders** tables, and then select **Finish**.

     The **NorthwindDataSet** is added to your project, and the tables appear in the **Data Sources** window.

## Set the controls to be created

For this walkthrough, the data in the `Customers` table is in a **Details** layout where data is displayed in individual controls. The data from the `Orders` table is in a **Grid** layout that's displayed in a <xref:System.Windows.Forms.DataGridView> control.

### To set the drop type for the items in the Data Sources window

1. In the **Data Sources** window, expand the **Customers** node.

2. On the **Customers** node, select **Details** from the control list to change the control of the **Customers** table to individual controls. For more information, see [Set the control to be created when dragging from the Data Sources window](../data-tools/set-the-control-to-be-created-when-dragging-from-the-data-sources-window.md).

## Create the data-bound form

You can create the data-bound controls by dragging items from the **Data Sources** window onto your form.

1. Drag the main **Customers** node from the **Data Sources** window onto **Form1**.

     Data-bound controls with descriptive labels appear on the form, along with a tool strip (<xref:System.Windows.Forms.BindingNavigator>) for navigating records. A [NorthwindDataSet](../data-tools/dataset-tools-in-visual-studio.md), `CustomersTableAdapter`, <xref:System.Windows.Forms.BindingSource>, and <xref:System.Windows.Forms.BindingNavigator> appear in the component tray.

2. Drag the related **Orders** node from the **Data Sources** window onto **Form1**.

    > [!NOTE]
    > The related **Orders** node is located below the **Fax** column and is a child node of the **Customers** node.

     A <xref:System.Windows.Forms.DataGridView> control and a tool strip (<xref:System.Windows.Forms.BindingNavigator>) for navigating records appear on the form. An `OrdersTableAdapter` and <xref:System.Windows.Forms.BindingSource> appear in the component tray.

## Add code to update the database

You can update the database by calling the `Update` methods of the **Customers** and **Orders** TableAdapters. By default, an event handler for the **Save** button of the<xref:System.Windows.Forms.BindingNavigator> is added to the form's code to send updates to the database. This procedure modifies the code to send updates in the correct order.This eliminates the possibility of raising referential integrity errors. The code also implements error handling by wrapping the update call in a try-catch block. You can modify the code to suit the needs of your application.

> [!NOTE]
> For clarity, this walkthrough does not use a transaction. However, if you're updating two or more related tables, include all the update logic within a transaction. A transaction is a process that assures that all related changes to a database are successful before any changes are committed. For more information, see [Transactions and Concurrency](/dotnet/framework/data/adonet/transactions-and-concurrency).

### To add update logic to the application

1. Select the **Save** button on the <xref:System.Windows.Forms.BindingNavigator>. This opens the Code Editor to the `bindingNavigatorSaveItem_Click` event handler.

2. Replace the code in the event handler to call the `Update` methods of the related TableAdapters. The following code first creates three temporary data tables to hold the updated information for each <xref:System.Data.DataRowState> (<xref:System.Data.DataRowState.Deleted>, <xref:System.Data.DataRowState.Added>, and <xref:System.Data.DataRowState.Modified>). The updates are run in the correct order. The code should look like the following:

     ### [C#](#tab/csharp)
     :::code language="csharp" source="../snippets/csharp/VS_Snippets_VBCSharp/VbRaddataSaving/CS/Form4.cs" id="Snippet10":::

     ### [VB](#tab/vb)
     :::code language="vb" source="../snippets/visualbasic/VS_Snippets_VBCSharp/VbRaddataSaving/VB/Form4.vb" id="Snippet10":::
     ---

## Test the application

1. Press **F5**.

2. Make some changes to the data of one or more records in each table.

3. Select the **Save** button.

4. Check the values in the database to verify that the changes were saved.

## Related content

- [Save data back to the database](../data-tools/save-data-back-to-the-database.md)<|MERGE_RESOLUTION|>--- conflicted
+++ resolved
@@ -77,11 +77,7 @@
 
     - If a data connection to the Northwind sample database is available in the dropdown list, select it.
 
-<<<<<<< HEAD
-     -or-
-=======
       -or-
->>>>>>> 4a960150
 
     - Select **New Connection** to open the **Add/Modify Connection** dialog box.
 
