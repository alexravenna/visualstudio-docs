--- conflicted
+++ resolved
@@ -25,11 +25,7 @@
   
 3.  Expand the **Common Properties** node, and click **Startup Project**.  
   
-<<<<<<< HEAD
-4.  Click **Multiple Startup Projects** and set the appropriate actions. For more information, see [NIB How to: Modify Project Properties and Configuration Settings](http://msdn.microsoft.com/en-us/e7184bc5-2f2b-4b4f-aa9a-3ecfcbc48b67).  
-=======
 4.  Click **Multiple Startup Projects** and set the appropriate actions. For more information, see [NIB How to: Modify Project Properties and Configuration Settings](http://msdn.microsoft.com/e7184bc5-2f2b-4b4f-aa9a-3ecfcbc48b67).  
->>>>>>> 8b538eea
   
 ## See Also  
  [Compiling and Building](../ide/compiling-and-building-in-visual-studio.md)   
