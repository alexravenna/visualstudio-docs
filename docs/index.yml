### YamlMime:Hub
title: Visual Studio documentation
summary: Learn how to use Visual Studio to develop applications, services, and tools in the language of your choice, for your platforms and devices.
brand: visual-studio
metadata:
   title: Visual Studio documentation | Microsoft Docs
   titleSuffix: ""
   description: Learn how to use Visual Studio to develop applications, services, and tools in the language of your choice, for any platform or device.
   ms.topic: hub-page
   monikerRange: ">=vs-2017"
   f1_keywords:
     - MSDNSTART

highlightedContent:
   items:
   - title: Setup and installation
     itemType: download
     url: /visualstudio/install/install-visual-studio
   - title: Welcome to the Visual Studio IDE
     itemType: overview
     url: /visualstudio/ide/visual-studio-ide
   - title: What's new in Visual Studio 2019
     itemType: get-started
     url: /visualstudio/ide/whats-new-visual-studio-2019
   - title: Improve your development skills
     itemType: learn
     url: /learn/

conceptualContent:
  title: Get started
  items:
    - title: Learn how to use Visual Studio
      links:
        - text: Start a guided tour
          url: ide/visual-studio-ide.md
          itemType: overview
        - text: Open code from a repo
          url: get-started/tutorial-open-project-from-repo.md
          itemType: tutorial
        - text: Write and edit code
          url: ide/index-writing-code.md
          itemType: tutorial
        - text: Build your code
          url: ide/compiling-and-building-in-visual-studio.md
          itemType: tutorial
        - text: Debug your code
          itemType: tutorial
          url: debugger/debugger-feature-tour.md
        - text: Test your code
          itemType: tutorial
          url: test/getting-started-with-unit-testing.md
        - text: Access data locally or in the cloud
          itemType: tutorial
          url: data-tools/create-a-sql-database-by-using-a-designer.md
    - title: Follow a tutorial
      links:
        - text: C#
          url: /visualstudio/get-started/csharp
          itemType: get-started
        - text: F#
          url: /visualstudio/ide/quickstart-fsharp
          itemType: get-started
        - text: Visual Basic
          url: /visualstudio/get-started/visual-basic/
          itemType: get-started
        - text: C++
          url: /cpp/get-started/tutorial-console-cpp
          itemType: get-started
        - text: Python
          url: /visualstudio/python
          itemType: get-started
        - text: JavaScript
          url: /visualstudio/javascript
          itemType: get-started
    - title: Create an app
      links:
        - text: Windows desktop app
          itemType: tutorial
          url: /visualstudio/ide/walkthrough-create-a-simple-application-with-visual-csharp-or-visual-basic
        - text: Universal Windows app
          itemType: tutorial
          url: /visualstudio/get-started/csharp/tutorial-uwp
        - text: Mobile app
          itemType: overview
          url: /visualstudio/cross-platform/cross-platform-mobile-development-in-visual-studio
        - text: Unity game
          itemType: tutorial
          url: /visualstudio/cross-platform/getting-started-with-visual-studio-tools-for-unity
        - text: Web app with ASP.NET Core
          itemType: quickstart
          url: /aspnet/core/tutorials/razor-pages/razor-pages-start

tools:
  title: Languages
  items:
    - title: C++
      imageSrc: https://docs.microsoft.com/media/logos/logo_Cplusplus.svg
      url: /cpp/
    - title: C#
      imageSrc: https://docs.microsoft.com/media/logos/logo_Csharp.svg
      url: /dotnet/csharp
    - title: F#
      imageSrc: https://docs.microsoft.com/media/logos/logo_Fsharp.svg
      url: /dotnet/fsharp
    - title: Visual Basic
      imageSrc: https://docs.microsoft.com/media/logos/logo_VB.svg
      url: /dotnet/visual-basic
    - title: Python
      imageSrc: https://docs.microsoft.com/media/logos/logo_python.svg
      url: /visualstudio/python
    - title: JavaScript
      imageSrc: https://docs.microsoft.com/media/logos/logo_js.svg
      url: /visualstudio/javascript
    - title: TypeScript
      imageSrc: https://docs.microsoft.com/media/logos/logo_TS.svg
      url: http://www.typescriptlang.org/docs/tutorial.html
    - title: R
      imageSrc: https://docs.microsoft.com/media/logos/logo_R.svg
      url: /visualstudio/rtvs/?view=vs-2017

additionalContent:
   sections:
   - title: Tasks
     items:
      - title: Develop
        summary: Write and manage your code using the code editor.
        url: ide/index-writing-code.md
      - title: Build
        summary: Compile and build your source code.
        url: ide/compiling-and-building-in-visual-studio.md
      - title: Debug
        summary: Investigate and fix bugs in your code.
<<<<<<< HEAD
        url: debugger/index.md
      - title: Test
=======
        url: debugger/index.yml
      - title: Test 
>>>>>>> 290f8361
        summary: Run tests on your projects.
        url: test/improve-code-quality.md
      - title: Deploy
        summary: Share your apps and code by using Web Deploy, InstallShield, NuGet, Continuous Integration, and more.
        url: deployment/index.yml
      - title: Version Control
        summary: Share code using version control technologies such as Git and TFVC.
        url: version-control/index.md
      - title: DevOps
        summary: Continuously build and release your apps in the cloud, and implement Agile practices with Azure DevOps Services.
        url: /azure/devops
      - title: Measure performance
        summary: Identify bottlenecks and optimize code performance by using diagnostic tools.
        url: profiling/index.yml
      - title: Extend
        summary: Add your own functionality to the Visual Studio IDE to improve your development experience.
        url: extensibility/index.md
      - title: Data
        summary: Create data apps that connect to any database or service, and anywhere—local or cloud.
        url: data-tools/accessing-data-in-visual-studio.md
      - title: Collaborate
        summary: Share, edit, and debug code in a collaborative, real-time environment.
        url: /visualstudio/liveshare/
      - title: Develop with containers
        summary: Use containers to isolate modular components and improve scalability.
        url: containers/index.yml
   - title: Workloads
     items:
        - title: Web and Cloud
          links:
            - text: Web development
              url: /aspnet/
            - text: Azure development and management
              url: /visualstudio/azure
            - text: Python
              url: /visualstudio/python
            - text: Node.js
              url: /visualstudio/javascript
            - text: Data storage and processing
              url: data-tools/index.md
            - text: Data science
              url: python/data-science-and-analytical-applications-workload.md
            - text: Office/Sharepoint development
              url: https://developer.microsoft.com/office/docs
        - title: Windows
          links:
            - text: .NET Desktop development
              url: /dotnet/framework/develop-client-apps
            - text: Universal Windows platform development
              url: cross-platform/develop-apps-for-the-universal-windows-platform-uwp.md
            - text: Windows development with C++
              url: /cpp/windows/desktop-applications-visual-cpp
        - title: Mobile and gaming
          links:
            - text: Mobile development with .NET (Xamarin)
              url: /xamarin/
            - text: Game development with Unity
              url: cross-platform/visual-studio-tools-for-unity.md
            - text: Mobile development with JavaScript
              url: /visualstudio/cross-platform/tools-for-cordova/?view=toolsforcordova-2017
              note: (Visual Studio 2017 and 2015 only)
            - text: Mobile development with C++
              url: /visualstudio/cross-platform/
            - text: Game development with C++
              url: /windows/uwp/gaming/e2e
        - title: Other toolsets
          links:
            - text: Visual Studio extension development
              url: extensibility/index.md
            - text: Linux development with C++
              url: /cpp/linux/
            - text: .NET Core cross-platform development
              url: /dotnet/core/
   footer: "[Blogs](https://devblogs.microsoft.com/visualstudio/) - [Twitter](https://twitter.com/VisualStudio) - [Stack Overflow](https://stackoverflow.com/questions/tagged/visual-studio) - [Issue Reporting](ide/talk-to-us.md) - [Developer Community](https://developercommunity.visualstudio.com/spaces/8/index.html)"<|MERGE_RESOLUTION|>--- conflicted
+++ resolved
@@ -130,13 +130,8 @@
         url: ide/compiling-and-building-in-visual-studio.md
       - title: Debug
         summary: Investigate and fix bugs in your code.
-<<<<<<< HEAD
-        url: debugger/index.md
+        url: debugger/index.yml
       - title: Test
-=======
-        url: debugger/index.yml
-      - title: Test 
->>>>>>> 290f8361
         summary: Run tests on your projects.
         url: test/improve-code-quality.md
       - title: Deploy
