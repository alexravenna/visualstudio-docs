---
layout: HubPage
hide_bc: true
title: Visual Studio Documentation
description: Learn how to use Visual Studio 2017 to develop applications, services, and tools in the language of your choice, for your platforms and devices.
---
<div id="main" class="v2">
    <div class="container">
        <ul class="cardsY panelContent featuredContent">
            <li>
                <a href="/visualstudio/install/install-visual-studio">
                    <div class="cardSize">
                        <div class="cardPadding">
                            <div class="card">
                                <div class="cardImageOuter">
                                    <div class="cardImage">
                                        <img data-hoverimage="./images/setup-install.svg" src="./images/setup-install.png" alt="" />
                                    </div>
                                </div>
                                <div class="cardText">
                                    <h3>Setup &amp; Installation</h3>
                                    <p>Learn how to install and set up Visual Studio.</p>
                                </div>
                            </div>
                        </div>
                    </div>
                </a>
            </li>
            <li>
                <a href="/visualstudio/ide/visual-studio-ide">
                    <div class="cardSize">
                        <div class="cardPadding">
                            <div class="card">
                                <div class="cardImageOuter">
                                    <div class="cardImage">
                                        <img data-hoverimage="./images/getstarted.svg" src="./images/getstarted.png" alt="" />
                                    </div>
                                </div>
                                <div class="cardText">
                                    <h3>Get Started with Visual Studio</h3>
                                    <p>Develop any app for any platform.</p>
                                </div>
                            </div>
                        </div>
                    </div>
                </a>
            </li>
            <li>
                <a href="/visualstudio/ide/whats-new-in-visual-studio">
                    <div class="cardSize">
                        <div class="cardPadding">
                            <div class="card">
                                <div class="cardImageOuter">
                                    <div class="cardImage">
                                        <img data-hoverimage="./images/whatsnew.svg" src="./images/whatsnew.png" alt="" />
                                    </div>
                                </div>
                                <div class="cardText">
                                    <h3>What's New in Visual Studio 2017</h3>
                                </div>
                            </div>
                        </div>
                    </div>
                </a>
            </li>
        </ul>
    </div>
    <div class="container">
        <h1>Visual Studio Documentation</h1>
        <ul class="pivots">
            <li>
                <a href="#workloads">Workloads</a>
                <ul id="workloads">
                    <li>
                        <a href="#windows">Windows</a>
                        <ul id="windows" class="cardsC">
                            <li>
                                <div class="container intro">
                                    <p>Develop apps and games using Visual Studio to reach every device running Windows.</p>
                                </div>
                            </li>
                            <li>
                                <a href="https://go.microsoft.com/fwlink/?linkid=833082">
                                    <div class="cardSize">
                                        <div class="cardPadding">
                                            <div class="card">
                                                <div class="cardImageOuter">
                                                    <div class="cardImage bgdAccent1 cardScaleImage">
                                                        <img data-scaleimage="./images/vs_windows-1.svg" src="./images/vs_windows-1.svg" alt="" />
                                                    </div>
                                                </div>
                                                <div class="cardText">
                                                    <h3>Universal Windows Platform development</h3>
                                                    <p>Develop applications for Windows 10 with the Windows Universal Platform and C#, VB, or C++.</p>
                                                </div>
                                            </div>
                                        </div>
                                    </div>
                                </a>
                            </li>
                            <li>
                                <a href="https://go.microsoft.com/fwlink/?linkid=833083">
                                    <div class="cardSize">
                                        <div class="cardPadding">
                                            <div class="card">
                                                <div class="cardImageOuter">
                                                    <div class="cardImage bgdAccent1 cardScaleImage">
                                                        <img data-scaleimage="./images/vs_windows-2.svg" src="./images/vs_windows-2.svg" alt="" />
                                                    </div>
                                                </div>
                                                <div class="cardText">
                                                    <h3>.NET Desktop development</h3>
                                                    <p>Build WPF, Windows Forms, and console applications using the .NET Framework.</p>
                                                </div>
                                            </div>
                                        </div>
                                    </div>
                                </a>
                            </li>
                            <li>
                                <a href="https://go.microsoft.com/fwlink/?linkid=833084">
                                    <div class="cardSize">
                                        <div class="cardPadding">
                                            <div class="card">
                                                <div class="cardImageOuter">
                                                    <div class="cardImage bgdAccent1 cardScaleImage">
                                                        <img data-scaleimage="./images/vs_windows-3.svg" src="./images/vs_windows-3.svg" alt="" />
                                                    </div>
                                                </div>
                                                <div class="cardText">
                                                    <h3>Windows development with C++</h3>
                                                    <p>Build classic Windows-based applications using the power of MFC, ATL, and the Microsoft C++ toolset.</p>
                                                </div>
                                            </div>
                                        </div>
                                    </div>
                                </a>
                            </li>
                        </ul>
                    </li>
                    <li>
                        <a href="#web">Web &amp; Cloud</a>
                        <ul id="web" class="cardsC">
                            <li>
                                <div class="container intro">
                                    <p>Develop modern web apps using Visual Studio and powerful open tools.
                                    </p>
                                </div>
                            </li>
                            <li>
                                <a href="https://go.microsoft.com/fwlink/?linkid=833085">
                                    <div class="cardSize">
                                        <div class="cardPadding">
                                            <div class="card">
                                                <div class="cardImageOuter">
                                                    <div class="cardImage bgdAccent1 cardScaleImage">
                                                        <img data-scaleimage="./images/vs_web-1.svg" src="./images/vs_web-1.svg" alt="" />
                                                    </div>
                                                </div>
                                                <div class="cardText">
                                                    <h3>Web development</h3>
                                                    <p>Build web apps with ASP.NET and standards-based technologies like HTML, JavaScript, and CSS.</p>
                                                </div>
                                            </div>
                                        </div>
                                    </div>
                                </a>
                            </li>
                            <li>
                                <a href="https://go.microsoft.com/fwlink/?linkid=833086">
                                    <div class="cardSize">
                                        <div class="cardPadding">
                                            <div class="card">
                                                <div class="cardImageOuter">
                                                    <div class="cardImage bgdAccent1 cardScaleImage">
                                                        <img data-scaleimage="./images/vs_web-2.svg" src="./images/vs_web-2.svg" alt="" />
                                                    </div>
                                                </div>
                                                <div class="cardText">
                                                    <h3>Azure development and management</h3>
                                                    <p>Easily build, test, deploy, and manage scalable apps and services on the Microsoft cloud.</p>
                                                </div>
                                            </div>
                                        </div>
                                    </div>
                                </a>
                            </li>
                            <li>
                                <a href="https://go.microsoft.com/fwlink/?linkid=833068">
                                    <div class="cardSize">
                                        <div class="cardPadding">
                                            <div class="card">
                                                <div class="cardImageOuter">
                                                    <div class="cardImage bgdAccent1 cardScaleImage">
                                                        <img data-scaleimage="./images/vs_web-3.svg" src="./images/vs_web-3.svg" alt="" />
                                                    </div>
                                                </div>
                                                <div class="cardText">
                                                    <h3>Python</h3>
                                                    <p>Interactive development for Python apps, using familiar frameworks including Django and Flask.</p>
                                                </div>
                                            </div>
                                        </div>
                                    </div>
                                </a>
                            </li>
                            <li>
                                <a href="https://go.microsoft.com/fwlink/?linkid=834351">
                                    <div class="cardSize">
                                        <div class="cardPadding">
                                            <div class="card">
                                                <div class="cardImageOuter">
                                                    <div class="cardImage bgdAccent1 cardScaleImage">
                                                        <img data-scaleimage="/media/logos/logo_nodejs.svg" src="/media/logos/logo_nodejs.svg" alt="" />
                                                    </div>
                                                </div>
                                                <div class="cardText">
                                                    <h3>Node.js</h3>
                                                    <p>Build scalable network applications using Node.js, an asnchronous, event-driven JavaScript runtime.</p>
                                                </div>
                                            </div>
                                        </div>
                                    </div>
                                </a>
                            </li>
                            <li>
                                <a href="https://go.microsoft.com/fwlink/?linkid=833095">
                                    <div class="cardSize">
                                        <div class="cardPadding">
                                            <div class="card">
                                                <div class="cardImageOuter">
                                                    <div class="cardImage bgdAccent1 cardScaleImage">
                                                        <img data-scaleimage="./images/vs_web-5.svg" src="./images/vs_web-5.svg" alt="" />
                                                    </div>
                                                </div>
                                                <div class="cardText">
                                                    <h3>Data storage and processing</h3>
                                                    <p>A full suite of tools for database developers to create solutions for SQL Server, Hadoop, and Azure ML.</p>
                                                </div>
                                            </div>
                                        </div>
                                    </div>
                                </a>
<<<<<<< HEAD
                            </li>                            
                            <li>		
                                <a href="https://go.microsoft.com/fwlink/?linkid=834748">		
                                  <div class="cardSize">		
                                    <div class="cardPadding">		
                                      <div class="card">		
                                        <div class="cardImageOuter">		
                                          <div class="cardImage bgdAccent1 cardScaleImage">		
                                            <img data-scaleimage="./images/vs_web-6.svg" src="./images/vs_web-6.svg" alt="" />		
                                        </div>		
                                        </div>		
                                          <div class="cardText">		
                                            <h3>Data science and analytical applications</h3>		
                                            <p>Languages and tooling for creating data science applications, including Python, R, and F#.</p>		
                                        </div>		
                                      </div>		
                                    </div>		
                                  </div>		
                                </a>		
=======
                            </li>
                            <li>
                                <a href="https://go.microsoft.com/fwlink/?linkid=834748">
                                  <div class="cardSize">
                                    <div class="cardPadding">
                                      <div class="card">
                                        <div class="cardImageOuter">
                                          <div class="cardImage bgdAccent1 cardScaleImage">
                                            <img data-scaleimage="./images/vs_web-6.svg" src="./images/vs_web-6.svg" alt="" />
                                        </div>
                                        </div>
                                          <div class="cardText">
                                            <h3>Data science and analytical applications</h3>
                                            <p>Languages and tooling for creating datas science applications, including Python, R, and F#.</p>
                                        </div>
                                      </div>
                                    </div>
                                  </div>
                                </a>
>>>>>>> 2660cdb4
                            </li>
                            <li>
                                <a href="https://go.microsoft.com/fwlink/?linkid=833075">
                                    <div class="cardSize">
                                        <div class="cardPadding">
                                            <div class="card">
                                                <div class="cardImageOuter">
                                                    <div class="cardImage bgdAccent1 cardScaleImage">
                                                        <img data-scaleimage="./images/vs_web-7.svg" src="./images/vs_web-7.svg" alt="" />
                                                    </div>
                                                </div>
                                                <div class="cardText">
                                                    <h3>Office/SharePoint development</h3>
                                                    <p>Create Office and SharePoint add-ins and solutions using C#, Visual Basic, and JavaScript.</p>
                                                </div>
                                            </div>
                                        </div>
                                    </div>
                                </a>
                            </li>
                        </ul>
                    </li>
                    <li>
                        <a href="#mobile">Mobile &amp; Gaming</a>
                        <ul id="mobile" class="cardsC">
                            <li>
                                <div class="container intro">
                                    <p>Create native or hybrid mobile apps that target Android, iOS, and Windows.</p>
                                </div>
                            </li>
                            <li>
                                <a href="https://go.microsoft.com/fwlink/?linkid=833088">
                                    <div class="cardSize">
                                        <div class="cardPadding">
                                            <div class="card">
                                                <div class="cardImageOuter">
                                                    <div class="cardImage bgdAccent1 cardScaleImage">
                                                        <img data-scaleimage="./images/vs_gaming-1.svg" src="./images/vs_gaming-1.svg" alt="" />
                                                    </div>
                                                </div>
                                                <div class="cardText">
                                                    <h3>Mobile development for .NET</h3>
                                                    <p>Build cross-platform applications for iOS, Android, or Windows using Xamarin.</p>
                                                </div>
                                            </div>
                                        </div>
                                    </div>
                                </a>
                            </li>
                            <li>
                                <a href="https://go.microsoft.com/fwlink/?linkid=833091">
                                    <div class="cardSize">
                                        <div class="cardPadding">
                                            <div class="card">
                                                <div class="cardImageOuter">
                                                    <div class="cardImage bgdAccent1 cardScaleImage">
                                                        <img data-scaleimage="./images/vs_gaming-2.svg" src="./images/vs_gaming-2.svg" alt="" />
                                                    </div>
                                                </div>
                                                <div class="cardText">
                                                    <h3>Game development with Unity</h3>
                                                    <p>Create 2D and 3D games with unity, a powerful cross-platform development environment.</p>
                                                </div>
                                            </div>
                                        </div>
                                    </div>
                                </a>
                            </li>
                            <li>
                                <a href="https://go.microsoft.com/fwlink/?linkid=833089">
                                    <div class="cardSize">
                                        <div class="cardPadding">
                                            <div class="card">
                                                <div class="cardImageOuter">
                                                    <div class="cardImage bgdAccent1 cardScaleImage">
                                                        <img data-scaleimage="./images/vs_gaming-3.svg" src="./images/vs_gaming-3.svg" alt="" />
                                                    </div>
                                                </div>
                                                <div class="cardText">
                                                    <h3>Mobile development with JavaScript</h3>
                                                    <p>Build cross-platform applications for iOS, Android, or Windows using the Apache Cordova framework.</p>
                                                </div>
                                            </div>
                                        </div>
                                    </div>
                                </a>
                            </li>
                            <li>
                                <a href="https://go.microsoft.com/fwlink/?linkid=833090">
                                    <div class="cardSize">
                                        <div class="cardPadding">
                                            <div class="card">
                                                <div class="cardImageOuter">
                                                    <div class="cardImage bgdAccent1 cardScaleImage">
                                                        <img data-scaleimage="./images/vs_gaming-4.svg" src="./images/vs_gaming-4.svg" alt="" />
                                                    </div>
                                                </div>
                                                <div class="cardText">
                                                    <h3>Mobile development with C++</h3>
                                                    <p>Build cross-platform applications for iOS, Android, or Windows using C++.</p>
                                                </div>
                                            </div>
                                        </div>
                                    </div>
                                </a>
                            </li>
                            <li>
                                <a href="https://go.microsoft.com/fwlink/?linkid=834749">
                                    <div class="cardSize">
                                        <div class="cardPadding">
                                            <div class="card">
                                                <div class="cardImageOuter">
                                                    <div class="cardImage bgdAccent1 cardScaleImage">
                                                        <img data-scaleimage="./images/vs_gaming-5.svg" src="./images/vs_gaming-5.svg" alt="" />
                                                    </div>
                                                </div>
                                                <div class="cardText">
                                                    <h3>Game development with C++</h3>
                                                    <p>Use the full power of C++ to build professional games powered by DirectX, Unreal, or Cocos2D.</p>
                                                </div>
                                            </div>
                                        </div>
                                    </div>
                                </a>
                            </li>
                        </ul>
                    </li>
                    <li>
                        <a href="#other">Other Toolsets</a>
                        <ul id="other" class="cardsC">
                            <li>
                                <a href="https://go.microsoft.com/fwlink/?linkid=834750">
                                    <div class="cardSize">
                                        <div class="cardPadding">
                                            <div class="card">
                                                <div class="cardImageOuter">
                                                    <div class="cardImage bgdAccent1 cardScaleImage">
                                                        <img data-scaleimage="./images/vs_tools-1.svg" src="./images/vs_tools-1.svg" alt="" />
                                                    </div>
                                                </div>
                                                <div class="cardText">
                                                    <h3>Visual Studio extension development</h3>
                                                    <p>Create add-ons that extend Visual Studio, such as commands, code analyzers, and tool windows.</p>
                                                </div>
                                            </div>
                                        </div>
                                    </div>
                                </a>
                            </li>
                            <li>
                                <a href="https://go.microsoft.com/fwlink/?linkid=833099">
                                    <div class="cardSize">
                                        <div class="cardPadding">
                                            <div class="card">
                                                <div class="cardImageOuter">
                                                    <div class="cardImage bgdAccent1 cardScaleImage">
                                                        <img data-scaleimage="./images/vs_tools-2.svg" src="./images/vs_tools-2.svg" alt="" />
                                                    </div>
                                                </div>
                                                <div class="cardText">
                                                    <h3>Linux development with C++</h3>
                                                    <p>Create and debug applications running in a Linux environment.</p>
                                                </div>
                                            </div>
                                        </div>
                                    </div>
                                </a>
                            </li>
                        </ul>
                    </li>
                </ul>
            </li>
            <li>
                <a href="#features">Features</a>
                <ul id="features">
                    <li>
                        <a href="#features1"> </a>
                        <ul id="features1" class="cardsC">
                            <li>
                                <a href="https://docs.microsoft.com/en-us/visualstudio/ide/index-writing-code">
                                    <div class="cardSize">
                                        <div class="cardPadding">
                                            <div class="card">
                                                <div class="cardImageOuter">
                                                    <div class="cardImage bgdAccent1">
                                                        <img data-scaleimage="./images/vs_features-1.svg" src="./images/vs_features-1.svg" alt="" />
                                                    </div>
                                                </div>
                                                <div class="cardText">
                                                    <h3>Develop</h3>
                                                    <p>Write and manage your code using the code editor.</p>
                                                </div>
                                            </div>
                                        </div>
                                    </div>
                                </a>
                            </li>
                            <li>
                                <a href="https://go.microsoft.com/fwlink/?linkid=833077">
                                    <div class="cardSize">
                                        <div class="cardPadding">
                                            <div class="card">
                                                <div class="cardImageOuter">
                                                    <div class="cardImage bgdAccent1">
                                                        <img data-scaleimage="./images/vs_features-2.svg" src="./images/vs_features-2.svg" alt="" />
                                                    </div>
                                                </div>
                                                <div class="cardText">
                                                    <h3>Build</h3>
                                                    <p>Compile and build your source code.</p>
                                                </div>
                                            </div>
                                        </div>
                                    </div>
                                </a>
                            </li>
                            <li>
                                <a href="https://go.microsoft.com/fwlink/?linkid=833078">
                                    <div class="cardSize">
                                        <div class="cardPadding">
                                            <div class="card">
                                                <div class="cardImageOuter">
                                                    <div class="cardImage bgdAccent1">
                                                        <img data-scaleimage="./images/vs_features-3.svg" src="./images/vs_features-3.svg" alt="" />
                                                    </div>
                                                </div>
                                                <div class="cardText">
                                                    <h3>Debug</h3>
                                                    <p>Investigate and fix problems with your code.</p>
                                                </div>
                                            </div>
                                        </div>
                                    </div>
                                </a>
                            </li>
                            <li>
                                <a href="https://go.microsoft.com/fwlink/?linkid=833079">
                                    <div class="cardSize">
                                        <div class="cardPadding">
                                            <div class="card">
                                                <div class="cardImageOuter">
                                                    <div class="cardImage bgdAccent1">
                                                        <img data-scaleimage="./images/vs_features-4.svg" src="./images/vs_features-4.svg" alt="" />
                                                    </div>
                                                </div>
                                                <div class="cardText">
                                                    <h3>Test</h3>
                                                    <p>Organize your testing processes.</p>
                                                </div>
                                            </div>
                                        </div>
                                    </div>
                                </a>
                            </li>
                            <li>
                                <a href="https://go.microsoft.com/fwlink/?linkid=834349">
                                    <div class="cardSize">
                                        <div class="cardPadding">
                                            <div class="card">
                                                <div class="cardImageOuter">
                                                    <div class="cardImage bgdAccent1">
                                                        <img data-scaleimage="./images/vs_features-5.svg" src="./images/vs_features-5.svg" alt="" />
                                                    </div>
                                                </div>
                                                <div class="cardText">
                                                    <h3>Deploy</h3>
                                                    <p>Share your apps using Web Deploy, InstallShield, and Continuous Integration, and more.</p>
                                                </div>
                                            </div>
                                        </div>
                                    </div>
                                </a>
                            </li>
                            <li>
                                <a href="https://go.microsoft.com/fwlink/?linkid=833080">
                                    <div class="cardSize">
                                        <div class="cardPadding">
                                            <div class="card">
                                                <div class="cardImageOuter">
                                                    <div class="cardImage bgdAccent1">
                                                        <img data-scaleimage="./images/vs_features-6.svg" src="./images/vs_features-6.svg" alt="" />
                                                    </div>
                                                </div>
                                                <div class="cardText">
                                                    <h3>Collaborate</h3>
                                                    <p>Share code using version control technologies such as Git and TFVC.</p>
                                                </div>
                                            </div>
                                        </div>
                                    </div>
                                </a>
                            </li>
                            <li>
                                <a href="https://go.microsoft.com/fwlink/?linkid=834348">
                                    <div class="cardSize">
                                        <div class="cardPadding">
                                            <div class="card">
                                                <div class="cardImageOuter">
                                                    <div class="cardImage bgdAccent1">
                                                        <img data-scaleimage="./images/vs_features-7.svg" src="./images/vs_features-7.svg" alt="" />
                                                    </div>
                                                </div>
                                                <div class="cardText">
                                                    <h3>Improve Performance</h3>
                                                    <p>Identify bottlenecks and optimize code performance by using diagnostic tools.
                                                    </p>
                                                </div>
                                            </div>
                                        </div>
                                    </div>
                                </a>
                            </li>
                            <li>
                                <a href="https://go.microsoft.com/fwlink/?linkid=833081">
                                    <div class="cardSize">
                                        <div class="cardPadding">
                                            <div class="card">
                                                <div class="cardImageOuter">
                                                    <div class="cardImage bgdAccent1">
                                                        <img data-scaleimage="./images/vs_features-8.svg" src="./images/vs_features-8.svg" alt="" />
                                                    </div>
                                                </div>
                                                <div class="cardText">
                                                    <h3>Extend</h3>
                                                    <p>Add your own functionality to the Visual Studio IDE to improve your development experience.</p>
                                                </div>
                                            </div>
                                        </div>
                                    </div>
                                </a>
                            </li>
                            <li>
                                <a href="/visualstudio/data-tools/accessing-data-in-visual-studio">
                                    <div class="cardSize">
                                        <div class="cardPadding">
                                            <div class="card">
                                                <div class="cardImageOuter">
                                                    <div class="cardImage bgdAccent1">
                                                        <img data-scaleimage="./images/vs_features-9.svg" src="./images/vs_features-9.svg" alt="" />
                                                    </div>
                                                </div>
                                                <div class="cardText">
                                                    <h3>Data</h3>
                                                    <p>Create data apps that connect to any database or service, and anywhere&#8212;local or cloud. </p>
                                                </div>
                                            </div>
                                        </div>
                                    </div>
                                </a>
                            </li>
                        </ul>
                    </li>
                </ul>
            </li>
            <li>
                <a href="#languages">Languages</a>
                <ul id="languages">
                    <li>
                        <a href="#languages1"> </a>
                        <ul id="languages1" class="cardsF">
                            <li>
                                <div class="cardSize">
                                    <div class="cardPadding">
                                        <div class="card">
                                            <div class="cardImageOuter">
                                                <div class="cardImage cardScaleImage">
                                                    <img src="/media/logos/logo_Csharp.svg" alt="" />
                                                </div>
                                            </div>
                                            <div class="cardText">
                                                <a href="https://go.microsoft.com/fwlink/?linkid=833062">
                                                    <h3>C#</h3>
                                                    <p>A modern object-oriented programming language with functional programming capabilities for building any application on the .NET platform.</p>
                                                </a>
                                            </div>
                                        </div>
                                    </div>
                                </div>
                            </li>
                            <li>
                                <div class="cardSize">
                                    <div class="cardPadding">
                                        <div class="card">
                                            <div class="cardImageOuter">
                                                <div class="cardImage cardScaleImage">
                                                    <img src="/media/logos/logo_vb.svg" alt="" />
                                                </div>
                                            </div>
                                            <div class="cardText">
                                                <a href="https://go.microsoft.com/fwlink/?linkid=833060">
                                                    <h3>Visual Basic</h3>
                                                    <p>A modern, easy to learn, object-oriented programming language for the .NET platform, focused on easily creating Windows applications.</p>
                                                </a>
                                            </div>
                                        </div>
                                    </div>
                                </div>
                            </li>
                            <li>
                                <div class="cardSize">
                                    <div class="cardPadding">
                                        <div class="card">
                                            <div class="cardImageOuter">
                                                <div class="cardImage cardScaleImage">
                                                    <img src="/media/logos/logo_Cplusplus.svg" alt="" />
                                                </div>
                                            </div>
                                            <div class="cardText">
                                                <a href="https://go.microsoft.com/fwlink/?linkid=833063">
                                                    <h3>Visual C++</h3>
                                                    <p>A powerful and flexible programming language and development environment for creating applications for Windows, Linux, iOS, and Android.</p>
                                                </a>
                                            </div>
                                        </div>
                                    </div>
                                </div>
                            </li>
                            <li>
                                <div class="cardSize">
                                    <div class="cardPadding">
                                        <div class="card">
                                            <div class="cardImageOuter">
                                                <div class="cardImage cardScaleImage">
                                                    <img src="/media/logos/logo_Fsharp.svg" alt="" />
                                                </div>
                                            </div>
                                            <div class="cardText">
                                                <a href="https://go.microsoft.com/fwlink/?linkid=833067">
                                                    <h3>F#</h3>
                                                    <p>A modern functional programming language with object-oriented capabilities for the .NET platform, focused on making Functional Programming easier for any task.</p>
                                                </a>
                                            </div>
                                        </div>
                                    </div>
                                </div>
                            </li>
                            <li>
                                <div class="cardSize">
                                    <div class="cardPadding">
                                        <div class="card">
                                            <div class="cardImageOuter">
                                                <div class="cardImage cardScaleImage">
                                                    <img src="/media/logos/logo_js.svg" alt="" />
                                                </div>
                                            </div>
                                            <div class="cardText">
                                                <a href="https://go.microsoft.com/fwlink/?linkid=833064">
                                                    <h3>JavaScript</h3>
                                                    <p>A lightweight, cross-platform, scripting language often used to help make web pages more interactive.</p>
                                                </a>
                                            </div>
                                        </div>
                                    </div>
                                </div>
                            </li>
                            <li>
                                <div class="cardSize">
                                    <div class="cardPadding">
                                        <div class="card">
                                            <div class="cardImageOuter">
                                                <div class="cardImage cardScaleImage">
                                                    <img src="/media/logos/logo_TS.svg" alt="" />
                                                </div>
                                            </div>
                                            <div class="cardText">
                                                <a href="https://go.microsoft.com/fwlink/?linkid=833066">
                                                    <h3>TypeScript</h3>
                                                    <p>A superset of JavaScript that compiles to plain JavaScript and enables you to create more scalable code.</p>
                                                </a>
                                            </div>
                                        </div>
                                    </div>
                                </div>
                            </li>
                            <li>
                                <div class="cardSize">
                                    <div class="cardPadding">
                                        <div class="card">
                                            <div class="cardImageOuter">
                                                <div class="cardImage cardScaleImage">
                                                    <img src="/media/logos/logo_Python.svg" alt="" />
                                                </div>
                                            </div>
                                            <div class="cardText">
                                                <a href="https://go.microsoft.com/fwlink/?linkid=833068">
                                                    <h3>Python</h3>
                                                    <p>A dynamic object-oriented, high-level programming language often used for rapid application development.</p>
                                                </a>
                                            </div>
                                        </div>
                                    </div>
                                </div>
                            </li>
                            <li>
                                <div class="cardSize">
                                    <div class="cardPadding">
                                        <div class="card">
                                            <div class="cardImageOuter">
                                                <div class="cardImage cardScaleImage">
                                                    <img src="/media/logos/logo_R.svg" alt="" />
                                                </div>
                                            </div>
                                            <div class="cardText">
                                                <a href="https://go.microsoft.com/fwlink/?linkid=833070">
                                                    <h3>R</h3>
                                                    <p>An extensible programming language typically used for statistical computing and graphics.</p>
                                                </a>
                                            </div>
                                        </div>
                                    </div>
                                </div>
                            </li>
                        </ul>
                    </li>
                </ul>
            </li>
        </ul>
    </div>
    <div class="container centered pageFooter">
        <h2>Keep in touch with us</h2>
        <ul class="links">
           <li>
                <a href="https://go.microsoft.com/fwlink/?linkid=833100">
                    Blog
                </a>
            </li>
            <li>
                <a href="https://go.microsoft.com/fwlink/?linkid=833101">
                    Twitter
                </a>
            </li>
            <li>
                <a href="https://go.microsoft.com/fwlink/?linkid=833103">
                    Stack Overflow
                </a>
            </li>
            <li>
                <a href="https://go.microsoft.com/fwlink/?linkid=833104">
                    Issue Reporting
                </a>
            </li>
            <li>
                <a href="https://go.microsoft.com/fwlink/?linkid=833105">
                    User Voice
                </a>
            </li>
        </ul>
    </div>
</div><|MERGE_RESOLUTION|>--- conflicted
+++ resolved
@@ -241,27 +241,6 @@
                                         </div>
                                     </div>
                                 </a>
-<<<<<<< HEAD
-                            </li>                            
-                            <li>		
-                                <a href="https://go.microsoft.com/fwlink/?linkid=834748">		
-                                  <div class="cardSize">		
-                                    <div class="cardPadding">		
-                                      <div class="card">		
-                                        <div class="cardImageOuter">		
-                                          <div class="cardImage bgdAccent1 cardScaleImage">		
-                                            <img data-scaleimage="./images/vs_web-6.svg" src="./images/vs_web-6.svg" alt="" />		
-                                        </div>		
-                                        </div>		
-                                          <div class="cardText">		
-                                            <h3>Data science and analytical applications</h3>		
-                                            <p>Languages and tooling for creating data science applications, including Python, R, and F#.</p>		
-                                        </div>		
-                                      </div>		
-                                    </div>		
-                                  </div>		
-                                </a>		
-=======
                             </li>
                             <li>
                                 <a href="https://go.microsoft.com/fwlink/?linkid=834748">
@@ -275,13 +254,12 @@
                                         </div>
                                           <div class="cardText">
                                             <h3>Data science and analytical applications</h3>
-                                            <p>Languages and tooling for creating datas science applications, including Python, R, and F#.</p>
+                                            <p>Languages and tooling for creating data science applications, including Python, R, and F#.</p>
                                         </div>
                                       </div>
                                     </div>
                                   </div>
                                 </a>
->>>>>>> 2660cdb4
                             </li>
                             <li>
                                 <a href="https://go.microsoft.com/fwlink/?linkid=833075">
