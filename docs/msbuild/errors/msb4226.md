--- conflicted
+++ resolved
@@ -1,12 +1,7 @@
 ---
 title: "MSB4226 diagnostic code"
-<<<<<<< HEAD
-description: Learn about the possible causes of the MSB4226 MSBuild error, and get troubleshooting tips.
-ms.date: 4/17/2025
-=======
 description: Learn about the possible causes of the MSB4226 build error, and get troubleshooting tips.
 ms.date: 05/16/2025
->>>>>>> 8c82ce77
 ms.topic: "error-reference"
 f1_keywords:
  - MSB4226
@@ -32,17 +27,12 @@
 
 ## Message text
 
-<<<<<<< HEAD
-`MSB4226: The imported project 'file' was not found. Also, tried to find 'filename' in the fallback search path(s) for 'property' - 'value' . These search paths are defined in 'value'. Confirm that the path in the <Import> declaration is correct, and that the file exists on disk in one of the search paths.`
-`MSB4226: The imported project 'value' was not found. Also, tried to find 'filename' in the fallback search path(s) for 'property' - 'value' . Confirm that the path in the <Import> declaration is correct, and that the file exists on disk in one of the search paths.`
-=======
 <!-- :::editable-content name="messageText"::: -->
 `MSB4226: The imported project 'value' was not found. Also, tried to find 'value' in the fallback search path(s) for 'value' - 'value' . These search paths are defined in 'value'. Confirm that the path in the <Import> declaration is correct, and that the file exists on disk in one of the search paths.
 MSB4226: The imported project 'value' was not found. Also, tried to find 'value' in the fallback search path(s) for 'value' - 'value' . Confirm that the path in the <Import> declaration is correct, and that the file exists on disk in one of the search paths.`
 <!-- :::editable-content-end::: -->
 <!-- MSB4226: The imported project "{0}" was not found. Also, tried to find "{1}" in the fallback search path(s) for {2} - {3} . These search paths are defined in "{4}". Confirm that the path in the <Import> declaration is correct, and that the file exists on disk in one of the search paths.
 MSB4226: The imported project "{0}" was not found. Also, tried to find "{1}" in the fallback search path(s) for {2} - {3} . Confirm that the path in the <Import> declaration is correct, and that the file exists on disk in one of the search paths. -->
->>>>>>> 8c82ce77
 
 <!-- :::editable-content name="postOutputDescription"::: -->
 <!--
