---
title: "MSB3501 diagnostic code"
<<<<<<< HEAD
description: Learn about the possible causes of the MSB3501 MSBuild error, and get troubleshooting tips.
ms.date: 4/17/2025
=======
description: Learn about the possible causes of the MSB3501 build error, and get troubleshooting tips.
ms.date: 05/16/2025
>>>>>>> 8c82ce77
ms.topic: "error-reference"
f1_keywords:
 - MSB3501
 - MSBuild.ReadLinesFromFile.ErrorOrWarning
dev_langs:
  - "VB"
  - "CSharp"
  - "C++"
  - "FSharp"
author: ghogen
ms.author: ghogen
manager: mijacobs
ms.subservice: msbuild
---

# MSB3501 diagnostic code

<!-- :::ErrorDefinitionDescription::: -->
<!-- :::editable-content name="introDescription"::: -->
This article describes the MSB3501 error code.
<!-- :::editable-content-end::: -->

## Message text

<<<<<<< HEAD
`MSB3501: Could not read lines from file 'filename'.`
=======
<!-- :::editable-content name="messageText"::: -->
`MSB3501: Could not read lines from file 'value'.`
<!-- :::editable-content-end::: -->
<!-- MSB3501: Could not read lines from file "{0}". {1} -->
>>>>>>> 8c82ce77

<!-- :::editable-content name="postOutputDescription"::: -->
<!--
{StrBegin="MSB3501: "}
-->
## Description

This error occurs when your project is using the [`ReadLinesFromFile` task](../readlinesfromfile-task.md), but the specified file wasn't found.

## Resolution

Check the input to the `ReadLinesFromFile` task. You can use the `-v:diag` switch on the MSBuild command line to get more detailed information about the MSBuild execution, such as the values of the input parameters provided to the `ReadLinesFromFile` task. In Visual Studio, in **Tools, Options, Build and Run**, set **Verbosity** to **Diagnostic**.

If the input comes from a property value, check that the property has a value. If it comes from a property set at the command line, check that the syntax of the command line are the value of the environment variable is correct, especially check shell escape characters and ensuring proper use of quotes, especially the need for quotes when providing filenames with spaces in the path. If the input file comes from an environment variable, check the spelling of the environment value and verify that it has the expected value.

<!-- :::editable-content-end::: -->
<!-- :::ErrorDefinitionDescription-end::: -->

## Applies to

All versions of MSBuild<|MERGE_RESOLUTION|>--- conflicted
+++ resolved
@@ -1,12 +1,7 @@
 ---
 title: "MSB3501 diagnostic code"
-<<<<<<< HEAD
-description: Learn about the possible causes of the MSB3501 MSBuild error, and get troubleshooting tips.
-ms.date: 4/17/2025
-=======
 description: Learn about the possible causes of the MSB3501 build error, and get troubleshooting tips.
 ms.date: 05/16/2025
->>>>>>> 8c82ce77
 ms.topic: "error-reference"
 f1_keywords:
  - MSB3501
@@ -31,14 +26,10 @@
 
 ## Message text
 
-<<<<<<< HEAD
-`MSB3501: Could not read lines from file 'filename'.`
-=======
 <!-- :::editable-content name="messageText"::: -->
 `MSB3501: Could not read lines from file 'value'.`
 <!-- :::editable-content-end::: -->
 <!-- MSB3501: Could not read lines from file "{0}". {1} -->
->>>>>>> 8c82ce77
 
 <!-- :::editable-content name="postOutputDescription"::: -->
 <!--
