---
title: "MSB3091 diagnostic code"
<<<<<<< HEAD
description: Learn about the possible causes of the MSB3091 MSBuild error, and get troubleshooting tips.
ms.date: 4/17/2025
=======
description: Learn about the possible causes of the MSB3091 build error, and get troubleshooting tips.
ms.date: 05/16/2025
>>>>>>> 8c82ce77
ms.topic: "error-reference"
f1_keywords:
 - MSB3091
 - MSBuild.General.PlatformSDKFileNotFound
dev_langs:
  - "VB"
  - "CSharp"
  - "C++"
  - "FSharp"
author: ghogen
ms.author: ghogen
manager: mijacobs
ms.subservice: msbuild
---

# MSB3091 diagnostic code

<!-- :::ErrorDefinitionDescription::: -->
<!-- :::editable-content name="introDescription"::: -->
This article describes the MSB3091 error code.
<!-- :::editable-content-end::: -->

## Message text

<<<<<<< HEAD
`MSB3091: Task failed because 'file' was not found, or the correct Microsoft Windows SDK is not installed. The task is looking for 'file' in the 'bin' subdirectory beneath the location specified in the 'value' value of the registry key 'key'. You may be able to solve the problem by doing one of the following:  1) Install the Microsoft Windows SDK.  2) Install Visual Studio 2010.  3) Manually set the above registry key to the correct location.  4) Pass the correct location into the 'ToolPath' parameter of the task.`
=======
<!-- :::editable-content name="messageText"::: -->
`MSB3091: Task failed because 'value' was not found, or the correct Microsoft Windows SDK is not installed. The task is looking for 'value' in the 'bin' subdirectory beneath the location specified in the 'value' value of the registry key 'value'. You may be able to solve the problem by doing one of the following:  1) Install the Microsoft Windows SDK.  2) Install Visual Studio 2010.  3) Manually set the above registry key to the correct location.  4) Pass the correct location into the 'ToolPath' parameter of the task.`
<!-- :::editable-content-end::: -->
<!-- MSB3091: Task failed because "{0}" was not found, or the correct Microsoft Windows SDK is not installed. The task is looking for "{0}" in the "bin" subdirectory beneath the location specified in the {1} value of the registry key {2}. You may be able to solve the problem by doing one of the following:  1) Install the Microsoft Windows SDK.  2) Install Visual Studio 2010.  3) Manually set the above registry key to the correct location.  4) Pass the correct location into the "ToolPath" parameter of the task. -->
>>>>>>> 8c82ce77

<!-- :::editable-content name="postOutputDescription"::: -->
<!--
{StrBegin="MSB3091: "}
-->
## Description

This error occurs when a task failed, because it depends on the Windows SDK, which was not found or not installed.

## Resolution

Install or reinstall the Windows SDK.
<!-- :::editable-content-end::: -->
<!-- :::ErrorDefinitionDescription-end::: -->

## Applies to

All versions of MSBuild<|MERGE_RESOLUTION|>--- conflicted
+++ resolved
@@ -1,12 +1,7 @@
 ---
 title: "MSB3091 diagnostic code"
-<<<<<<< HEAD
-description: Learn about the possible causes of the MSB3091 MSBuild error, and get troubleshooting tips.
-ms.date: 4/17/2025
-=======
 description: Learn about the possible causes of the MSB3091 build error, and get troubleshooting tips.
 ms.date: 05/16/2025
->>>>>>> 8c82ce77
 ms.topic: "error-reference"
 f1_keywords:
  - MSB3091
@@ -31,14 +26,10 @@
 
 ## Message text
 
-<<<<<<< HEAD
-`MSB3091: Task failed because 'file' was not found, or the correct Microsoft Windows SDK is not installed. The task is looking for 'file' in the 'bin' subdirectory beneath the location specified in the 'value' value of the registry key 'key'. You may be able to solve the problem by doing one of the following:  1) Install the Microsoft Windows SDK.  2) Install Visual Studio 2010.  3) Manually set the above registry key to the correct location.  4) Pass the correct location into the 'ToolPath' parameter of the task.`
-=======
 <!-- :::editable-content name="messageText"::: -->
 `MSB3091: Task failed because 'value' was not found, or the correct Microsoft Windows SDK is not installed. The task is looking for 'value' in the 'bin' subdirectory beneath the location specified in the 'value' value of the registry key 'value'. You may be able to solve the problem by doing one of the following:  1) Install the Microsoft Windows SDK.  2) Install Visual Studio 2010.  3) Manually set the above registry key to the correct location.  4) Pass the correct location into the 'ToolPath' parameter of the task.`
 <!-- :::editable-content-end::: -->
 <!-- MSB3091: Task failed because "{0}" was not found, or the correct Microsoft Windows SDK is not installed. The task is looking for "{0}" in the "bin" subdirectory beneath the location specified in the {1} value of the registry key {2}. You may be able to solve the problem by doing one of the following:  1) Install the Microsoft Windows SDK.  2) Install Visual Studio 2010.  3) Manually set the above registry key to the correct location.  4) Pass the correct location into the "ToolPath" parameter of the task. -->
->>>>>>> 8c82ce77
 
 <!-- :::editable-content name="postOutputDescription"::: -->
 <!--
