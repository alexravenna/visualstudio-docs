---
title: "MSB1011 diagnostic code"
<<<<<<< HEAD
description: "Specify which project or solution file to use because this folder contains more than one project or solution file."
ms.date: 04/17/2025
=======
description: Learn about the possible causes of the MSB1011 build error, and get troubleshooting tips.
ms.date: 05/16/2025
>>>>>>> 8c82ce77
ms.topic: "error-reference"
f1_keywords:
 - MSB1011
 - MSBuild.AmbiguousProjectError
dev_langs:
  - "VB"
  - "CSharp"
  - "C++"
  - "FSharp"
author: ghogen
ms.author: ghogen
manager: mijacobs
ms.subservice: msbuild
---

# MSB1011 diagnostic code

<!-- :::ErrorDefinitionDescription::: -->
<!-- :::editable-content name="introDescription"::: -->
This article describes the MSB1011 error code.
<!-- :::editable-content-end::: -->

## Message text

<<<<<<< HEAD
`MSB1011: Specify which project or solution file to use because this folder contains more than one project or solution file.`
=======
<!-- :::editable-content name="messageText"::: -->
`MSB1011: Specify which project or solution file to use because this folder contains more than one project or solution file.`
<!-- :::editable-content-end::: -->
<!-- MSB1011: Specify which project or solution file to use because this folder contains more than one project or solution file. -->
>>>>>>> 8c82ce77

<!-- :::editable-content name="postOutputDescription"::: -->
<!--
{StrBegin="MSBUILD : error MSB1011: "}UE: If no project or solution file is explicitly specified on the MSBuild.exe command-line, then the engine searches for a
      project or solution file in the current directory by looking for *.*PROJ and *.SLN. If more than one file is found that matches this wildcard, we
      fire this error.
      LOCALIZATION: The prefix "MSBUILD : error MSBxxxx:" should not be localized.
-->
## Description

If no project or solution file is explicitly specified on the MSBuild.exe command-line, then the engine searches for a       project or solution file by looking for `*.*proj` or `*.sln` (or `*.slnx` with MSBuild 17.13 and later). MSBuild searches in the current directory, unless you specify a different working directory by [...]

It's not an error to have a folder with a solution file and a single project file with the same name. In that case, the solution file is used for the build. Similarly, if a solution file and multiple project files are found in the same folder, the solution is built. However, if only one project file is found, and it has a different name than a solution file in the same folder (not counting the file extension), then MSBuild issues this error.

## Resolution

If you get this error because your solution contains one project, and the project has a different name than the solution, then MSBuild can't automatically find what you want to build. Instead, specify either the solution file or the project file explicitly on the command line.

Also, check the command line syntax for problems with special characters such as quotes and escape characters, or for issues with shell expansions and missing or undefined environment variables that could result in an empty string for the project or solution file.

<!-- :::editable-content-end::: -->
<!-- :::ErrorDefinitionDescription-end::: -->

## Applies to

All versions of MSBuild<|MERGE_RESOLUTION|>--- conflicted
+++ resolved
@@ -1,12 +1,7 @@
 ---
 title: "MSB1011 diagnostic code"
-<<<<<<< HEAD
-description: "Specify which project or solution file to use because this folder contains more than one project or solution file."
-ms.date: 04/17/2025
-=======
 description: Learn about the possible causes of the MSB1011 build error, and get troubleshooting tips.
 ms.date: 05/16/2025
->>>>>>> 8c82ce77
 ms.topic: "error-reference"
 f1_keywords:
  - MSB1011
@@ -31,14 +26,10 @@
 
 ## Message text
 
-<<<<<<< HEAD
-`MSB1011: Specify which project or solution file to use because this folder contains more than one project or solution file.`
-=======
 <!-- :::editable-content name="messageText"::: -->
 `MSB1011: Specify which project or solution file to use because this folder contains more than one project or solution file.`
 <!-- :::editable-content-end::: -->
 <!-- MSB1011: Specify which project or solution file to use because this folder contains more than one project or solution file. -->
->>>>>>> 8c82ce77
 
 <!-- :::editable-content name="postOutputDescription"::: -->
 <!--
