---
title: "MSB3823 diagnostic code"
<<<<<<< HEAD
description: Learn about the possible causes of the MSB3823 MSBuild error, and get troubleshooting tips.
ms.date: 4/17/2025
=======
description: Learn about the possible causes of the MSB3823 build error, and get troubleshooting tips.
ms.date: 05/16/2025
>>>>>>> 8c82ce77
ms.topic: "error-reference"
f1_keywords:
 - MSB3823
 - MSBuild.GenerateResource.PreserializedResourcesRequiresProperty
dev_langs:
  - "VB"
  - "CSharp"
  - "C++"
  - "FSharp"
author: ghogen
ms.author: ghogen
manager: mijacobs
ms.subservice: msbuild
---

# MSB3823 diagnostic code

<!-- :::ErrorDefinitionDescription::: -->
<!-- :::editable-content name="introDescription"::: -->
This article describes the MSB3823 error code.
<!-- :::editable-content-end::: -->

## Message text

<<<<<<< HEAD
`MSB3823: Non-string resources require the property GenerateResourceUsePreserializedResources to be set to true.`
=======
<!-- :::editable-content name="messageText"::: -->
`MSB3823: Non-string resources require the property GenerateResourceUsePreserializedResources to be set to true.`
<!-- :::editable-content-end::: -->
<!-- MSB3823: Non-string resources require the property GenerateResourceUsePreserializedResources to be set to true. -->
>>>>>>> 8c82ce77

<!-- :::editable-content name="postOutputDescription"::: -->
<!--
{StrBegin="MSB3823: "}
-->
## Description

There's a difference in how nonstring resources are serialized and deserialized between .NET Framework and .NET Core. In .NET Framework applications, resources are both deserialized and then preserialized, which isn't efficient, but was meant to handle diverse serialization and deserialization techniques. In .NET Core, the extra steps are avoided. However, you can also opt in to preserialization for .NET Framework projects, by setting the property mentioned in the error message.

## Resolution

If you want to use preserialized resources in a .NET Framework project, you must add a reference to the [System.Resources.Extensions](https://www.nuget.org/packages/System.Resources.Extensions) NuGet package, and also set the property `GenerateResourceUsePreserializedResources` to true.

<!-- :::editable-content-end::: -->
<!-- :::ErrorDefinitionDescription-end::: -->

## Applies to

All versions of MSBuild<|MERGE_RESOLUTION|>--- conflicted
+++ resolved
@@ -1,12 +1,7 @@
 ---
 title: "MSB3823 diagnostic code"
-<<<<<<< HEAD
-description: Learn about the possible causes of the MSB3823 MSBuild error, and get troubleshooting tips.
-ms.date: 4/17/2025
-=======
 description: Learn about the possible causes of the MSB3823 build error, and get troubleshooting tips.
 ms.date: 05/16/2025
->>>>>>> 8c82ce77
 ms.topic: "error-reference"
 f1_keywords:
  - MSB3823
@@ -31,14 +26,10 @@
 
 ## Message text
 
-<<<<<<< HEAD
-`MSB3823: Non-string resources require the property GenerateResourceUsePreserializedResources to be set to true.`
-=======
 <!-- :::editable-content name="messageText"::: -->
 `MSB3823: Non-string resources require the property GenerateResourceUsePreserializedResources to be set to true.`
 <!-- :::editable-content-end::: -->
 <!-- MSB3823: Non-string resources require the property GenerateResourceUsePreserializedResources to be set to true. -->
->>>>>>> 8c82ce77
 
 <!-- :::editable-content name="postOutputDescription"::: -->
 <!--
