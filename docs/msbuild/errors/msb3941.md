--- conflicted
+++ resolved
@@ -1,12 +1,7 @@
 ---
 title: "MSB3941 diagnostic code"
-<<<<<<< HEAD
-description: Learn about the possible causes of the MSB3941 MSBuild error, and get troubleshooting tips.
-ms.date: 4/17/2025
-=======
 description: Learn about the possible causes of the MSB3941 build error, and get troubleshooting tips.
 ms.date: 05/16/2025
->>>>>>> 8c82ce77
 ms.topic: "error-reference"
 f1_keywords:
  - MSB3941
@@ -31,16 +26,10 @@
 
 ## Message text
 
-<<<<<<< HEAD
-```output
-MSB3941: Failed to zip directory 'path' because it does not exist or is inaccessible.
-```
-=======
 <!-- :::editable-content name="messageText"::: -->
 `MSB3941: Failed to zip directory 'value' because it does not exist or is inaccessible.`
 <!-- :::editable-content-end::: -->
 <!-- MSB3941: Failed to zip directory "{0}" because it does not exist or is inaccessible. -->
->>>>>>> 8c82ce77
 
 <!-- :::editable-content name="postOutputDescription"::: -->
 <!--
