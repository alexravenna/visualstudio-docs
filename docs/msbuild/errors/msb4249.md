--- conflicted
+++ resolved
@@ -1,11 +1,7 @@
 ---
 title: "MSB4249 diagnostic code"
 description: Learn about the possible causes of the MSB4249 build error, and get troubleshooting tips.
-<<<<<<< HEAD
-ms.date: 4/17/2025
-=======
 ms.date: 05/16/2025
->>>>>>> 8c82ce77
 ms.topic: "error-reference"
 f1_keywords:
  - MSB4249
@@ -30,14 +26,10 @@
 
 ## Message text
 
-<<<<<<< HEAD
-`MSB4249: Unable to build website project 'project-name'. The ASP.NET compiler is only available on the .NET Framework version of MSBuild.`
-=======
 <!-- :::editable-content name="messageText"::: -->
 `MSB4249: Unable to build website project 'value'. The ASP.NET compiler is only available on the .NET Framework version of MSBuild.`
 <!-- :::editable-content-end::: -->
 <!-- MSB4249: Unable to build website project "{0}". The ASP.NET compiler is only available on the .NET Framework version of MSBuild. -->
->>>>>>> 8c82ce77
 
 <!-- :::editable-content name="postOutputDescription"::: -->
 <!--
