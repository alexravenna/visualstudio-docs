---
title: "MSB3825 diagnostic code"
<<<<<<< HEAD
description: Learn about the possible causes of the MSBuild warning MSB3825, and get troubleshooting tips.
ms.date: 4/17/2025
=======
description: Learn about the possible causes of the MSB3825 build error, and get troubleshooting tips.
ms.date: 05/16/2025
>>>>>>> 8c82ce77
ms.topic: "error-reference"
f1_keywords:
 - MSB3825
 - MSBuild.GenerateResource.BinaryFormatterUse
dev_langs:
  - "VB"
  - "CSharp"
  - "C++"
  - "FSharp"
author: ghogen
ms.author: ghogen
manager: mijacobs
ms.subservice: msbuild
---

# MSB3825 diagnostic code

<!-- :::ErrorDefinitionDescription::: -->
<!-- :::editable-content name="introDescription"::: -->
This article describes the MSB3825 warning code.
<!-- :::editable-content-end::: -->

## Message text

<<<<<<< HEAD
`MSB3825: Resource 'value' of type 'value' may be deserialized via BinaryFormatter at runtime. BinaryFormatter is deprecated due to known security risks and is removed from .NET 9+. If you wish to continue using it, set property 'GenerateResourceWarnOnBinaryFormatterUse' to false. More information: https://aka.ms/binaryformatter-migration-guide`
=======
<!-- :::editable-content name="messageText"::: -->
`MSB3825: Resource 'value' of type 'value' may be deserialized via BinaryFormatter at runtime. BinaryFormatter is deprecated due to known security risks and is removed from .NET 9+. If you wish to continue using it, set property 'GenerateResourceWarnOnBinaryFormatterUse' to false.
           More information: https://aka.ms/binaryformatter-migration-guide`
<!-- :::editable-content-end::: -->
<!-- MSB3825: Resource "{0}" of type "{1}" may be deserialized via BinaryFormatter at runtime. BinaryFormatter is deprecated due to known security risks and is removed from .NET 9+. If you wish to continue using it, set property "GenerateResourceWarnOnBinaryFormatterUse" to false.
           More information: https://aka.ms/binaryformatter-migration-guide -->
>>>>>>> 8c82ce77

<!-- :::editable-content name="postOutputDescription"::: -->
<!--
{StrBegin="MSB3825: "}
-->
## Description

This warning occurs with .NET 8 and earlier. The deprecated .NET type <xref:System.Runtime.Serialization.Formatters.Binary.BinaryFormatter>, previously commonly used for serializing and deserializing arbitrary .NET types, isn't considered secure, because it allows arbitrary .NET types to be injected into an assembly via the deserialization process.

.NET 9 handles BinaryFormatter using a secure algorithm, so there's no issue when using .NET 9.

## Resolution

If you upgrade to .NET 9, you won't get this warning, but you'll have to implement another solution if your code uses `BinaryFormatter`. See the [migration guide](https://aka.ms/binaryformatter-migration-guide) for alternatives to `BinaryFormatter`.

For .NET 8 and earlier, you can suppress the warning either by setting the `GenerateResourceWarnOnBinaryFormatterUse` property to false, as mentioned in the message, or by setting the `$(NoWarn)` property to a property group in your project file, as follows:

```xml
<PropertyGroup>
   <!-- other properties -->
   <GenerateResourceWarnOnBinaryFormatterUse>false<GenerateResourceWarnOnBinaryFormatterUse>
   <!-- or -->
   <NoWarn>`$(NoWarn);MSB3825</NoWarn>
</PropertyGroup>
```

<!-- :::editable-content-end::: -->
<!-- :::ErrorDefinitionDescription-end::: -->

## Applies to

All recent versions of MSBuild<|MERGE_RESOLUTION|>--- conflicted
+++ resolved
@@ -1,12 +1,7 @@
 ---
 title: "MSB3825 diagnostic code"
-<<<<<<< HEAD
-description: Learn about the possible causes of the MSBuild warning MSB3825, and get troubleshooting tips.
-ms.date: 4/17/2025
-=======
 description: Learn about the possible causes of the MSB3825 build error, and get troubleshooting tips.
 ms.date: 05/16/2025
->>>>>>> 8c82ce77
 ms.topic: "error-reference"
 f1_keywords:
  - MSB3825
@@ -31,16 +26,12 @@
 
 ## Message text
 
-<<<<<<< HEAD
-`MSB3825: Resource 'value' of type 'value' may be deserialized via BinaryFormatter at runtime. BinaryFormatter is deprecated due to known security risks and is removed from .NET 9+. If you wish to continue using it, set property 'GenerateResourceWarnOnBinaryFormatterUse' to false. More information: https://aka.ms/binaryformatter-migration-guide`
-=======
 <!-- :::editable-content name="messageText"::: -->
 `MSB3825: Resource 'value' of type 'value' may be deserialized via BinaryFormatter at runtime. BinaryFormatter is deprecated due to known security risks and is removed from .NET 9+. If you wish to continue using it, set property 'GenerateResourceWarnOnBinaryFormatterUse' to false.
            More information: https://aka.ms/binaryformatter-migration-guide`
 <!-- :::editable-content-end::: -->
 <!-- MSB3825: Resource "{0}" of type "{1}" may be deserialized via BinaryFormatter at runtime. BinaryFormatter is deprecated due to known security risks and is removed from .NET 9+. If you wish to continue using it, set property "GenerateResourceWarnOnBinaryFormatterUse" to false.
            More information: https://aka.ms/binaryformatter-migration-guide -->
->>>>>>> 8c82ce77
 
 <!-- :::editable-content name="postOutputDescription"::: -->
 <!--
