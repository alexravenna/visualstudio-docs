--- conflicted
+++ resolved
@@ -44,11 +44,8 @@
 
 `BuildInParallel` is an optional boolean parameter on an MSBuild task. When `BuildInParallel` is set to `true` (its default value is `true`), multiple worker processes are generated to build as many projects at the same time as possible. For this to work correctly, the `-maxcpucount` switch must be set to a value greater than 1.
 
-<<<<<<< HEAD
-=======
 Building in parallel only works for a single invocation of the MSBuild task, so if you invoke task batching, the parallelism is limited to each batch. See [MSBuild batching](msbuild-batching.md).
 
->>>>>>> aaa7035d
 The following example shows how to build a target in a project file with multiple different property values in parallel by using the `BuildInParallel` parameter.
 
 Here's the project file `do_it.proj` with a target that just prints a different message for each `SourceValue`:
@@ -73,11 +70,7 @@
    </ItemGroup>
    <Target Name="Build">
       <MSBuild Projects="@(_Project)" Targets="DoIt" BuildInParallel="true" />
-<<<<<<< HEAD
-    </Target>
-=======
    </Target>
->>>>>>> aaa7035d
 </Project>
 ```
 
