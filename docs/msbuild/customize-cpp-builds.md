---
title: Customize C++ builds for MSBuild
description: Customize C++ builds done with MSBuild, including how to customize all builds created on a given system, such as a build server.
ms.date: 05/23/2024
ms.topic: how-to
helpviewer_keywords:
- MSBuild, transforms
- transforms [MSBuild]
author: ghogen
ms.author: ghogen
manager: mijacobs
ms.subservice: msbuild
---
# Customize C++ builds

You can use *Directory.Build.props* and *Directory.Build.targets* to customize all the C++ projects under a common parent folder. See [Customize by folder](customize-by-directory.md). In addition, C++ projects provide additional extensibility points.

For C++ projects, you can use the following properties to specify `.props` or `.targets` file(s) to be automatically imported before/after *Microsoft.Cpp.\** files:

- ForceImportAfterCppDefaultProps
- ForceImportBeforeCppProps
- ForceImportAfterCppProps
- ForceImportBeforeCppTargets
- ForceImportAfterCppTargets

<<<<<<< HEAD
These imports provide control over sequence of the definitions of properties that depend on other properties, or targets that depend on other targets. See [.vcxproj and .props file structure](/cpp/build/reference/vcxproj-file-structure). If you need to define properties that use other properties defined in *Microsoft.Cpp.default.props* or *Microsoft.Cpp.props*, you can create another `.props` file (say, *MyProps.props*), and define the `ForceImportAfterCppProps` property in `Directory.Build.props` pointing to it:
=======
These imports provide control over sequence of the definitions of properties that depend on other properties. See [.vcxproj and .props file structure](/cpp/build/reference/vcxproj-file-structure).  To customize the default values of properties for C++ builds, create another `.props` file (say, *MyProps.props*), and define the `ForceImportAfterCppProps` property in `Directory.Build.props` pointing to it:
>>>>>>> 71735eeb

```xml
<PropertyGroup>
  <ForceImportAfterCppProps>$(MSBuildThisFileDirectory)\MyProps.props</ForceImportAfterCppProps>
</PropertyGroup>
```

*MyProps.props* will be automatically imported at the very end of *Microsoft.Cpp.props*.

## Customize all C++ builds

Customizing the Visual Studio installation isn't recommended, since it's not easy to keep track of such customizations, but if you're extending Visual Studio to customize C++ builds for a particular platform, you can create `.targets` files for each platform and place them in the appropriate import folders for those platforms as part of a Visual Studio extension.

The `.targets` file for the Win32 platform, *Microsoft.Cpp.Win32.targets*, contains the following `Import` element:

```xml
<Import Project="$(VCTargetsPath)\Platforms\Win32\ImportBefore\*.targets"
        Condition="Exists('$(VCTargetsPath)\Platforms\Win32\ImportBefore')"
/>
```

There's a similar element near the end of the same file:

```xml
<Import Project="$(VCTargetsPath)\Platforms\Win32\ImportAfter\*.targets"
        Condition="Exists('$(VCTargetsPath)\Platforms\Win32\ImportAfter')"
/>
```

Similar import elements exist for other target platforms in *%ProgramFiles32%\MSBuild\Microsoft.Cpp\v{version}\Platforms\*.

Once you place the `.targets` file in the appropriate `ImportAfter` folder according to the platform, MSBuild imports your file into every C++ build for that platform. You can put multiple `.targets` files there, if needed. 

Using Visual Studio Extensibility, further customizations are possible, such as defining a new platform. For more information, see [C++ project extensibility](../extensibility/visual-cpp-project-extensibility.md).

### Specify a custom import on the command line

For custom `.targets` that you want to include for a specific build of a C++ project, set one or both of the properties `ForceImportBeforeCppTargets` and `ForceImportAfterCppTargets` on the command line.

```cmd
msbuild /p:ForceImportBeforeCppTargets="C:\build\config\Custom.Before.Microsoft.Cpp.Targets" MyCppProject.vcxproj
```

For a global setting (to affect, say, all C++ builds for a platform on a build server), there are two methods. First, you can set these properties using a system environment variable that is always set. This technique works because MSBuild always reads the environment and creates (or overrides) properties for all the environment variables.

## Related content

- [Customize your build](customize-your-build.md).<|MERGE_RESOLUTION|>--- conflicted
+++ resolved
@@ -23,11 +23,7 @@
 - ForceImportBeforeCppTargets
 - ForceImportAfterCppTargets
 
-<<<<<<< HEAD
-These imports provide control over sequence of the definitions of properties that depend on other properties, or targets that depend on other targets. See [.vcxproj and .props file structure](/cpp/build/reference/vcxproj-file-structure). If you need to define properties that use other properties defined in *Microsoft.Cpp.default.props* or *Microsoft.Cpp.props*, you can create another `.props` file (say, *MyProps.props*), and define the `ForceImportAfterCppProps` property in `Directory.Build.props` pointing to it:
-=======
-These imports provide control over sequence of the definitions of properties that depend on other properties. See [.vcxproj and .props file structure](/cpp/build/reference/vcxproj-file-structure).  To customize the default values of properties for C++ builds, create another `.props` file (say, *MyProps.props*), and define the `ForceImportAfterCppProps` property in `Directory.Build.props` pointing to it:
->>>>>>> 71735eeb
+These imports provide control over the sequence of the definitions of properties that depend on other properties, or targets that depend on other targets. See [.vcxproj and .props file structure](/cpp/build/reference/vcxproj-file-structure). If you need to define properties that use other properties defined in *Microsoft.Cpp.default.props* or *Microsoft.Cpp.props*, you can create another `.props` file (say, *MyProps.props*), and define the `ForceImportAfterCppProps` property in `Directory.Build.props` pointing to it:
 
 ```xml
 <PropertyGroup>
