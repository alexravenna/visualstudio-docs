--- conflicted
+++ resolved
@@ -1,11 +1,6 @@
 ---
 title: Common MSBuild Project Properties | Microsoft Docs
-<<<<<<< HEAD
-description: Learn about common MSBuild project properties that are defined or used in project files or included in .targets files that MSBuild provides.
-ms.custom: SEO-VS-2020
-=======
 description: Learn about common MSBuild project properties that can be defined or used in project files or included in .targets files that MSBuild provides.
->>>>>>> aa3aa58f
 ms.date: 01/18/2018
 ms.topic: reference
 dev_langs:
