--- conflicted
+++ resolved
@@ -57,19 +57,6 @@
 1. Add three properties. These properties define the parameters of the task that users set when they use the task in a client project:
 
 	```csharp
-<<<<<<< HEAD
-		  //The name of the class which is going to be generated
-		  [Required]
-		  public string SettingClassName { get; set; }
-
-		  //The name of the namespace where the class is going to be generated
-		  [Required]
-		  public string SettingNamespaceName { get; set; }
-
-		  //List of files which we need to read with the defined format: 'propertyName:type:defaultValue' per line
-		  [Required]
-		  public ITaskItem[] SettingFiles { get; set; }
-=======
 	//The name of the class which is going to be generated
 	[Required]
 	public string SettingClassName { get; set; }
@@ -81,7 +68,6 @@
 	//List of files which we need to read with the defined format: 'propertyName:type:defaultValue' per line
 	[Required]
 	public ITaskItem[] SettingFiles { get; set; }
->>>>>>> 9e9f4cf4
 	```
 
 	The task processes the _SettingFiles_ and generates a class `SettingNamespaceName.SettingClassName`. The generated class will have a set of constants based on the text file's content.
@@ -89,36 +75,14 @@
 	The task output should be a string that gives the filename of the generated code:
 
 	```csharp
-<<<<<<< HEAD
-		  // The filename where the class was generated
-		  [Output]
-		  public string ClassNameFile { get; set; }
-=======
 	// The filename where the class was generated
 	[Output]
 	public string ClassNameFile { get; set; }
->>>>>>> 9e9f4cf4
 	```
 
 1. When you create a custom task, you inherit from <xref:Microsoft.Build.Utilities.Task?displayProperty=fullName>. To implement the task, you override the <xref:Microsoft.Build.Utilities.Task.Execute> method. The `Execute` method returns `true` if the task succeeds, and `false` otherwise. `Task` implements <xref:Microsoft.Build.Framework.ITask?displayProperty=nameWithType> and provides default implementations of some `ITask` members and additionally, provides some logging functionality. It's important to output status to the log to diagnose and troubleshoot the task, especially if a problem occurs and the task must return an error result (`false`). On error, the class signals the error by calling <xref:Microsoft.Build.Utilities.TaskLoggingHelper.LogError%2A?displayProperty=nameWithType>.
 
 	```csharp
-<<<<<<< HEAD
-		  public override bool Execute()
-		  {
-				//Read the input files and return a IDictionary<string, object> with the properties to be created. 
-				//Any format error it will return false and log an error
-				var (success, settings) = ReadProjectSettingFiles();
-				if (!success)
-				{
-					 return !Log.HasLoggedErrors;
-				}
-				//Create the class based on the Dictionary
-				success = CreateSettingClass(settings);
-
-				return !Log.HasLoggedErrors;
-		  }
-=======
 	public override bool Execute()
 	{
 		//Read the input files and return a IDictionary<string, object> with the properties to be created. 
@@ -133,7 +97,6 @@
 
 		return !Log.HasLoggedErrors;
 	}
->>>>>>> 9e9f4cf4
 	```
 
 	The Task API allows returning false, indicating failure, without indicating to the user what went wrong. It's best to return `!Log.HasLoggedErrors` instead of a boolean code, and log an error when something goes wrong.
@@ -144,44 +107,6 @@
 
 ```csharp
 private (bool, IDictionary<string, object>) ReadProjectSettingFiles()
-<<<<<<< HEAD
-		  {
-				var values = new Dictionary<string, object>();
-				foreach (var item in SettingFiles)
-				{
-					 int lineNumber = 0;
-
-					 var settingFile = item.GetMetadata("FullPath");
-					 foreach (string line in File.ReadLines(settingFile))
-					 {
-						  lineNumber++;
-
-						  var lineParse = line.Split(':');
-						  if (lineParse.Length != 3)
-						  {
-								Log.LogError(subcategory: null,
-												 errorCode: "APPS0001",
-												 helpKeyword: null,
-												 file: settingFile,
-												 lineNumber: lineNumber,
-												 columnNumber: 0,
-												 endLineNumber: 0,
-												 endColumnNumber: 0,
-												 message: "Incorrect line format. Valid format prop:type:defaultvalue");
-								return (false, null);
-						  }
-						  var value = GetValue(lineParse[1], lineParse[2]);
-						  if (!value.Item1)
-						  {
-								return (value.Item1, null);
-						  }
-
-						  values[lineParse[0]] = value.Item2;
-					 }
-				}
-				return (true, values);
-		  }
-=======
 {
 	var values = new Dictionary<string, object>();
 	foreach (var item in SettingFiles)
@@ -218,7 +143,6 @@
 	}
 	return (true, values);
 }
->>>>>>> 9e9f4cf4
 ```
 
 Using the techniques shown in the previous code, errors in the syntax of the text input file show up as build errors with helpful diagnostic information:
@@ -246,15 +170,6 @@
 When you catch exceptions in your task, use the <xref:Microsoft.Build.Utilities.TaskLoggingHelper.LogErrorFromException%2A?displayProperty=nameWithType> method. This will improve the error output, for example by obtaining the call stack where the exception was thrown.
 
 ```csharp
-<<<<<<< HEAD
-				catch (Exception ex)
-				{
-					 // This logging helper method is designed to capture and display information
-					 // from arbitrary exceptions in a standard way.
-					 Log.LogErrorFromException(ex, showStackTrace: true);
-					 return false;
-				}
-=======
     catch (Exception ex)
     {
 		// This logging helper method is designed to capture and display information
@@ -262,7 +177,6 @@
 		Log.LogErrorFromException(ex, showStackTrace: true);
 		return false;
 	}
->>>>>>> 9e9f4cf4
 ```
 
 The implementation of the other methods that use these inputs to build the text for the generated code file isn't shown here; see [AppSettingStronglyTyped.cs](https://github.com/v-fearam/msbuild-examples/blob/main/custom-task-code-generation/AppSettingStronglyTyped/AppSettingStronglyTyped/AppSettingStronglyTyped.cs) in the sample repo.
@@ -380,18 +294,19 @@
 If you only need to use your custom task in a few projects or in a single solution, consuming the task as a raw assembly might be all you need, but the best way to prepare your task to use it elsewhere or share it with others is as a NuGet package.
 
 MSBuild Task packages have a few key differences from library NuGet packages:
-<<<<<<< HEAD
-
-* They have to bundle their own assembly dependencies, instead of exposing those dependencies to the consuming project
-* They do not package any required assemblies to a `lib/<target framework>` folder, because that would cause NuGet to include the assemblies in any package that consumes the task
-* They only need to _compile_ against the Microsoft.Build assemblies - at runtime these will be provided by the actual MSBuild engine and so do not need to be included in the package
-* They generate a special `.deps.json` file that helps MSBuild to load the Task's dependencies (especially native dependencies) in a consistent fashion
-
-To accomplish all of these goals, we have to make a few changes to the standard project file above and beyond the ones you may be familar with.
-
-### Creating the package
-
-#### Initial package setup
+
+- They have to bundle their own assembly dependencies, instead of exposing those dependencies to the consuming project
+- They do not package any required assemblies to a `lib/<target framework>` folder, because that would cause NuGet to include the assemblies in any package that consumes the task
+- They only need to _compile_ against the Microsoft.Build assemblies - at runtime these will be provided by the actual MSBuild engine and so do not need to be included in the package
+- They generate a special `.deps.json` file that helps MSBuild to load the Task's dependencies (especially native dependencies) in a consistent fashion
+
+To accomplish all of these goals, you have to make a few changes to the standard project file above and beyond the ones you may be familiar with.
+
+### Create a NuGet package
+
+Creating a NuGet package is the recommended way to distribute your custom task to others.
+
+#### Prepare to generate the package
 
 To prepare to generate a NuGet package, make some changes to the project file to specify the details that describe the package. The initial project file you created resembles the following code:
 
@@ -409,7 +324,7 @@
 </Project>
 ```
 
-To generate a NuGet package, add the following code to set the properties for the package. You can see a full list of supported MSBuild properties in the [Pack documentation](https://docs.microsoft.com/nuget/reference/msbuild-targets#pack-target):
+To generate a NuGet package, add the following code to set the properties for the package. You can see a full list of supported MSBuild properties in the [Pack documentation](/nuget/reference/msbuild-targets#pack-target):
 
 ```xml
 <PropertyGroup>
@@ -425,9 +340,9 @@
 </PropertyGroup>
 ```
 
-#### Marking dependencies as private 
-
-The dependencies of your MSBuild task must be packaged inside the package; they cannot be expressed as normal PackageReferences. The package won't expose any regular dependencies to external users. This takes two steps to accomplish: marking your assemblies as 'private' and actually embedding them in the generated package. For this example, we'll assume that your task depends on `Microsoft.Extensions.DependencyInjection` to work, so we've added a `PackageReference` to `Microsoft.Extensions.DependencyInjection` at version `6.0.0`.
+#### Mark dependencies as private
+
+The dependencies of your MSBuild task must be packaged inside the package; they cannot be expressed as normal package references. The package won't expose any regular dependencies to external users. This takes two steps to accomplish: marking your assemblies as private and actually embedding them in the generated package. For this example, we'll assume that your task depends on `Microsoft.Extensions.DependencyInjection` to work, so add a `PackageReference` to `Microsoft.Extensions.DependencyInjection` at version `6.0.0`.
 
 ```xml
 <ItemGroup>
@@ -439,32 +354,8 @@
 		Version="6.0.0" />
 </ItemGroup>
 ```
-=======
-
-- They have to bundle their own assembly dependencies, instead of exposing those dependencies to the consuming project
-- They do not package any required assemblies to a `lib/<target framework>` folder, because that would cause NuGet to include the assemblies in any package that consumes the task
-- They only need to _compile_ against the Microsoft.Build assemblies - at runtime these will be provided by the actual MSBuild engine and so do not need to be included in the package
-- They generate a special `.deps.json` file that helps MSBuild to load the Task's dependencies (especially native dependencies) in a consistent fashion
-
-To accomplish all of these goals, you have to make a few changes to the standard project file above and beyond the ones you may be familiar with.
-
-### Create a NuGet package
-
-Creating a NuGet package is the recommended way to distribute your custom task to others.
-
-#### Prepare to generate the package
-
-To prepare to generate a NuGet package, make some changes to the project file to specify the details that describe the package. The initial project file you created resembles the following code:
-
-```xml
-<Project Sdk="Microsoft.NET.Sdk">
-
-	<PropertyGroup>
-		<TargetFramework>netstandard2.0</TargetFramework>
-	</PropertyGroup>
->>>>>>> 9e9f4cf4
-
-Now, we mark every dependency of this Task project, both `PackageReference` and `ProjectReference` with the `PrivateAssets="all"` attribute. This will tell NuGet not to expose these dependencies to consuming projects at all. You can read more about controlling dependency assets [at the NuGet documentation](https://docs.microsoft.com/nuget/consume-packages/package-references-in-project-files#controlling-dependency-assets).
+
+Now, mark every dependency of this Task project, both `PackageReference` and `ProjectReference` with the `PrivateAssets="all"` attribute. This will tell NuGet not to expose these dependencies to consuming projects at all. You can read more about controlling dependency assets [at the NuGet documentation](/nuget/consume-packages/package-references-in-project-files#controlling-dependency-assets).
 
 ```xml
 <ItemGroup>
@@ -480,9 +371,10 @@
 	/>
 </ItemGroup>
 ```
-#### Bundling dependencies into the package
-
-We also have to embed the runtime assets of our dependencies into the Task package. There are two parts to this: an MSBuild target that adds our dependencies to the `BuildOutputInPackage` ItemGroup, and a few properties that control the layout of those `BuildOutputInPackage` items. You can learn more about this process [in the NuGet documentation](https://docs.microsoft.com/nuget/reference/msbuild-targets#targetsfortfmspecificbuildoutput).
+
+#### Bundle dependencies into the package
+
+You must also embed the runtime assets of our dependencies into the Task package. There are two parts to this: an MSBuild target that adds our dependencies to the `BuildOutputInPackage` ItemGroup, and a few properties that control the layout of those `BuildOutputInPackage` items. You can learn more about this process [in the NuGet documentation](/nuget/reference/msbuild-targets#targetsfortfmspecificbuildoutput).
 
 ```xml
 <PropertyGroup>
@@ -512,7 +404,6 @@
 </Target>
 ```
 
-<<<<<<< HEAD
 #### Don't bundle the Microsoft.Build.Utilities.Core assembly
 
 As discussed above, this dependency will be provided by MSBuild itself at runtime, so we don't need to bundle it into the package. To do so, add the `ExcludeAssets="Runtime"` attribute to the `PackageReference` for it
@@ -530,110 +421,7 @@
 
 #### Generate and embed a deps.json file
 
-The deps.json file can be used by MSBuild to ensure the correct versions of your dependencies are loaded. We need to add some MSBuild properties to cause the file to be generated, since it is not generated by default for libraries. Then we need to add a target to include it in our package output, similarly to how we did for our package dependencies.
-=======
-</Project>
-```
-
-To generate a NuGet package, add the following code to set the properties for the package. You can see a full list of supported MSBuild properties in the [Pack documentation](/nuget/reference/msbuild-targets#pack-target):
-
-```xml
-<PropertyGroup>
-	... 
-	<IsPackable>true</IsPackable>
-	<Version>1.0.0</Version>
-	<Title>AppSettingStronglyTyped</Title>
-	<Authors>Your author name</Authors>
-	<Description>Generates a strongly typed setting class base on a text file.</Description>
-	<PackageTags>MyTags</PackageTags>
-	<Copyright>Copyright ©Contoso 2022</Copyright>
-	...
-</PropertyGroup>
-```
-
-#### Mark dependencies as private
-
-The dependencies of your MSBuild task must be packaged inside the package; they cannot be expressed as normal package references. The package won't expose any regular dependencies to external users. This takes two steps to accomplish: marking your assemblies as private and actually embedding them in the generated package. For this example, we'll assume that your task depends on `Microsoft.Extensions.DependencyInjection` to work, so add a `PackageReference` to `Microsoft.Extensions.DependencyInjection` at version `6.0.0`.
-
-```xml
-<ItemGroup>
-	<PackageReference 
-		Include="Microsoft.Build.Utilities.Core"
-		Version="17.0.0" />
-	<PackageReference
-		Include="Microsoft.Extensions.DependencyInjection"
-		Version="6.0.0" />
-</ItemGroup>
-```
-
-Now, mark every dependency of this Task project, both `PackageReference` and `ProjectReference` with the `PrivateAssets="all"` attribute. This will tell NuGet not to expose these dependencies to consuming projects at all. You can read more about controlling dependency assets [at the NuGet documentation](/nuget/consume-packages/package-references-in-project-files#controlling-dependency-assets).
-
-```xml
-<ItemGroup>
-	<PackageReference 
-		Include="Microsoft.Build.Utilities.Core"
-		Version="17.0.0"
-		PrivateAssets="all"
-	/>
-	<PackageReference
-		Include="Microsoft.Extensions.DependencyInjection"
-		Version="6.0.0"
-		PrivateAssets="all"
-	/>
-</ItemGroup>
-```
-
-#### Bundle dependencies into the package
-
-You must also embed the runtime assets of our dependencies into the Task package. There are two parts to this: an MSBuild target that adds our dependencies to the `BuildOutputInPackage` ItemGroup, and a few properties that control the layout of those `BuildOutputInPackage` items. You can learn more about this process [in the NuGet documentation](/nuget/reference/msbuild-targets#targetsfortfmspecificbuildoutput).
-
-```xml
-<PropertyGroup>
-	...
-	<!-- This target will run when MSBuild is collecting the files to be packaged, and we'll implement it below. This property controls the dependency list for this packaging process, so by adding our custom property we hook ourselves into the process in a supported way. -->
-	<TargetsForTfmSpecificBuildOutput>
-		$(TargetsForTfmSpecificBuildOutput);CopyProjectReferencesToPackage
-	</TargetsForTfmSpecificBuildOutput>
-	<!-- This property tells MSBuild where the root folder of the package's build assets should be. Because we are not a library package, we should not pack to 'lib'. Instead, we choose 'tasks' by convention. -->
-	<BuildOutputTargetFolder>tasks</BuildOutputTargetFolder>
-	<!-- NuGet does validation that libraries in a package are exposed as dependencies, but we _explicitly_ do not want that behavior for MSBuild tasks. They are isolated by design. Therefore we ignore this specific warning. -->
-	<NoWarn>NU5100</NoWarn>
-	...
-</PropertyGroup>
-
-...
-<!-- This is the target we defined above. It's purpose is to add all of our PackageReference and ProjectReference's runtime assets to our package output.  -->
-<Target
-	Name="CopyProjectReferencesToPackage"
-	DependsOnTargets="ResolveReferences">
-	<ItemGroup>
-		<!-- The TargetPath is the path inside the package that the source file will be placed. This is already precomputed in the ReferenceCopyLocalPaths items' DestinationSubPath, so reuse it here. -->
-		<BuildOutputInPackage
-			Include="@(ReferenceCopyLocalPaths)"
-			TargetPath="%(ReferenceCopyLocalPaths.DestinationSubPath)" />
-	</ItemGroup>
-</Target>
-```
-
-#### Don't bundle the Microsoft.Build.Utilities.Core assembly
-
-As discussed above, this dependency will be provided by MSBuild itself at runtime, so we don't need to bundle it into the package. To do so, add the `ExcludeAssets="Runtime"` attribute to the `PackageReference` for it
-
-```xml
-...
-<PackageReference 
-	Include="Microsoft.Build.Utilities.Core"
-	Version="17.0.0"
-	PrivateAssets="all"
-	ExcludeAssets="Runtime"
-/>
-...
-```
-
-#### Generate and embed a deps.json file
-
 The deps.json file can be used by MSBuild to ensure the correct versions of your dependencies are loaded. You'll nee to add some MSBuild properties to cause the file to be generated, since it is not generated by default for libraries. Then, add a target to include it in our package output, similarly to how you did for our package dependencies.
->>>>>>> 9e9f4cf4
 
 ```xml
 <PropertyGroup>
@@ -747,11 +535,7 @@
 
 	The first step is the creation of an [InputGroup](msbuild-items.md), which represents the text files (it could be more than one) to read and it will be some of our task parameter. There are default values for the location and the extension where we look for, but you can override the values that define the properties in the client MSBuild project file.
 
-<<<<<<< HEAD
-	Then we define two [MSBuild targets](msbuild-targets.md). We [extend the MSBuild process](how-to-extend-the-visual-studio-build-process.md), overriding predefined targets:
-=======
 	Then define two [MSBuild targets](msbuild-targets.md). We [extend the MSBuild process](how-to-extend-the-visual-studio-build-process.md), overriding predefined targets:
->>>>>>> 9e9f4cf4
 
 	- `BeforeCompile`: The goal is to call the custom task to generate the class and include the class to be compiled. Tasks in this target are inserted before core compilation is done. Input and Output fields are related to [incremental build](incremental-builds.md). If all output items are up-to-date, MSBuild skips the target. This incremental build of the target can significantly improve the performance of your builds. An item is considered up-to-date if its output file is the same age or newer than its input file or files.
 
