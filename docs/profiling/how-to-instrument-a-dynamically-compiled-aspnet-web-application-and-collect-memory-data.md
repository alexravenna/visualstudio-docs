--- conflicted
+++ resolved
@@ -17,11 +17,7 @@
 > [!NOTE]
 >  Command-line tools of the Profiling Tools are located in the *\Team Tools\Performance Tools* subdirectory of the [!INCLUDE[vs_current_short](../code-quality/includes/vs_current_short_md.md)] installation directory. On 64-bit computers, both 64-bit and 32-bit versions of the tools are available. To use the profiler command-line tools, you must add the tools path to the PATH environment variable of the command prompt window or add it to the command itself. For more information, see [Specify the path to command-line tools](../profiling/specifying-the-path-to-profiling-tools-command-line-tools.md).  
   
-<<<<<<< HEAD
  To collect performance data from a [!INCLUDE[vstecasp](../code-quality/includes/vstecasp_md.md)] web application, you modify the *web.config* file of the target application to enable the [VSInstr.exe](../profiling/vsinstr.md) tool to instrument the dynamically compiled application files. You then use the [VSPerfCLREnv.cmd](../profiling/vsperfclrenv.md) tool to configure the server that hosts the [!INCLUDE[vstecasp](../code-quality/includes/vstecasp_md.md)] Web application and enable .NET memory profiling by setting the appropriate environment variables, and then restart the computer.  
-=======
- To collect performance data from a [!INCLUDE[vstecasp](../code-quality/includes/vstecasp_md.md)] web application, you modify the web.config file of the target application to enable the [VSInstr.exe](../profiling/vsinstr.md) tool to instrument the dynamically compiled application files. You then use the [VSPerfCLREnv.cmd](../profiling/vsperfclrenv.md) tool to configure the server that hosts the [!INCLUDE[vstecasp](../code-quality/includes/vstecasp_md.md)] web application and enable .NET memory profiling by setting the appropriate environment variables, and then restart the computer.  
->>>>>>> 7d8477cf
   
  To collect data, start the profiler and then run the target application. While the profiler is attached to the application, you can pause and resume data collection.When you have collected the appropriate data, close the application, close the Internet Information Services (IIS) worker process, and then shut down the profiler.  
   
@@ -31,11 +27,8 @@
   
 #### To configure the ASP.NET web application and the web server  
   
-<<<<<<< HEAD
+
 1.  Modify the *web.config* file of the target application. See [How to: Modify web.config files to instrument and profile dynamically compiled ASP.NET web applications](../profiling/how-to-modify-web-config-files-to-instrument-dynamically-compiled-aspnet-apps.md).  
-=======
-1.  Modify the web.config file of the target application. See [How to: Modify web.config files to instrument and profile dynamically compiled ASP.NET web applications](../profiling/how-to-modify-web-config-files-to-instrument-dynamically-compiled-aspnet-apps.md).  
->>>>>>> 7d8477cf
   
 2.  Open a command prompt window on the computer that hosts the web application.  
   
