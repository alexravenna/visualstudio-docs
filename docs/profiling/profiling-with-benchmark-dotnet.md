---
title: "Analyze BenchmarkDotNet data in Visual Studio"
description: Learn how to profile console apps using BenchmarkDotNet.
<<<<<<< HEAD
ms.date: 11/10/2025
=======
ms.date: 11/24/2025
>>>>>>> 1566b2b9
ms.topic: how-to
dev_langs:
  - "CSharp"
helpviewer_keywords:
  - "BenchmarkDotNet"
  - "profiling, BenchmarkDotNet"
author: mikejo5000
ms.author: mikejo
manager: mijacobs
ms.subservice: debug-diagnostics
monikerRange: '>= vs-2022'
---

# Analyze BenchmarkDotNet data in Visual Studio

You can use the profiling tools to collect and view [BenchmarkDotNet](https://benchmarkdotnet.org/articles/overview.html) data in Visual Studio. BenchmarkDotNet is an open-source .NET library designed for performance benchmarking. It automates the process of measuring and comparing the execution time, memory usage, and other performance metrics of your .NET code in a reliable and repeatable way.

You use BenchmarkDotNet by installing required NuGet packages in your project and then adding attributes to your code that match the type of performance information you are interested in.

## Prerequisites

- Visual Studio 2022 version 17.9 or later

- Your benchmark project must include the following two NuGet packages:

  - [BenchmarkDotNET](https://www.nuget.org/packages/BenchmarkDotNet/)
  - [Microsoft.VisualStudio.DiagnosticsHub.BenchmarkDotNetDiagnosers](https://www.nuget.org/packages/Microsoft.VisualStudio.DiagnosticsHub.BenchmarkDotNetDiagnosers)

  ::: moniker range=">=visualstudio"
  If you use the Benchmark project template, these NuGet packages are present when you create the project.
  ::: moniker-end

## Set up your project

::: moniker range=">=visualstudio"
The benchmark attributes must be added to a .NET console application. The attributes can be added to wrapper functions that reference other project types.

To prepare your project for BenchmarkDotNet support, use one of the following methods:

- Open an existing console project or create a new console project. In this scenario, you manually add BenchmarkDotNet support.
- Use the **Benchmark Project** template. Some of the steps described in this article are required only when you manually add BenchmarkDotNet support.

  The **Benchmark Project** template generates a fully integrated BenchmarkDotNet project with built-in support for CPU Usage profiling and Copilot insights. To use the template, select **Profiling** from the project types list when you create a new project, and then choose **Benchmark Project**. For information about attributes, see [Attribute your code](#attribute-your-code).

![Screenshot of BenchmarkDotNet template in Visual Studio.](../profiling/media/visualstudio/benchmark-dotnet-template.png) 
::: moniker-end
::: moniker range="vs-2022"
Create a console project or use an existing console project.

The benchmark attributes must be added to a .NET console application. The attributes can be added to wrapper functions that reference other project types.
::: moniker-end

## Attribute your code

When you add a BenchmarkDotNet diagnoser to your benchmark classes as an attribute, you configure the app to generate a *.diagsession* file after the benchmarks run. You can then open the *.diagsession* file in Visual Studio and view profiling data for the benchmarks. 

The following diagnosers are supported:

- CPUUsageDiagnoser
- DatabaseDiagnoser
- DotNetCountersDiagnoser
- EventsDiagnoser
- FileIODiagnoser

Each diagnoser generates performance data related to that diagnoser. For example, the CPUUsageDiagnoser generates a *.diagsession* file with CPU data in it, and the DatabaseDiagnoser generates a *.diagsession* file with data on database operations. Limitations correspond to the associated profiling tool. For example, the profiler's Database tool works on [ADO.NET](/dotnet/framework/data/adonet/ado-net-overview) or [Entity Framework Core](/ef/core/).

To attribute your code for diagnosers and benchmarks:

1. Add the diagnoser name as an attribute to the class that contains the benchmarks for which you want to generate data.

1. Add the `Benchmark` attribute to the methods that you want to test for performance.

   For example, you can use the following code for the CPUUsageDiagnoser.

   ::: moniker range=">=visualstudio"
   If you're using the **Benchmark Project** template, sample code is already provided in the template. If you're manually adding BenchmarkDotNet support, you can use the following example code.
   ::: moniker-end

    ```csharp
    using System;
    using System.Security.Cryptography;
    using BenchmarkDotNet.Attributes;
    using BenchmarkDotNet.Running;
    using Microsoft.VSDiagnostics;
    
    namespace MyBenchmarks
    {
        [CPUUsageDiagnoser]
        public class Md5VsSha256
        {
            private const int N = 10000;
            private readonly byte[] data;
    
            private readonly SHA256 sha256 = SHA256.Create();
            private readonly MD5 md5 = MD5.Create();
    
            public Md5VsSha256()
            {
                data = new byte[N];
                new Random(42).NextBytes(data);
            }
    
            [Benchmark]
            public byte[] Sha256() => sha256.ComputeHash(data);
    
            [Benchmark]
            public byte[] Md5() => md5.ComputeHash(data);
        }
        
        public class Program
        {
            public static void Main(string[] args)
            {
                var summary = BenchmarkRunner.Run(typeof(Program).Assembly);
            }
        }
    }
    ```

## Collect and view Benchmark.NET data

1. Set your build to a **Release** build instead of a Debug build.

1. Run the application to generate the *.diagsession* file.

   Check the console output to get the location of the file. For example:  

   ```cmd
   // * Diagnostic Output - VSDiagnosticsDiagnoser * 
   Collection result moved to 'BenchmarkDotNet_Md5VsSha256_20231218_123326.diagsession'.
   Session : {7f38bcc2-c692-4266-aa24-b12bc5325ea4}
     Stopped
   Exported diagsession file: *.diagsession
   ```

1. In Visual Studio, select **File > Open > File** and navigate to the location of the *.diagsession* file, and then select and open the file.

1. Select the **Benchmarks** tab to view data for the BenchmarkDotNet benchmarks.

   ![Screenshot of BenchmarkDotNet data in Visual Studio.](../profiling/media/vs-2022/benchmark-dotnet-diagsession.png)

   For more information about the results in the **Benchmarks** tab, see [BenchmarkDotNet](https://benchmarkdotnet.org/articles/overview.html) documentation.

1. Right-click a row in the results and choose **Select time range** to sync the timeline graph with the benchmark.

1. Select one of the available tabs such as **CPU Usage** or **Allocations**.

   Depending on the diagnoser you used to collect data, you can gain insights related to memory allocation, CPU usage, counters, and other performance data. To analyze memory allocations, use the built-in [MemoryDiagnoser](https://benchmarkdotnet.org/articles/overview.html#diagnostics) by adding the \[MemoryDiagnoser\] attribute. For more information, see [Diagnosers](https://benchmarkdotnet.org/articles/configs/diagnosers.html).

   > [!NOTE]
   > The profiler supports only the \[MemoryDiagnoser\] and the diagnosers listed previously in this article.

   For an example of using the profiler to analyze memory allocations, see the blog post [Benchmarking with Visual Studio Profiler](https://devblogs.microsoft.com/visualstudio/benchmarking-with-visual-studio-profiler/).

   To analyze data related to other tabs such as **CPU Usage**, see the corresponding articles in the profiling documentation.

::: moniker range=">=visualstudio"
## Optimize with Copilot

You can trigger CPU and memory allocation optimizations for your BenchmarkDotNet benchmarks directly from the editor using CodeLens. This makes performance tuning more accessible and seamless, helping you find and fix CPU and memory allocation issues right where you code.

Select the CodeLens indicator above your benchmark and then select the option **Optimize Allocations with Copilot**.

![Screenshot of optimizing with Copilot.](../profiling/media/visualstudio/benchmark-dotnet-codelens-optimize-memory-allocations.png)

::: moniker-end

## Related content

- [First look at profiling](../profiling/choose-performance-tool.md)
- [Which tool should I use?](../profiling/choose-performance-tool.md)<|MERGE_RESOLUTION|>--- conflicted
+++ resolved
@@ -1,11 +1,7 @@
 ---
 title: "Analyze BenchmarkDotNet data in Visual Studio"
 description: Learn how to profile console apps using BenchmarkDotNet.
-<<<<<<< HEAD
-ms.date: 11/10/2025
-=======
 ms.date: 11/24/2025
->>>>>>> 1566b2b9
 ms.topic: how-to
 dev_langs:
   - "CSharp"
