---
title: "How to: Create a Profiling Tools Call Trace Report | Microsoft Docs"
ms.custom: ""
ms.date: "11/04/2016"
ms.technology: "vs-ide-debug"
ms.topic: "conceptual"
helpviewer_keywords: 
  - "performance tools, viewing ETW data"
  - "ETW [Visual Studio ALM], viewing data"
ms.assetid: 7640520a-7d3c-456c-b184-872a5d2f82f3
author: "mikejo5000"
ms.author: "mikejo"
manager: douge
ms.workload: 
  - "multiple"
---
# How to: Create a profiling tools call trace report
The  *call trace report* for the [!INCLUDE[vsprvs](../code-quality/includes/vsprvs_md.md)] Profiling Tools lists timing information for each entry and exit point to your application's functions and each call to other functions by your function. Call trace reports are available for profiling data only if it was collected with the instrumentation method.  
  
> [!NOTE]
>  You cannot display call trace reports in [!INCLUDE[vsprvs](../code-quality/includes/vsprvs_md.md)]. You must use the **VSPerfReport** command-line tool to generate a comma-separated value (.*csv*) or .*xml* file. For more information about this tool, see [VSPerfReport](../profiling/vsperfreport.md).  
  
### To create a call trace report  
  
1.  Open a **Command Prompt** window.  
  
2.  At the command prompt, type the following command:  
  
     *ToolsPath* **VSPerfReport** *VSPFile*  **/CallTrace [/Xml]**  
  
    |||  
    |-|-|  
<<<<<<< HEAD
    |*ToolsPath*|The path of Profiling Tools command-line tools. For more information, see [Specify the path to command-line tools](../profiling/specifying-the-path-to-profiling-tools-command-line-tools.md).|  
    |*VSPFile*|The profiling data (.*vsp* or .*vsps*) file. Full and partial paths are accepted.|  
    |Xml|Generates an Xml formatted report.|  
=======
    |*ToolsPath*|The path of Profiling Tools command line tools. For more information, see [Specify the path to command-line tools](../profiling/specifying-the-path-to-profiling-tools-command-line-tools.md).|  
    |*VSPFile*|The profiling data (.*vsp* or .*vsps*) file. Full and partial paths are accepted.|  
    |Xml|Generates an XML formatted report.|  
>>>>>>> 7d8477cf
  
## See also  
 [How to: Collect Event Tracing for Windows (ETW) data](../profiling/how-to-collect-event-tracing-for-windows-etw-data.md)   
 [Profiling tools APIs](../profiling/profiling-tools-apis.md)<|MERGE_RESOLUTION|>--- conflicted
+++ resolved
@@ -30,15 +30,11 @@
   
     |||  
     |-|-|  
-<<<<<<< HEAD
+
     |*ToolsPath*|The path of Profiling Tools command-line tools. For more information, see [Specify the path to command-line tools](../profiling/specifying-the-path-to-profiling-tools-command-line-tools.md).|  
     |*VSPFile*|The profiling data (.*vsp* or .*vsps*) file. Full and partial paths are accepted.|  
     |Xml|Generates an Xml formatted report.|  
-=======
-    |*ToolsPath*|The path of Profiling Tools command line tools. For more information, see [Specify the path to command-line tools](../profiling/specifying-the-path-to-profiling-tools-command-line-tools.md).|  
-    |*VSPFile*|The profiling data (.*vsp* or .*vsps*) file. Full and partial paths are accepted.|  
-    |Xml|Generates an XML formatted report.|  
->>>>>>> 7d8477cf
+
   
 ## See also  
  [How to: Collect Event Tracing for Windows (ETW) data](../profiling/how-to-collect-event-tracing-for-windows-etw-data.md)   
