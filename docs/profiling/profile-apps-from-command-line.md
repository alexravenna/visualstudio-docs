--- conflicted
+++ resolved
@@ -1,14 +1,8 @@
 ---
 title: "Measure performance from the command line"
 description: "Measure CPU performance and managed memory usage in your application from the command line."
-<<<<<<< HEAD
-
-ms.date: "02/21/2020"
-=======
-ms.custom: ""
-ms.date: "09/13/2021"
->>>>>>> 2764edd9
-ms.topic: "conceptual"
+ms.date: 9/13/2021
+ms.topic: conceptual
 helpviewer_keywords: 
   - "Profiling Tools, command-line"
   - "Diagnostics Tools, command-line"
