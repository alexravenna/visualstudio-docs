--- conflicted
+++ resolved
@@ -7,24 +7,25 @@
 author: "mikejo5000"
 ms.author: "mikejo"
 manager: jillfra
-ms.workload: 
+ms.workload:
   - "multiple"
 ---
 # Measure memory usage in Visual Studio
+
 Find memory leaks and inefficient memory while you're debugging with the debugger-integrated **Memory Usage** diagnostic tool. The Memory Usage tool lets you take one or more *snapshots* of the managed and native memory heap to help understand the memory usage impact of object types. You can collect snapshots of .NET, native, or mixed mode (.NET and native) apps.
 
- The following graphic shows the **Diagnostic Tools** window (available in Visual Studio 2015 Update 1 and later versions):
+The following graphic shows the **Diagnostic Tools** window (available in Visual Studio 2015 Update 1 and later versions):
 
- ![DiagnosticTools&#45;Update1](../profiling/media/diagnostictools-update1.png "DiagnosticTools-Update1")
+![DiagnosticTools&#45;Update1](../profiling/media/diagnostictools-update1.png "DiagnosticTools-Update1")
 
- Although you can collect memory snapshots at any time in the **Memory Usage** tool, you can use the Visual Studio debugger to control how your application executes while investigating performance issues. Setting breakpoints, stepping, Break All, and other debugger actions can help you focus your performance investigations on the code paths that are most relevant. Performing those actions while your app is running can eliminate the noise from the code that doesn't interest you and can significantly reduce the amount of time it takes you to diagnose an issue.
+Although you can collect memory snapshots at any time in the **Memory Usage** tool, you can use the Visual Studio debugger to control how your application executes while investigating performance issues. Setting breakpoints, stepping, Break All, and other debugger actions can help you focus your performance investigations on the code paths that are most relevant. Performing those actions while your app is running can eliminate the noise from the code that doesn't interest you and can significantly reduce the amount of time it takes you to diagnose an issue.
 
- You can also use the memory tool outside of the debugger. See [Memory Usage without debugging](../profiling/memory-usage-without-debugging2.md). You can use the profiling tools with no debugger attached with Windows 7 and later. Windows 8 and later is required to run profiling tools with the debugger (**Diagnostic Tools** window).
+You can also use the memory tool outside of the debugger. See [Memory Usage without debugging](../profiling/memory-usage-without-debugging2.md). You can use the profiling tools with no debugger attached with Windows 7 and later. Windows 8 and later is required to run profiling tools with the debugger (**Diagnostic Tools** window).
 
 > [!NOTE]
->  **Custom Allocator Support** The native memory profiler works by collecting allocation [ETW](/windows-hardware/drivers/devtest/event-tracing-for-windows--etw-) event data emitted by during runtime.  Allocators in the CRT and Windows SDK have been annotated at the source level so that their allocation data can be captured.  If you are writing your own allocators, then any functions that return a pointer to newly allocated heap memory can be decorated with [__declspec](/cpp/cpp/declspec)(allocator), as seen in this example for myMalloc:
+> **Custom Allocator Support** The native memory profiler works by collecting allocation [ETW](/windows-hardware/drivers/devtest/event-tracing-for-windows--etw-) event data emitted by during runtime.  Allocators in the CRT and Windows SDK have been annotated at the source level so that their allocation data can be captured.  If you are writing your own allocators, then any functions that return a pointer to newly allocated heap memory can be decorated with [__declspec](/cpp/cpp/declspec)(allocator), as seen in this example for myMalloc:
 >
->  `__declspec(allocator) void* myMalloc(size_t size)`
+> `__declspec(allocator) void* myMalloc(size_t size)`
 
 In this tutorial, you will:
 
@@ -96,12 +97,12 @@
 
 - To view details of the difference between the current snapshot and the previous snapshot, choose the change link to the left of the arrow (![Memory Usage Increase](../profiling/media/prof-tour-mem-usage-up-arrow.png "Memory Usage Increase")). A red arrow indicates an increase in memory usage, and a green arrow to indicates a decrease.
 
-  > [!TIP]
-  >  To help identify memory issues more quickly, the diff reports are sorted by object types that increased the most in overall number (click the change link in **Objects (Diff)** column) or that increased the most in overall heap size (click the change link in **Heap Size (Diff)** column).
+> [!TIP]
+> To help identify memory issues more quickly, the diff reports are sorted by object types that increased the most in overall number (click the change link in **Objects (Diff)** column) or that increased the most in overall heap size (click the change link in **Heap Size (Diff)** column).
 
 - To view details of only the selected snapshot, click the non-change link.
 
-  The report appears in a separate window.
+   The report appears in a separate window.
 
 ### Managed types reports
  Choose the current link of a **Objects (Diff)** or **Allocations (Diff)** cell in the Memory Usage summary table.
@@ -149,25 +150,15 @@
 
    ![Choose a snapshot from the Compare To list](../profiling/media/dbgdiag_mem_choosecompareto.png "DBGDIAG_MEM_ChooseCompareTo")
 
-  The change report adds columns (marked with **(Diff)**) to the base report that show the difference between the base snapshot value and the comparison snapshot. Here's how a Native Type View diff report might look:
+The change report adds columns (marked with **(Diff)**) to the base report that show the difference between the base snapshot value and the comparison snapshot. Here's how a Native Type View diff report might look:
 
-  ![Native Types Diff Veiw](../profiling/media/dbgdiag_mem_native_typesviewdiff.png "DBGDIAG_MEM_Native_TypesViewDiff")
+![Native Types Diff Veiw](../profiling/media/dbgdiag_mem_native_typesviewdiff.png "DBGDIAG_MEM_Native_TypesViewDiff")
 
 ## Blogs and videos
 
-<<<<<<< HEAD
-| | |
-|---------|---------|
-| ![movie camera icon for video](../install/media/video-icon.png "Watch a video") | [Watch a video](https://mva.microsoft.com/en-US/training-courses-embed/getting-started-with-visual-studio-2017-17798/Profiling-with-Diagnostics-Tools-in-Visual-Studio-2017-daHnzMD6D_9211787171) on using the diagnostics tools that shows how to analyze memory usage and CPU usage in Visual Studio 2017. |
+[Analyze CPU and Memory While Debugging](https://devblogs.microsoft.com/visualstudio/analyze-cpu-memory-while-debugging/)
 
- [Analyze CPU and Memory While Debugging](https://devblogs.microsoft.com/visualstudio/analyze-cpu-memory-while-debugging/)
-
- [Visual C++ Blog: Memory Profiling in Visual C++ 2015](https://blogs.msdn.microsoft.com/vcblog/2015/10/21/memory-profiling-in-visual-c-2015/)
-=======
- [Analyze CPU and Memory While Debugging](https://blogs.msdn.microsoft.com/visualstudio/2016/02/15/analyze-cpu-memory-while-debugging/)  
-  
- [Visual C++ Blog: Memory Profiling in Visual C++ 2015](https://blogs.msdn.microsoft.com/vcblog/2015/10/21/memory-profiling-in-visual-c-2015/)  
->>>>>>> 76f2c343
+[Visual C++ Blog: Memory Profiling in Visual C++ 2015](https://blogs.msdn.microsoft.com/vcblog/2015/10/21/memory-profiling-in-visual-c-2015/)
 
 ## Next steps
 
