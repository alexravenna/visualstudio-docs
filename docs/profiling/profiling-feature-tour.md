---
title: "First look at profiling tools"
description: "Take a brief look at the different diagnostic tools available in Visual Studio."
ms.date: 08/18/2022
ms.topic: conceptual
f1_keywords:
  - vs.diagnosticshub.overview
dev_langs:
  - "CSharp"
helpviewer_keywords:
  - "diagnostic tools"
ms.assetid: d2ee0301-ea78-43d8-851a-71b7b2043d73
author: mikejo5000
ms.author: mikejo
manager: jmartens
ms.technology: vs-ide-debug
ms.workload:
  - "multiple"
---
# First look at profiling tools (C#, Visual Basic, C++, F#)

 [!INCLUDE [Visual Studio](~/includes/applies-to-version/vs-windows-only.md)]

Visual Studio provides a variety of profiling tools to help you diagnose different kinds of app performance issues depending on your app type. In this article, we give a quick look at the most common profiling tools.

To see profiling tool support for different app types, see [Which tool should I use?](#which-tool-should-i-use)

## Measure performance while debugging

The profiling tools that you can access during a debugging session are available in the Diagnostic Tools window. The Diagnostic Tools window appears automatically unless you have turned it off. To bring up the window, click **Debug / Windows / Show Diagnostic Tools** (or press **Ctrl** + **Alt** + **F2**). With the window open, you can select tools for which you want to collect data.

::: moniker range=">=vs-2022"
![Diagnostic Tools window](../profiling/media/vs-2022/prof-tour-diagnostic-tools.png "Diagnostic Tools")
::: moniker-end
::: moniker range="<=vs-2019"
![Diagnostic Tools window](../profiling/media/prof-tour-diagnostic-tools.png "Diagnostic Tools")
::: moniker-end

While you are debugging, you can use the **Diagnostic Tools** window to analyze CPU and memory usage, and you can view events that show performance-related information.

::: moniker range=">=vs-2022"
![Diagnostic Tools Summary view](../profiling/media/vs-2022/prof-tour-cpu-and-memory-graph.png "Diagnostic Tools Summary")
::: moniker-end
::: moniker range="<=vs-2019"
![Diagnostic Tools Summary view](../profiling/media/prof-tour-cpu-and-memory-graph.gif "Diagnostic Tools Summary")
::: moniker-end

The **Diagnostic Tools** window is a common way to profile apps, but for Release builds you can also do a post-mortem analysis of your app instead. For more information on different approaches, see [Run profiling tools with or without the debugger](../profiling/running-profiling-tools-with-or-without-the-debugger.md). To see profiling tool support for different app types, see [Which tool should I use?](#which-tool-should-i-use)

Tools available in the Diagnostic Tools window or during a debugging session include:
- [CPU usage](../profiling/beginners-guide-to-performance-profiling.md)
- [Memory usage](../profiling/memory-usage.md)
- [PerfTips](../profiling/perftips.md)

> [!NOTE]
> Windows 8 and later is required to run profiling tools with the debugger (**Diagnostic Tools** window). You can use the [post-mortem](#post_mortem) tools with Windows 7 and later. 

## <a name="post_mortem"></a> Measure performance in release builds

Tools in the Performance Profiler are intended to provide analysis for **Release** builds. In the Performance Profiler, you can collect diagnostic info while the app is running, and then examine the collected information after the app is stopped (a post-mortem analysis).

Open the Performance Profiler by choosing **Debug** > **Performance Profiler** (or **Alt + F2**).

::: moniker range=">=vs-2022"
![Performance Profiler](../profiling/media/vs-2022/prof-tour-performance-profiler.png "Performance Profiler")
::: moniker-end
::: moniker range="<=vs-2019"
![Performance Profiler](../profiling/media/prof-tour-performance-profiler.png "Performance Profiler")
::: moniker-end

For more information on using the CPU Usage or Memory usage tool in the Performance Profiler vs. the debugger-integrated tools, see [Run profiling tools with or without the debugger](../profiling/running-profiling-tools-with-or-without-the-debugger.md). 

Tools available in the Performance Profiler include:

- [CPU usage](../profiling/cpu-usage.md)
- [.NET object allocation](../profiling/dotnet-alloc-tool.md)
- [Memory usage](../profiling/memory-usage-without-debugging2.md)
- [.NET async tool](../profiling/analyze-async.md)
- [Database tool](../profiling/analyze-database.md)
- [GPU usage](../profiling/gpu-usage.md)

To see profiling tool support for different app types, see [Which tool should I use?](#which-tool-should-i-use)

In some scenarios, the window allows you to select [multiple profiling tools](../profiling/use-multiple-profiler-tools-simultaneously.md). Tools such as CPU Usage may provide complementary data that you can use to help in your analysis. You can also use the [command-line profiler](../profiling/profile-apps-from-command-line.md) to enable scenarios involving multiple profiling tools.

## Examine performance using PerfTips

Often, the easiest way to view performance information is to use [PerfTips](../profiling/perftips.md). Using PerfTips, you can view performance information while interacting with your code. You can check information such as the duration of the event (measured from when the debugger was last paused, or when the app started). For example, if you step through code (F10, F11), PerfTips show you the app runtime duration from the previous step operation to the current step.

::: moniker range=">=vs-2022"
![Profiling Tour PerfTips](../profiling/media/vs-2022/prof-tour-perf-tips.png "Profiling Tour PerfTips")
::: moniker-end
::: moniker range="<=vs-2019"
![Profiling Tour PerfTips](../profiling/media/prof-tour-perf-tips.png "Profiling Tour PerfTips")
::: moniker-end

You can use PerfTips to examine how long it takes for a code block to execute, or how long it takes for a single function to complete.

PerfTips show the same events that also show up in the **Events** view of the Diagnostic Tools. In the **Events** view, you can view different events that occur while you are debugging, such as the setting of a breakpoint or a code stepping operation.

::: moniker range=">=vs-2022"
![Diagnostic Tools Events view](../profiling/media/vs-2022/prof-tour-events.png "Diagnostic Tools View Events")
::: moniker-end
::: moniker range="<=vs-2019"
![Diagnostic Tools Events view](../profiling/media/prof-tour-events.png "Diagnostic Tools View Events")
::: moniker-end

 > [!NOTE]
 > If you have Visual Studio Enterprise, you can also see [IntelliTrace events](../debugger/intellitrace.md) in this tab.

## Analyze CPU usage

The CPU Usage tool is a good place to start analyzing your app's performance. It will tell you more about CPU resources that your app is consuming. You can use the [debugger-integrated CPU Usage tool](../profiling/beginners-guide-to-performance-profiling.md) or the [post-mortem CPU Usage tool](../profiling/cpu-usage.md).

When using the debugger-integrated CPU Usage tool, open the Diagnostics Tool window (if it's closed, choose **Debug / Windows / Show Diagnostic Tools**). While debugging, open the  **Summary** view, and select **Record CPU Profile**.

::: moniker range=">=vs-2022"
![Enable CPU usage in the Diagnostic Tools](../profiling/media/vs-2022/prof-tour-enable-cpu-profiling.png "Diagnostic Tools Enable CPU Usage")
::: moniker-end
::: moniker range="<=vs-2019"
![Enable CPU usage in the Diagnostic Tools](../profiling/media/prof-tour-enable-cpu-profiling.png "Diagnostic Tools Enable CPU Usage")
::: moniker-end

One way to use the tool is to set two breakpoints in your code, one at the beginning and one at the end of the function or the region of code you want to analyze. Examine the profiling data when you are paused at the second breakpoint.

::: moniker range=">=vs-2022"
The **CPU Usage** view shows you a list of functions ordered by longest running, with the longest running function at the top under **Top Functions**. The **Hot Path** section shows you the call stack for the functions that are using the most CPU. These lists can help guide you to functions where performance bottlenecks are happening.

![Diagnostic Tools CPU Usage view](../profiling/media/vs-2022/prof-tour-cpu-usage.png "Diagnostic Tools CPU Usage")
::: moniker-end
::: moniker range="<=vs-2019"

The **CPU Usage** view shows you a list of functions ordered by longest running, with the longest running function at the top. This can help guide you to functions where performance bottlenecks are happening.

![Diagnostic Tools CPU Usage view](../profiling/media/prof-tour-cpu-usage.png "Diagnostic Tools CPU Usage")
::: moniker-end

::: moniker range=">=vs-2022"
Double-click on a function that you are interested in, and you will see a more detailed "Call tree" view, with the selected function highlighted. The table shows columns with data such as the time spent in the function, including called functions (**Total CPU**), and a second column that shows the time spent in a function, excluding called functions (**Self CPU**). This data can help you evaluate whether the function itself is a performance bottleneck.

![Diagnostic Tools caller callee "butterfly" view](../profiling/media/vs-2022/prof-tour-call-tree-view.png "Diagnostic Tools Caller Callee View")
::: moniker-end
::: moniker range="<=vs-2019"
Double-click on a function that you are interested in, and you will see a more detailed three-pane "butterfly" view, with the selected function in the middle of the window, the calling function on the left, and called functions on the right. The **Function Body** section shows the total amount of time (and the percentage of time) spent in the function body excluding time spent in calling and called functions. This data can help you evaluate whether the function itself is a performance bottleneck.

![Diagnostic Tools caller callee "butterfly" view](../profiling/media/prof-tour-cpu-usage-caller-callee.png "Diagnostic Tools Caller Callee View")
::: moniker-end

## Analyze memory usage

The **Diagnostic Tools** window also allows you to evaluate memory usage in your app using the **Memory Usage** tool. For example, you can look at the number and size of objects on the heap. You can use the [debugger-integrated Memory Usage tool](../profiling/memory-usage.md) or the [post-mortem Memory Usage tool](../profiling/memory-usage-without-debugging2.md) in the Performance Profiler.

.NET developers may choose between either the [.NET Object Allocation tool](../profiling/dotnet-alloc-tool.md) or the [Memory usage](../profiling/memory-usage.md) tool.

- The **.NET Object Allocation** tool helps you identify allocation patterns and anomalies in your .NET code, and helps identify common issues with garbage collection. This tool runs only as a post-mortem tool. You can run this tool on local or remote machines.
- The **Memory usage** tool is helpful in identifying memory leaks, which are not typically common in .NET apps. If you need to use debugger features while checking memory, such as stepping through code, the [debugger-integrated Memory usage](../profiling/beginners-guide-to-performance-profiling.md) tool is recommended.

To analyze memory usage with the **Memory Usage** tool, you need to take at least one memory snapshot. Often, the best way to analyze memory is to take two snapshots; the first right before a suspected memory issue, and the second snapshot right after a suspected memory issue occurs. Then you can view a diff of the two snapshots and see exactly what changed. The following illustration shows taking a snapshot with the debugger-integrated tool.

::: moniker range=">=vs-2022"
![Take a snapshot in the Diagnostic Tools](../profiling/media/vs-2022/prof-tour-take-snapshot.png "Diagnostic Tools Take Snapshots")
::: moniker-end
::: moniker range="<=vs-2019"
![Take a snapshot in the Diagnostic Tools](../profiling/media/prof-tour-take-snapshots.gif "Diagnostic Tools Take Snapshots")
::: moniker-end

When you select one of the arrow links, you are given a differential view of the heap (a red up arrow ![Memory Usage Increase](../profiling/media/prof-tour-mem-usage-up-arrow.png "Memory Usage Increase") shows an increasing object count (left) or an increasing heap size (right)). If you click the right link, you get a differential heap view ordered by objects that increased the most in heap size. This can help you pinpoint memory problems. For example, in the illustration below, the bytes used by `ClassHandlersStore` objects increased by 3,492 bytes in the second snapshot.

::: moniker range=">=vs-2022"
![Diagnostic Tools heap diff view](../profiling/media/vs-2022/prof-tour-mem-usage-diff-heap.png "Diagnostic Tools Heap Diff view")
::: moniker-end
::: moniker range="<=vs-2019"
![Diagnostic Tools heap diff view](../profiling/media/prof-tour-mem-usage-diff-heap.png "Diagnostic Tools Heap Diff view")
::: moniker-end

If you click the link on the left instead in the **Memory Usage** view, the heap view is organized by object count; the objects of a particular type that increased the most in number are shown at the top (sorted by **Count Diff** column).

::: moniker range=">=vs-2022"
## Analyze asynchronous code (.NET)

The [.NET Async tool](../profiling/analyze-async.md) allows you to analyze the performance of asynchronous code in your application. This tool is available in the Performance Profiler. Open the Performance Profiler by choosing **Debug** > **Performance Profiler** (or **Alt + F2**).

The tool shows each async operation in a list view. You can see information such as the start time, end time, and total time for an async operation.

![.NET Async Tool Stopped](../profiling/media/vs-2022/prof-tour-async-tool.png ".NET Async Tool Stopped")
::: moniker-end
::: moniker range="vs-2019"
## Analyze asynchronous code (.NET)

The [.NET Async tool](../profiling/analyze-async.md) allows you to analyze the performance of asynchronous code in your application. This tool is available in the Performance Profiler. Open the Performance Profiler by choosing **Debug** > **Performance Profiler** (or **Alt + F2**).

The tool shows each async operation in a list view. You can see information such as the start time, end time, and total time for an async operation.

![.NET Async Tool Stopped](../profiling/media/async-tool-opened.png ".NET Async Tool Stopped")
::: moniker-end

<<<<<<< HEAD

=======
>>>>>>> a45a55ed
## Examine application events

The generic [events viewer](../profiling/events-viewer.md) allows you to view the activity of your application through a list of events, such as module load, thread start, and system configurations, to help better diagnose how your application is performing right within the Visual Studio profiler. This tool is available in the Performance Profiler. Open the Performance Profiler by choosing **Debug** > **Performance Profiler** (or **Alt + F2**).

The tool shows each event in a list view. Columns provide information about each event, such as the event name, timestamp, and process ID.

![Event Viewer Trace](../profiling/media/prof-tour-events-viewer.png "Event Viewer Trace")

::: moniker range=">= vs-2022"

## Examine File I/O

The [File I/O tool](../profiling/use-file-io.md) helps you understand how you can optimize your File I/O operations to improve performance in your apps. If you’re trying to investigate and diagnose slow loading times, the new File IO tool can help you understand how the I/O operations impact your spent time. This tool is available in the Performance Profiler. Open the Performance Profiler by choosing Debug > Performance Profiler (or Alt + F2).

The tool shows file read and file write operations in a tabbed list view.

![Screenshot showing File IO tool stopped.](./media/vs-2022/file-io-after.png "File IO tool stopped")

::: moniker-end

## Analyze database performance (.NET Core)

For .NET Core apps that use ADO.NET or Entity Framework Core, the [Database tool](../profiling/analyze-database.md) allows you to record the database queries that your application makes during a diagnostic session. You can then analyze information about individual queries in order to find places where your app's performance can be improved. This tool is available in the Performance Profiler. Open the Performance Profiler by choosing **Debug** > **Performance Profiler** (or **Alt + F2**).

The tool shows each query in a list view. You can see information such as the query start time and duration.

![Allocation](./media/db-gotosource.png "Allocation")

## Visualize .NET counters (.NET Core)

Starting in Visual Studio 2019 version 16.7, you can use the [.NET Counters tool](../profiling/dotnet-counters-tool.md) in Visual Studio to visualize performance counters. You can visualize counters created using [dotnet counters](/dotnet/core/diagnostics/dotnet-counters). dotnet counters supports many counters such as CPU usage and garbage collector heap size.

The tool shows live values for each counter in a list view.

:::image type="content" source="../profiling/media/dotnet-counters-tool-collecting.png" alt-text=".NET Counter tool collecting.":::

<<<<<<< HEAD
=======
## Analyze resource consumption (XAML)

In XAML apps, such as Windows desktop WPF apps and UWP apps, you can analyze resource consumption using the Application Timeline tool. For example, you can analyze the time spent by your application preparing UI frames (layout and render), servicing network and disk requests, and in scenarios like application startup, page load, and Window resize. To use the tool, choose **Application Timeline** in the Performance Profiler, and then choose **Start**. In your app, go through the scenario with a suspected resource consumption issue, and then choose **Stop collection** to generate the report.

Low framerates in the **Visual throughput** graph may correspond to visual problems that you see when running your app. Similarly, high numbers in the **UI thread utilization** graph may also correspond to UI responsiveness issues. In the report, you can select a time period with a suspected performance issue, and then examine the detailed UI thread activities in the Timeline details view (lower pane).

::: moniker range=">=vs-2022"
![Application Timeline profiling tool](../profiling/media/vs-2022/prof-tour-application-timeline.png "Profiling Tour Application Timeline")
::: moniker-end
::: moniker range="<=vs-2019"
![Application Timeline profiling tool](../profiling/media/prof-tour-application-timeline.gif "Profiling Tour Application Timeline")
::: moniker-end
>>>>>>> a45a55ed

In the Timeline details view, you can find information such as the type of activity (or the UI element involved) along with the duration of the activity. For example, in the illustration, a **Layout** event for a Grid control takes 57.53 ms.

For more information, see [Application Timeline](../profiling/application-timeline.md).

## Examine UI performance and accessibility events (UWP)

In your UWP apps, you can enable **UI Analysis** in the **Diagnostic Tools** window. The tool searches for common performance or accessibility issues and displays them in the **Events** view while you are debugging. The event descriptions provide information that can help resolve issues.

::: moniker range=">=vs-2022"
![View UI analysis events in the diagnostic tools](../profiling/media/vs-2022/prof-tour-ui-analysis.png "Diagnostic Tools View UI Analysis Events")
::: moniker-end
::: moniker range="<=vs-2019"
![View UI analysis events in the diagnostic tools](../profiling/media/prof-tour-ui-analysis.png "Diagnostic Tools View UI Analysis Events")
::: moniker-end

## Analyze GPU Usage (Direct3D)

In Direct3D apps (Direct3D components must be in C++), you can examine activity on the GPU and analyze performance issues. For more information, see [GPU Usage](./gpu-usage.md). To use the tool, choose **GPU Usage** in the Performance Profiler, and then choose **Start**. In your app, go through the scenario that you're interested in profiling, and then choose **Stop collection** to generate a report.

When you select a time period in the graphs and choose **view details**, a detailed view appears in the lower pane. In the detailed view, you can examine how much activity is happening on each CPU and GPU. Select events in the lowest pane to get popups in the timeline. For example, select the **Present** event to view **Present** call popups. (The light gray vertical VSync lines can be used as a reference to understand whether certain **Present** calls missed VSync. There must be one **Present** call between every two VSyncs in order for the app to steadily hit 60 FPS.)

::: moniker range=">=vs-2022"
![GPU Usage profiling tool](../profiling/media/vs-2022/prof-tour-gpu-usage.png "Diag GPU Usage")
::: moniker-end
::: moniker range="<=vs-2019"
![GPU Usage profiling tool](../profiling/media/prof-tour-gpu-usage.png "Diag GPU Usage")
::: moniker-end

You can also use the graphs to determine whether there are CPU bound or GPU bound performance bottlenecks.

## Analyze performance (legacy tools)

<<<<<<< HEAD
In Visual Studio 2019,  the legacy Performance Explorer and related profiling tools such as the Performance Wizard were folded into the Performance Profiler, which you can open using **Debug** > **Performance Profiler**. In the Performance Profiler, the available diagnostics tools depend on the target chosen and the current, open startup project. The CPU Usage tool provides the sampling capability previously supported in the Performance Wizard. The Instrumentation tool provides the instrumented profiling capability (for precise call counts and durations) that was in the Performance Wizard. Additional memory tools also appear in the Performance Profiler.

=======
::: moniker range=">=vs-2019"
Starting in Visual Studio 2019,  the legacy Performance Explorer and related profiling tools such as the Performance Wizard were folded into the Performance Profiler, which you can open using **Debug** > **Performance Profiler**. In the Performance Profiler, the available diagnostics tools depend on the target chosen and the current, open startup project. The CPU Usage tool provides the sampling capability previously supported in the Performance Wizard. The Instrumentation tool provides the instrumented profiling capability (for precise call counts and durations) that was in the Performance Wizard. Additional memory tools also appear in the Performance Profiler.
::: moniker-end
>>>>>>> a45a55ed

![Performance Explorer tool](../profiling/media/prof-tour-performance-explorer.png "Performance Explorer")

## Which tool should I use?

Here is a table that lists the different tools Visual Studio offers and the different project types you can use them with:

|Performance Tool|Windows desktop|UWP|ASP.NET/ASP.NET Core|
|----------------------|---------------------|-------------|-------------|
|[PerfTips](../profiling/perftips.md)|yes|yes|yes|
|[CPU Usage](../profiling/beginners-guide-to-performance-profiling.md)|yes|yes|yes|
|[Memory Usage](../profiling/memory-usage.md)|yes|yes|yes|
|[.NET Object Allocation](../profiling/dotnet-alloc-tool.md)|yes (.NET only)|yes|yes|
|[GPU Usage](./gpu-usage.md)|yes|yes|no|
|[Application Timeline](../profiling/application-timeline.md)|yes (XAML)|yes|no|
|[Events viewer](../profiling/events-viewer.md)|yes|yes|yes|
|[.NET Async](../profiling/analyze-async.md)|yes (.NET only)|yes|yes|
|[.NET Counters](../profiling/dotnet-counters-tool.md)|yes (.NET Core only)|no|yes (ASP.NET Core only)|
|[Database](../profiling/analyze-database.md)|yes (.NET Core only)|no|yes (ASP.NET Core only)|
|[Performance Explorer](#analyze-performance-legacy-tools)|no|no|no|
|[IntelliTrace](../debugger/intellitrace.md)|.NET with Visual Studio Enterprise only|.NET with Visual Studio Enterprise only|.NET with Visual Studio Enterprise only|




## See also
- [Debugging in Visual Studio](../debugger/debugger-feature-tour.md)<|MERGE_RESOLUTION|>--- conflicted
+++ resolved
@@ -194,10 +194,6 @@
 ![.NET Async Tool Stopped](../profiling/media/async-tool-opened.png ".NET Async Tool Stopped")
 ::: moniker-end
 
-<<<<<<< HEAD
-
-=======
->>>>>>> a45a55ed
 ## Examine application events
 
 The generic [events viewer](../profiling/events-viewer.md) allows you to view the activity of your application through a list of events, such as module load, thread start, and system configurations, to help better diagnose how your application is performing right within the Visual Studio profiler. This tool is available in the Performance Profiler. Open the Performance Profiler by choosing **Debug** > **Performance Profiler** (or **Alt + F2**).
@@ -234,26 +230,6 @@
 
 :::image type="content" source="../profiling/media/dotnet-counters-tool-collecting.png" alt-text=".NET Counter tool collecting.":::
 
-<<<<<<< HEAD
-=======
-## Analyze resource consumption (XAML)
-
-In XAML apps, such as Windows desktop WPF apps and UWP apps, you can analyze resource consumption using the Application Timeline tool. For example, you can analyze the time spent by your application preparing UI frames (layout and render), servicing network and disk requests, and in scenarios like application startup, page load, and Window resize. To use the tool, choose **Application Timeline** in the Performance Profiler, and then choose **Start**. In your app, go through the scenario with a suspected resource consumption issue, and then choose **Stop collection** to generate the report.
-
-Low framerates in the **Visual throughput** graph may correspond to visual problems that you see when running your app. Similarly, high numbers in the **UI thread utilization** graph may also correspond to UI responsiveness issues. In the report, you can select a time period with a suspected performance issue, and then examine the detailed UI thread activities in the Timeline details view (lower pane).
-
-::: moniker range=">=vs-2022"
-![Application Timeline profiling tool](../profiling/media/vs-2022/prof-tour-application-timeline.png "Profiling Tour Application Timeline")
-::: moniker-end
-::: moniker range="<=vs-2019"
-![Application Timeline profiling tool](../profiling/media/prof-tour-application-timeline.gif "Profiling Tour Application Timeline")
-::: moniker-end
->>>>>>> a45a55ed
-
-In the Timeline details view, you can find information such as the type of activity (or the UI element involved) along with the duration of the activity. For example, in the illustration, a **Layout** event for a Grid control takes 57.53 ms.
-
-For more information, see [Application Timeline](../profiling/application-timeline.md).
-
 ## Examine UI performance and accessibility events (UWP)
 
 In your UWP apps, you can enable **UI Analysis** in the **Diagnostic Tools** window. The tool searches for common performance or accessibility issues and displays them in the **Events** view while you are debugging. The event descriptions provide information that can help resolve issues.
@@ -282,14 +258,8 @@
 
 ## Analyze performance (legacy tools)
 
-<<<<<<< HEAD
+
 In Visual Studio 2019,  the legacy Performance Explorer and related profiling tools such as the Performance Wizard were folded into the Performance Profiler, which you can open using **Debug** > **Performance Profiler**. In the Performance Profiler, the available diagnostics tools depend on the target chosen and the current, open startup project. The CPU Usage tool provides the sampling capability previously supported in the Performance Wizard. The Instrumentation tool provides the instrumented profiling capability (for precise call counts and durations) that was in the Performance Wizard. Additional memory tools also appear in the Performance Profiler.
-
-=======
-::: moniker range=">=vs-2019"
-Starting in Visual Studio 2019,  the legacy Performance Explorer and related profiling tools such as the Performance Wizard were folded into the Performance Profiler, which you can open using **Debug** > **Performance Profiler**. In the Performance Profiler, the available diagnostics tools depend on the target chosen and the current, open startup project. The CPU Usage tool provides the sampling capability previously supported in the Performance Wizard. The Instrumentation tool provides the instrumented profiling capability (for precise call counts and durations) that was in the Performance Wizard. Additional memory tools also appear in the Performance Profiler.
-::: moniker-end
->>>>>>> a45a55ed
 
 ![Performance Explorer tool](../profiling/media/prof-tour-performance-explorer.png "Performance Explorer")
 
