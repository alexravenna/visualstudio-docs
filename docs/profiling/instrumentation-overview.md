--- conflicted
+++ resolved
@@ -1,11 +1,5 @@
 ---
-<<<<<<< HEAD
 title: Explore instrumentation tools for your apps
-description: Learn about the tools you can use to instrument your applications.
-=======
-title: "Instrumentation"
-description: Explore the tools you can use to instrument your applications in Visual Studio, including dynamic and static instrumentation.
->>>>>>> 7208b9e2
 ms.date: "11/09/2023"
 ms.topic: "conceptual"
 author: "mikejo5000"
