--- conflicted
+++ resolved
@@ -9,11 +9,8 @@
 ms.prod: visual-studio-windows
 ms.technology: vs-ide-general
 ---
-<<<<<<< HEAD
+
 # Browse Git repositories & compare branches in Visual Studio
-=======
-# Browse Git repositories & compare commits in Visual Studio
->>>>>>> 4f038537
 
 The **Git Changes** window provides a seamless way to interact with Git while coding without having to switch away from your code. But there are times when it makes more sense to focus on your Git repository. For example, you might need to get a good picture of what your team has been working on or maybe [compare two commits](#compare-commits) to investigate a bug.
 
