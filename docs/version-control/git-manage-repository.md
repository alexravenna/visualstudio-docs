---
title: Manage Git repos in Visual Studio
titleSuffix: ""
description: Manage any Git repository in Visual Studio by using the Git Repository window and change your last commit, merge commits (squash), cherry-pick commits, and more.
<<<<<<< HEAD
ms.date: 12/17/2024
ms.update-cycle: 180-days
=======
ms.date: 8/7/2025
>>>>>>> d45835ee
ms.topic: how-to
author: ghogen
ms.author: ghogen
ms.manager: mijacobs
ms.subservice: general-ide
ms.collection: ce-skilling-ai-copilot
---
# Manage Git repositories in Visual Studio

The **Git Repository** window provides a full-screen Git experience that helps you manage your Git repository and stay up to date with your team's projects. For example, you might need to reset, revert, or cherry-pick commits, or just clean your commit history. The **Git Repository** window is also a great place to visualize and manage your branches. 

Version control with Visual Studio is easy with Git.  And, you can work remotely with the Git provider of your choice, such as GitHub or Azure DevOps. Or, you can work locally with no provider at all.

## Open the Git Repository window

To open the **Git Repository** window, choose **View** > **Git repository** (or press **Ctrl**+**0**, **Ctrl**+**R**), or press **Ctrl**+**Q** and under **Features**, search for **Git repo**.

## Explain a commit with GitHub Copilot Chat

With Visual Studio 2022 version 17.10 and later and [GitHub Copilot](../ide/visual-studio-github-copilot-install-and-states.md), you can use AI to generate a detailed commit description that describes the changes in that commit. Press the **Explain** button to request that GitHub Copilot create a commit description. To install GitHub Copilot, see [Install and manage GitHub Copilot in Visual Studio](../ide/visual-studio-github-copilot-install-and-states.md).

:::image type="content" source="media/vs-2022/repository-commit-copilot.png" alt-text="Screenshot of the explain button to request that GitHub Copilot create a commit explanation.":::

## Change the last commit (amend)

Updating the last commit is called *amending* in Git, and it's a common use case. Sometimes you just need to update your commit message, or you might need to include a last-minute change.

You can amend a commit on the command line by using the following command:

```bash
git commit --amend
```

The **Git Repository** window makes it easy to update your most recent commit message. Open the commit details of the last commit by double-clicking it, and then select the **Edit** option next to the commit message.

:::image type="content" source="media/vs-2022/git-repository-edit-commit.png" alt-text="Screenshot of editing a commit message." lightbox="media/vs-2022/git-repository-edit-commit.png":::

When you finish editing your commit message, select **Amend**.

:::image type="content" source="media/vs-2022/git-repository-amend-commit.png" alt-text="Screenshot of saving an edited message by selecting Amend." lightbox="media/vs-2022/git-repository-amend-commit.png":::

If you need to include code changes to your last commit, you can do that in the **Git Changes** window. Select the **Amend** checkbox and then commit your changes.

:::image type="content" source="media/vs-2022/git-changes-amend-commit.png" alt-text="Screenshot of amending code changes by using the Git Changes window." lightbox="media/vs-2022/git-changes-amend-commit.png":::

To learn more about amending, including how to change commit messages other than the most recent one, see [Git Tools - Rewriting History](https://git-scm.com/book/en/v2/Git-Tools-Rewriting-History) on the Git website.

## Merge commits (squash)

To merge a series of commits, Git provides an option to squash commits down into a single commit. This option can be helpful if you make frequent commits and end up with a long list of commits that you want to clean up before pushing to a remote repository.

You can squash two commits on the command line by using the following command:

```bash
git rebase -i HEAD~2
```

Then update `pick` to `squash`, save, and update the commit message.

:::image type="content" source="media/vs-2022/git-repository-squash-cmd.png" alt-text="Screenshot of updating pick to squash." lightbox="media/vs-2022/git-repository-squash-cmd.png":::

To merge commits in Visual Studio, use the **Ctrl** key to select multiple commits that you want to merge. Then right-click and select **Squash Commits**. Visual Studio automatically combines your commit messages, but sometimes it's better to provide an updated message. After you review and update your commit message, select the **Squash** button.

:::image type="content" source="media/vs-2022/git-repository-squash-visual-studio.png" alt-text="Screenshot of squashing commits in Visual Studio." lightbox="media/vs-2022/git-repository-squash-visual-studio.png":::

To learn more about squashing, see [Git Tools - Rewriting History](https://git-scm.com/book/en/v2/Git-Tools-Rewriting-History) on the Git website.

## Merge and rebase branches

If you're using Git branches to work on different features, at some point you'll need to include updates introduced to other branches. This can happen while you're still working on your feature branch. It can also happen when you're done working on your feature branch and need to keep your changes by adding them to a different branch. In Git, you can include these updates by merging or rebasing branches.

> [!NOTE]
> The following instructions use *New_Feature* as an example name for a feature branch. Replace it with the name of your own branch.

To merge the main branch into your feature branch on the command line, use the following commands:

```bash
git checkout New_Feature
git merge main
```

To do the same in Visual Studio, check out the feature branch by double-clicking it in the branch list. Then right-click **main** and select **Merge 'main' into 'New_Feature'**.

:::image type="content" source="media/vs-2022/git-repository-merge-ui.png" alt-text="Screenshot of merging branches in Visual Studio.":::

To rebase the main branch into your feature branch on the command line, use the following commands:

```bash
git checkout New_Feature
git rebase main
```

To do the same in Visual Studio, check out the feature branch by double-clicking it in the branch list. Then right-click **main** and select **Rebase 'New_Feature' onto 'main'**.

:::image type="content" source="media/vs-2022/git-repository-rebase-ui.png" alt-text="Screenshot of rebasing branches in Visual Studio.":::

To learn more about merging, rebasing, and branching in general, see [Git Branching](https://git-scm.com/book/en/v2/Git-Branching-Branches-in-a-Nutshell) on the Git website.

## Copy commits (cherry-pick)

Copy commits from one branch to another by using the cherry-pick option. Unlike a merge or rebase, cherry-picking brings only the changes from the commits that you select, instead of all the changes in a branch. Cherry-picking is a great way to tackle these common problems:

- Accidentally committing in the wrong branch. Cherry-pick the changes over to the correct branch and then reset the original branch to the previous commit.
- Pulling out a set of commits made in a feature branch, so you merge them back to your main branch sooner.
- Porting in specific commits from the main branch without rebasing your branch.

To copy changes from a commit to your current branch by using the command line, use the following command:

```bash
git cherry-pick 7599e530
```

To do the same in Visual Studio, preview the branch that you want to cherry-pick a commit from by selecting it with a single click. Then right-click the targeted commit and select **Cherry-Pick**.

:::image type="content" source="media/vs-2022/git-repository-cherry-pick-ui.png" alt-text="Screenshot of cherry-picking in Visual Studio." lightbox="media/vs-2022/git-repository-cherry-pick-ui.png":::

When the operation is complete, Visual Studio shows a success message. The commit that you cherry-picked appears in the **Outgoing** section.

To learn more about cherry-picking commits, see the [Git webpage for the cherry-pick command](https://git-scm.com/docs/git-cherry-pick).

## Revert changes

Use the revert command to undo the changes made in commits pushed to shared branches. The revert command creates a new commit that undoes the changes made on a previous commit. The revert command doesn't rewrite the repository history, which makes it safe to use when you're working with others.

To revert changes made in a commit by using the command line, use the following commands. Replace the example ID with the ID of a real commit in your branch.

```bash
git revert 53333305
git commit
```

In the previous example, the commands will undo the changes made in commit 53333305 and create a new commit on the branch. The original commit is still in the Git history. To do the same in Visual Studio, right-click the commit you want to revert and then select **Revert**. After you confirm your action and the operation is complete, Visual Studio displays a success message and a new commit appears in the **Outgoing** section.

:::image type="content" source="media/vs-2022/git-repository-revert-ui.png" alt-text="Screenshot of reverting in Visual Studio." lightbox="media/vs-2022/git-repository-revert-ui.png":::

Select the new commit to confirm that it undoes the changes of the reverted commit.

:::image type="content" source="media/vs-2022/git-repository-revert-confirmation.png" alt-text="Screenshot of confirming a revert operation." lightbox="media/vs-2022/git-repository-revert-confirmation.png":::

The **Revert** menu item might be grayed out (disabled) in certain circumstances, such as for merge commits or when a Git operation is running.

To learn more about reverting changes, see the [Git webpage for the revert command](https://git-scm.com/docs/git-revert).

## Reset a branch to a previous state

Use the reset command to bring a branch in your local repository back to the contents of a previous commit. This action discards all changes that have happened since the commit that you're resetting your branch to.

> [!WARNING]
> Don't reset shared branches, because you might delete other people's work. Use the revert command instead.

To reset a branch to a previous state by using the command line, use the following command. Replace the example ID with the ID of a real commit in your branch.

```bash
git reset --hard 53333305
```

The `--hard` part of the command tells Git to reset the files to the state of the previous commit and discard any staged changes. To do the same in Visual Studio, right-click the commit that you want to reset your branch to, and then select **Reset** > **Delete Changes (--hard)**.

:::image type="content" source="media/vs-2022/git-repository-reset-ui.png" alt-text="Screenshot that shows resetting a branch in Visual Studio." lightbox="media/vs-2022/git-repository-reset-ui.png":::

To learn more about resetting branches, see the [Git webpage for the reset command](https://git-scm.com/docs/git-reset).

## Related content

- [Work with multiple repos](git-multi-repository-support.md)
- [The Git experience in Visual Studio](git-with-visual-studio.md)<|MERGE_RESOLUTION|>--- conflicted
+++ resolved
@@ -2,12 +2,8 @@
 title: Manage Git repos in Visual Studio
 titleSuffix: ""
 description: Manage any Git repository in Visual Studio by using the Git Repository window and change your last commit, merge commits (squash), cherry-pick commits, and more.
-<<<<<<< HEAD
-ms.date: 12/17/2024
+ms.date: 8/7/2025
 ms.update-cycle: 180-days
-=======
-ms.date: 8/7/2025
->>>>>>> d45835ee
 ms.topic: how-to
 author: ghogen
 ms.author: ghogen
