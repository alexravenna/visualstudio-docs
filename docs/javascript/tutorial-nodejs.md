--- conflicted
+++ resolved
@@ -1,11 +1,7 @@
 ---
 title: "Create a Node.js and Express app"
 description: In this tutorial, learn how to create a basic Node.js application by using the Express web application framework in Visual Studio.
-<<<<<<< HEAD
-ms.date: 11/28/2022
-=======
 ms.date: 01/18/2023
->>>>>>> fe56cd53
 ms.custom: vs-acquisition
 ms.topic: tutorial
 ms.devlang: javascript
