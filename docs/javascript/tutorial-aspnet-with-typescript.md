--- conflicted
+++ resolved
@@ -29,10 +29,6 @@
 If you haven't already installed Visual Studio, go to the [Visual Studio downloads](https://visualstudio.microsoft.com/downloads) page to install it for free.
 
 ::: moniker-end
-<<<<<<< HEAD
-=======
-
->>>>>>> 3bf2051b
 
 In this tutorial, you learn how to:
 > [!div class="checklist"]
@@ -52,10 +48,6 @@
     ::: moniker range="vs-2019"
     If you haven't already installed Visual Studio 2019, go to the [Visual Studio downloads](https://visualstudio.microsoft.com/downloads/) page to install it for free.
     ::: moniker-end
-<<<<<<< HEAD
-=======
-
->>>>>>> 3bf2051b
 
     If you need to install the workload but already have Visual Studio, go to **Tools** > **Get Tools and Features...**, which opens the Visual Studio Installer. Choose the **ASP.NET and web development** workload, then choose **Modify**.
 
@@ -77,16 +69,12 @@
 
     Choose either the recommended target framework or .NET 6, and then choose **Create**.
     ::: moniker-end
-<<<<<<< HEAD
-
     ::: moniker range="vs-2019"
     In Visual Studio 2019, choose **Create a new project** in the start window. If the start window is not open, choose **File** > **Start Window**. Type **web app**, choose **C#** as the language, then choose **ASP.NET Core Web Application (Model-View-Controller)**, and then choose **Next**. On the next screen, name the project, and then choose **Next**.
 
     Choose either the recommended target framework or .NET 6, and then choose **Create**.
     ::: moniker-end
-=======
-
->>>>>>> 3bf2051b
+
     If you don't see the **ASP.NET Core Web App** project template, you must add the **ASP.NET and web development** workload. For detailed instructions, see the [Prerequisites](#prerequisites).
 
     Visual Studio creates the new solution and opens your project in the right pane.
