---
ms.technology: vs-ai-tools
---
# Clone a repository of Python code in Visual Studio

Once you've [installed Visual Studio Tools for AI](installation.md), you can easily clone a repository of Python code and create a project from it.

1. To connect to GitHub repositories, run the Visual Studio installer, select **Modify**, and select the **Individual components** tab. Scroll down to the **Code tools** section, select **GitHub extension for Visual Studio**, and select **Modify**.

    ![Selecting the GitHub extension in the Visual Studio installer](media/create-project-repo/installation-github-extension.png)

2. Launch Visual Studio.

3. Select **View > Team Explorer...** to open the **Team Explorer** window in which you can connect to GitHub or Azure DevOps, or clone a repository.

    ![Team explorer window showing Azure DevOps, GitHub, and cloning a repository](media/create-project-repo/team-explorer.png)

4. In the URL field under **Local Git Repositories**, enter `https://github.com/Microsoft/samples-for-ai`, enter a folder for the cloned files, and select **Clone**.

    > [!Tip]
    > The folder you specify in Team Explorer is the specific folder to receive the cloned files. Unlike the `git clone` command, creating a clone in Team Explorer does not automatically create a subfolder with the name of the repository.

5. When cloning is complete, double-click the repository folder at the bottom of Team Explorer to navigate to the repository dashboard. Under **Solutions**, select **New...**.

    ![Team explorer window, creating a new project from a clone](media/create-project-repo/team-explorer-new-project.png)

6. In the **New Project** dialog that appears, select "**From Existing Python Code**", specify a name for the project, set **Location** to the same folder as the repository, and select **OK**. In the wizard that appears, select **Finish**.

7. Select **View > Solution Explorer** from the menu.

8. In Solution Explorer, expand the `TensorFlow Examples> MNIST` node, right-click `convolutional.py`, and select **Set as Startup File**. This step tells Visual Studio which file it should use when running the project.

9. Press Ctrl+F5 or select **Debug > Start Without Debugging** to run the program. If you see an `, re-check the working directory setting in the previous step.


10. When the program runs successfully, you'll see it start to download your training and test dataset, then train the model and output your error rate. You want error rate to decrease over time

    ![First output from the Python MNIST program](media/create-project-repo/tensorflow-mnist-running.png)

> If you are using Anaconda and get an error about missing numpy, you may need to [change your Python environment to use Anaconda](../python/selecting-a-python-environment-for-a-project.md).

11. You can visualize the progress with TensorBoard. Right click your project and click **Run TensorBoard** then select the directory of your output TensorBoard logs.

<<<<<<< HEAD
   ![run tensorboard](media/create-project-repo/run-tensorboard.png)
=======
    ![run tensorboard](media/create-project-repo/run-tensorboard.png)
>>>>>>> 96910fe3

12. Notice the error decreasing overtime, which means the quality is improving

<<<<<<< HEAD
   ![run tensorboard](media/create-project-repo/tensorboard.png)
=======
    ![run tensorboard](media/create-project-repo/tensorboard.png)
>>>>>>> 96910fe3
<|MERGE_RESOLUTION|>--- conflicted
+++ resolved
@@ -41,16 +41,8 @@
 
 11. You can visualize the progress with TensorBoard. Right click your project and click **Run TensorBoard** then select the directory of your output TensorBoard logs.
 
-<<<<<<< HEAD
    ![run tensorboard](media/create-project-repo/run-tensorboard.png)
-=======
-    ![run tensorboard](media/create-project-repo/run-tensorboard.png)
->>>>>>> 96910fe3
 
 12. Notice the error decreasing overtime, which means the quality is improving
 
-<<<<<<< HEAD
-   ![run tensorboard](media/create-project-repo/tensorboard.png)
-=======
-    ![run tensorboard](media/create-project-repo/tensorboard.png)
->>>>>>> 96910fe3
+   ![run tensorboard](media/create-project-repo/tensorboard.png)