---
title: Submit a job to train model in Azure Batch AI
description: train model cloud
keywords: ai, visual studio, train model, cloud
author: lisawong19
ms.author: liwong
manager: routlaw
ms.date: 11/13/2017
ms.topic: "conceptual"
ms.devlang: multiple
ms.service: multiple
ms.technology: vs-ai-tools
ms.workload:
  - "azure"
---

# Train AI models in Azure Batch AI

Batch AI is a managed service that enables data scientists and AI researchers to train AI and other machine learning models on clusters of Azure virtual machines, including VMs with GPU support. You describe the requirements of your job, where to find the inputs and store the outputs, and Batch AI handles the rest. [Learn more about Azure Batch AI](https://docs.microsoft.com/azure/batch-ai/overview)

It's integrated with Visual Studio Tools for AI so you can dynamically scale out training models in Azure.  Once you've [installed Visual Studio Tools for AI](installation.md), it's easy to create a new Python project using pre-made recipes in the Azure Machine Learning Sample Gallery.

1. Launch Visual Studio. Open the **Server Explorer** by opening the **AI Tools** menu and choosing **Select Cluster**

    ![Cluster chooser](media/train-model/select-cluster.png)


2. Expand **AI Tools**. Any Batch AI resources you have will be auto-detected and appear in the Server Explorer.

    ![Sample gallery](media/train-model/batchai.png)

3. Select **View > Team Explorer...** to open the **Team Explorer** window in which you can connect to GitHub or Azure DevOps, or clone a repository.

    ![Team explorer window showing Azure DevOps, GitHub, and cloning a repository](media/train-model/team-explorer.png)

4. In the URL field under **Local Git Repositories**, enter `https://github.com/Microsoft/samples-for-ai`, enter a folder for the cloned files, and select **Clone**.

    > [!Tip]
    > The folder you specify in Team Explorer is the specific folder to receive the cloned files. Unlike the `git clone` command, creating a clone in Team Explorer does not automatically create a subfolder with the name of the repository.

5. When cloning is complete, click **File > Open Solution > Project / Solution**

<<<<<<< HEAD
    ![Sample gallery](media/train-model/open-solution.png)
=======
	![Sample gallery](media/train-model/open-solution.png)
>>>>>>> 96910fe3

6. Open **samples-for-ai\TensorFlowExamples\TensorFlowExamples.sln** in the directory you cloned the repository

<<<<<<< HEAD
    ![Sample gallery](media/train-model/tensorflowexamples.png)
=======
	![Sample gallery](media/train-model/tensorflowexamples.png)
>>>>>>> 96910fe3

7. Set MNIST project as the **Startup Project **

<<<<<<< HEAD
    ![Sample gallery](media/train-model/mnist-startup.png)
=======
	![Sample gallery](media/train-model/mnist-startup.png)
>>>>>>> 96910fe3

8. <strong>Right-click **MNIST project, **Submit Job</strong>

<<<<<<< HEAD
    ![Sample gallery](media/train-model/submit-job.png)
=======
	![Sample gallery](media/train-model/submit-job.png)
>>>>>>> 96910fe3

9. Select your **Azure Batch AI** cluster, then click **Import**. Select the `AzureBatchAI_TF_MNIST.json` file to quickly populate some default values like which Docker Image to use. Then click **Submit**

<<<<<<< HEAD
    ![Sample gallery](media/train-model/submit-batch.png)
=======
	![Sample gallery](media/train-model/submit-batch.png)
>>>>>>> 96910fe3
<|MERGE_RESOLUTION|>--- conflicted
+++ resolved
@@ -40,40 +40,19 @@
 
 5. When cloning is complete, click **File > Open Solution > Project / Solution**
 
-<<<<<<< HEAD
     ![Sample gallery](media/train-model/open-solution.png)
-=======
-	![Sample gallery](media/train-model/open-solution.png)
->>>>>>> 96910fe3
 
 6. Open **samples-for-ai\TensorFlowExamples\TensorFlowExamples.sln** in the directory you cloned the repository
 
-<<<<<<< HEAD
     ![Sample gallery](media/train-model/tensorflowexamples.png)
-=======
-	![Sample gallery](media/train-model/tensorflowexamples.png)
->>>>>>> 96910fe3
 
 7. Set MNIST project as the **Startup Project **
 
-<<<<<<< HEAD
     ![Sample gallery](media/train-model/mnist-startup.png)
-=======
-	![Sample gallery](media/train-model/mnist-startup.png)
->>>>>>> 96910fe3
 
 8. <strong>Right-click **MNIST project, **Submit Job</strong>
 
-<<<<<<< HEAD
     ![Sample gallery](media/train-model/submit-job.png)
-=======
-	![Sample gallery](media/train-model/submit-job.png)
->>>>>>> 96910fe3
-
 9. Select your **Azure Batch AI** cluster, then click **Import**. Select the `AzureBatchAI_TF_MNIST.json` file to quickly populate some default values like which Docker Image to use. Then click **Submit**
 
-<<<<<<< HEAD
-    ![Sample gallery](media/train-model/submit-batch.png)
-=======
-	![Sample gallery](media/train-model/submit-batch.png)
->>>>>>> 96910fe3
+    ![Sample gallery](media/train-model/submit-batch.png)