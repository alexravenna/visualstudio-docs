--- conflicted
+++ resolved
@@ -74,11 +74,7 @@
 | Confirm before running large number of images | Always | Controls whether you are prompted before starting containers from more than 10 images at a time. |
 
 > [!WARNING]
-<<<<<<< HEAD
 > If the `localhost` SSL certificate is not trusted, and you check the box to suppress prompting, then HTTPS web requests might fail at run time in your app or service. In that case, uncheck the **Do not prompt** checkbox, run your project, and indicate trust at the prompt.
-=======
-> If the localhost SSL certificate is not trusted, and you select the box to suppress prompting, then HTTPS web requests might fail at run time in your app or service. In that case, clear the **Do not prompt** checkbox, run your project, and indicate trust at the prompt.
->>>>>>> a37c6130
 
 :::moniker range=">=vs-2022"
 
