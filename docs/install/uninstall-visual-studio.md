--- conflicted
+++ resolved
@@ -1,65 +1,3 @@
-<<<<<<< HEAD
----
-title: "Uninstall Visual Studio | Microsoft Docs"
-description: "Learn how to uninstall Visual Studio, step-by-step."
-ms.custom: ""
-ms.date: "11/16/2016"
-ms.prod: "visual-studio-dev15"
-ms.reviewer: ""
-ms.suite: ""
-ms.technology:
-  - "vs-ide-install"
-ms.tgt_pltfrm: ""
-ms.topic: "article"
-f1_keywords:
-  - "uninstalling"
-  - "uninstalling visual studio"
-  - "uninstall"
-  - "uninstall Visual Studio"
-ms.assetid: 0e445255-b796-426d-ad93-a4d8e36da2c5
-author: "TerryGLee"
-ms.author: "tglee"
-manager: "ghogen"
-translation.priority.ht:
-  - "de-de"
-  - "es-es"
-  - "fr-fr"
-  - "it-it"
-  - "ja-jp"
-  - "ko-kr"
-  - "ru-ru"
-  - "zh-cn"
-  - "zh-tw"
-translation.priority.mt:
-  - "cs-cz"
-  - "pl-pl"
-  - "pt-br"
-  - "tr-tr"
----
-
-# Uninstall Visual Studio
-This page walks you through uninstalling Visual Studio, our integrated suite of productivity tools for developers.  
-
-1.  Find the Visual Studio installer on your computer.  
-
-     For example, on a computer running Windows 10 Anniversary Update, click **Start**, and then scroll to the letter **M**, where you’ll see it listed as **Microsoft Visual Studio Installer**.  
-
-     ![00-ModifyingDev15Prev5-FindTheVisualStudioInstaller](../install/media/00-modifyingdev15prev5-findthevisualstudioinstaller.png)
-
-2.  Click to start the installer, click the ![Details icon](media/vs2017uninstall-UninstallIcon.png) icon, and then click **Uninstall**.  
-
-     ![Modifying Visual Studio 2017 RC; Launch or Modify](media/vs2017uninstall-ChooseUninstallFromInstaller.png "Repair or Uninstall Visual Studio 2017 RC")  
-
-3.  Click **OK** to confirm your choice.
-
-     ![Modifying Visual Studio 2017 RC; Launch or Modify](media/vs2017uninstall-UninstallConfirm.png "Confirm to uninstall Visual Studio 2017 RC")  
-
-If you change your mind later and want to reinstall Visual Studio 2017 RC, simply start the Visual Studio installer again, then click **Install** from the selection screen.
-
-## See Also  
-* [Install Visual Studio](../install/install-visual-studio-2015.md)
-* [How to Report a Problem with Visual Studio 2017 RC](../ide/how-to-report-a-problem-with-visual-studio-2017.md)
-=======
 ---
 title: "Uninstall Visual Studio | Microsoft Docs"
 description: "Learn how to uninstall Visual Studio, step-by-step."
@@ -96,12 +34,26 @@
   - "pt-br"
   - "tr-tr"
 ---
-
-# Uninstall Visual Studio
-This page walks you through uninstalling Visual Studio, our integrated suite of productivity tools for developers.  
-
-More, soon...
-
-## See Also  
- [Install Visual Studio](../install/install-visual-studio-2015.md)
->>>>>>> 435e6595
+
+# Uninstall Visual Studio
+This page walks you through uninstalling Visual Studio, our integrated suite of productivity tools for developers.  
+
+1.  Find the Visual Studio installer on your computer.  
+
+     For example, on a computer running Windows 10 Anniversary Update, click **Start**, and then scroll to the letter **M**, where you’ll see it listed as **Microsoft Visual Studio Installer**.  
+
+     ![00-ModifyingDev15Prev5-FindTheVisualStudioInstaller](../install/media/00-modifyingdev15prev5-findthevisualstudioinstaller.png)
+
+2.  Click to start the installer, click the ![Details icon](media/vs2017uninstall-UninstallIcon.png) icon, and then click **Uninstall**.  
+
+     ![Modifying Visual Studio 2017 RC; Launch or Modify](media/vs2017uninstall-ChooseUninstallFromInstaller.png "Repair or Uninstall Visual Studio 2017 RC")  
+
+3.  Click **OK** to confirm your choice.
+
+     ![Modifying Visual Studio 2017 RC; Launch or Modify](media/vs2017uninstall-UninstallConfirm.png "Confirm to uninstall Visual Studio 2017 RC")  
+
+If you change your mind later and want to reinstall Visual Studio 2017 RC, simply start the Visual Studio installer again, then click **Install** from the selection screen.
+
+## See Also  
+* [Install Visual Studio](../install/install-visual-studio-2015.md)
+* [How to Report a Problem with Visual Studio 2017 RC](../ide/how-to-report-a-problem-with-visual-studio-2017.md)