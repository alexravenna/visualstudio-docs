---
title: Update Visual Studio
titleSuffix: ''
description: Learn how to update Visual Studio to the most recent release, step by step.
ms.date: 09/14/2021
ms.custom: vs-acquisition
ms.topic: how-to
ms.prod: visual-studio-windows
ms.technology: vs-installation
helpviewer_keywords:
- update [Visual Studio]
- change [Visual Studio]
f1_keywords:
- VS.ToolsOptionsPages.Environment.ProductUpdates
author: anandmeg
ms.author: meghaanand
manager: jmartens
ms.workload:
- multiple
---
# Update Visual Studio

This topic discusses how to update a client installation of Visual Studio.  If you are an IT Administrator and want to configure your organization's clients to update from a network layout, refer to the [Visual Studio Administrators Guide](https://aka.ms/vs/admin/guide), particularly the section on [manage and update a network installations](../install/update-a-network-installation-of-visual-studio.md).

This topic applies to Visual Studio on Windows. For Visual Studio for Mac, see [Update Visual Studio for Mac](/visualstudio/mac/update). 

## Before you update

In order to install, update, or modify Visual Studio, you must be logged on to the machine with an account that has administrative permissions. If you are logged in as a typical user and try to perform one of these commands, then you'll get a User Account Control notice prompting you for admin credentials. For more information, see [User Permissions and Visual Studio](../ide/user-permissions-and-visual-studio.md).

We highly recommend saving your work before performing an update.

Visual Studio must be installed on the machine before you can update it. To install the current version of Visual Studio from Microsoft hosted servers, go to the [Visual Studio downloads](https://visualstudio.microsoft.com/downloads) page. If you are currently using another instance of Visual Studio, you can either [install a new instance of Visual Studio side-by-side to your existing installation](../install/install-visual-studio-versions-side-by-side.md), or you can [uninstall the previous instance of Visual Studio](../install/uninstall-visual-studio.md) before installing this new one.

::: moniker range="vs-2017"

We encourage you to update to the most [recent release](/visualstudio/releasenotes/vs2017-relnotes/) of Visual Studio 2017 so that you always get the latest features, security fixes, and improvements. And if you'd like to try out our newest version, consider downloading and installing [Visual Studio 2022](https://visualstudio.microsoft.com/downloads).

## Use the Notifications hub

1. When there's an update, there's a corresponding notification flag in the title bar of the Visual Studio IDE. Choose the notification flag to open the **Notifications** hub, and then choose the update that you want to install.

   ![Screenshot showing an update in the the Notification hub of the Visual Studio IDE.](media/vs-install-notifications-hub-15dot6.png "The Notifications hub in Visual Studio 2017")

1. When the **Update** dialog box opens, choose **Update Now**.

    ![Screenshot showing the Update Now button in the Update dialog box launched from the Notifications hub of Visual Studio 2017.](media/vs-update-now-from-notifications-hub.png "The Update dialog box from the Notifications hub in Visual Studio")

     If a User Access Control dialog box opens, choose **Yes**. Next, a "Please wait" dialog might open for a moment, and then the Visual Studio Installer opens to start the update.

     ![Screenshot showing the Visual Studio Installer experience.](media/visual-studio-15dot6-installer.png "The new Visual Studio Installer experience")

     Your update will complete, and then Visual Studio will restart.

## Manually check for updates

1. You can check to see if an update is available by choosing **Help** > **Check for Updates** on the menu bar.

     ![Screenshot showing the Help menu in Visual Studio.](media/vs-help-menu-check-for-updates.png "The new Help menu in Visual Studio")

1. When the **Update** dialog box opens, choose **Update Now**.

   The update proceeds as described in the previous section, and then Visual Studio restarts after the update completes successfully.

## Use the Visual Studio Installer

1. As in earlier versions of Visual Studio, you can use the Visual Studio Installer to install an update.  First, find the **Visual Studio Installer** on your computer.  In the Windows Start menu, you can search for "installer".  

1. Open the installer. The Visual Studio Installer might require updating before you continue.

1. On the **Product** page in the installer, look for the edition of Visual Studio that you installed previously and now want to update.

1. If an update is available, you see an **Update** button. (It might take a few seconds for the installer to determine whether an update is available.)

   Choose the **Update** button to install the updates.

     ![Screenshot showing the Update button in the Visual Studio Installer that can be used to update Visual Studio 2017.](media/update-visual-studio.png "Update Visual Studio 2017 by using the Visual Studio Installer")

::: moniker-end

::: moniker range="vs-2019"

We encourage you to update to the most [recent release](/visualstudio/releases/2019/release-notes/) of Visual Studio 2019 so that you always get the latest features, security fixes, and improvements. And if you'd like to try out our newest version, consider downloading and installing [Visual Studio 2022](https://visualstudio.microsoft.com/downloads).

There are several different ways to update an installation of Visual Studio. You can update through the Visual Studio Installer, you can check for updates or use the Notification hub in the IDE, or you can update by running a [specific version of the bootstrapper](/visualstudio/releases/2019/history). Here's how to update Visual&nbsp;Studio&nbsp;2019 using these various methods.

## Use the Visual Studio Installer

1. Find the **Visual Studio Installer** on your computer.

   In the Windows Start menu, you can search for "installer".

   ![Screenshot showing the result of a Start menu search for the Visual Studio Installer.](media/vs-2019/visual-studio-installer.png "Search for the Visual Studio Installer")

   You might have to update the installer before continuing. If so, follow the prompts.

1. In the installer, look for the instance of Visual Studio that you want to update.

   For example, if you previously installed Visual&nbsp;Studio Community&nbsp;2019 and there's an update for it, then an **Update available** message appears in the installer.

     ![Screenshot showing a Visual Studio 2019 installation with an available update.](media/vs-2019/vs-installer-update-visual-studio-community.png "Select the edition of Visual Studio 2019 that you want to update")

1. Choose **Update** to install the updates.

    ![Screenshot showing the Update button in the Visual Studio installer that can be used to update to a Visual Studio 2019 installation.](media/vs-2019/vs-installer-choose-update-visual-studio-community.png "Select the Update button to install the updates")

1. After the update is complete, you might be asked to restart your computer. If so, do so, and then start Visual Studio as you typically would.

   If you aren't asked to restart your computer, choose **Launch** to start Visual Studio from the installer.

    ![Screenshot showing the Launch button in the Visual Studio installer that can be used to start Visual Studio 2019.](media/vs-2019/choose-launch-visual-studio-community.png "Select the Launch button to start Visual Studio")

## Use the message box in the IDE

1.  When you open Visual Studio is, the IDE checks to see if an update is available.  In certain situations, a **Visual Studio 2019 update** message will briefly appear. If you want to update now, then choose **View details**.  If you want to defer the update until when you close Visual Studio, choose **Update on Close**.

    ![Screenshot showing the 'Visual Studio 2019 update' message in the IDE.](media/vs-2019/update-visual-studio-ide-message.png "The 'Visual Studio 2019 update' message in the IDE")

1. If you chose **View details**, then in the subsequent **Update downloaded and ready to install** dialog box, choose **Update** to update now.

     ![Screenshot showing the Update button in the 'Update downloaded and ready to install' dialog box.](media/vs-2019/update-ready-install-visual-studio-community-from-ide.png "Choose the Update button in the 'Update downloaded and ready to install' dialog box")

## Manually check for updates

1. You can check to see if an update is available by choosing **Help** from the menu bar, and then choosing **Check for Updates**.  You can also use the search box by pressing **Ctrl**+**Q**, typing "check for updates", and then choosing the search result that matches. 

     ![Screenshot showing the 'Check for Updates' from the Help menu.](media/vs-2019/vs-ide-check-updates-help-menu.png "Choose 'Check for Updates' from the Help menu")

1. In the **Update available** dialog box, choose **Update**.

     ![Screenshot showing the Update button in the 'Update available' dialog box.](media/vs-2019/update-visual-studio-community-from-ide.png "Choose the Update button in the 'Update available' dialog box")

## Use the Notifications hub

1. Choose the notification icon from the lower-right corner of the Visual Studio IDE to open the **Notifications** hub.

   ![Screenshot showing the notification icon in the Visual Studio IDE.](media/vs-2019/notification-bar.png "The notification icon in the Visual Studio IDE")

1. In the **Notifications hub**, choose the update that you want to install. If you want to update now, then choose **View details**. If you want to defer the update until when you close Visual Studio, choose **Update on Close**.

     ![Screenshot showing the Notification hub in Visual Studio 2019.](media/vs-2019/notification-hub-update.png "The Notification hub in Visual Studio 2019")

1. If you chose **View details**, then in the subsequent **Update available** dialog box, choose **Update**.

## Run a specific bootstrapper
If you're an Enterprise or Professional customer, you can update your instance of Visual Studio 2019 to any specific version that has been released, as long as it's a higher version than what is currently installed. To update your instance of Visual Studio 2019 via this method, [navigate to the Visual Studio 2019 release history page](/visualstudio/releases/2019/history), download the bootstrapper that corresponds to the desired update version into your product installation directory, and then double click on it to initiate the update.  

## Customize update settings

There are several different settings that can be customized to control the update behavior. A few of these settings are native to Visual Studio 2019 and deal with how and when the product bits are downloaded and installed. Other settings, such as the ability to configure the source of the updates, require the presence of the newer Visual Studio 2022 installer.  

### Installation and download behaviors

1. On the menu bar, choose **Tools** > **Options**.

1. Expand **Environment**, and then choose **Product Updates**.

    ![Screenshot showing the updates settings in Visual Studio.](media/vs-2019/update-settings-options.png)

1. Observe the configuration options that are available to set in this dialog. You can choose the **Automatically download updates** setting, which allows updates to download while your machine is idle. There are also two installation modes to choose from: **Install while downloading**, and **Download all, then install**.   Choose the installation mode and the automatic download setting you want for your Visual Studio updates.

### Configure source location of updates
If you're in an enterprise environment, then it's possible to configure the location that your client instances looks for updates. This is useful in situations where your client installed from a network layout, but you later want the clients to get updates from a different network layout. The ability to configure update locations requires the presence of the newer Visual Studio 2022 installer, which can be obtained by either installing Visual Studio 2022 on the client machine, or by an administrator pushing it out through a network layout. For more information about how to configure this scenario, refer to the [Visual Studio Administrators Guide](https://aka.ms/vs/admin/guide)

## Update on close

In Visual Studio 2019 version 16.9, we introduced the concept of **Update on Close**.  When an update is available, the update notification UI in the IDE provides a way to defer the update to when you voluntarily close Visual Studio. The **Update on Close** button appears in the update notification message box, and it also can be selected in the notification hub. The **Update on Close** command is not a permanent setting; it applies only to the current update. In other words, the **Update on Close** deferral must be chosen each time you acknowledge or dismiss the notification that the update is available.

   ![Screenshot showing the Update on Close option in the update notification message box.](media/vs-2019/update-on-close.png)

::: moniker-end

::: moniker range=">=vs-2022"

We encourage you to update to the most [recent release](/visualstudio/releases/2022/release-notes) of Visual Studio 2022 so that you always get the latest features, security fixes, and improvements.

There are several different ways to update an installation of Visual Studio. You can update through the Visual Studio Installer, you can check for updates or use the notification hub in the IDE, or you can update by running a [specific version of the bootstrapper](/visualstudio/releases/2022/release-history). Here's how to update Visual&nbsp;Studio&nbsp;2022 using these various methods.

## Use the Visual Studio Installer

1. Find the **Visual Studio Installer** on your computer.

   In the Windows Start menu, search for "installer", and then select **Visual Studio Installer** from the results.

   ![Screenshot showing the result of a Start menu search for the Visual Studio Installer.](media/vs-2022/vs-installer.png "Search for the Visual Studio Installer")

   If you're prompted to update the Visual Studio Installer before continuing, do so by following the prompts.

1. In the Visual Studio Installer, look for the installation of Visual Studio that you want to update. 

   For example, if you previously installed Visual Studio Community 2022 Preview and there's an update for it, then an **Update available** message appears in the Visual Studio Installer.

     ![Screenshot showing the Update button and message in the Visual Studio Installer when a new update is available.](media/vs-2022/vs-installer-update-visual-studio-community.png "Select the edition of Visual Studio 2022 that you want to update")

1. Choose **Update** to install the update.

    ![Screenshot showing the Update button that you can select to install the new update.](media/vs-2022/vs-installer-choose-update-visual-studio-community.png "Select the Update button to install the update")

1. After the update is complete, the Visual Studio Installer might prompt you to restart your computer. If so, do so, and then start Visual Studio as you typically would.

    If you aren't asked to restart your computer, choose **Launch** to start Visual Studio from the Visual Studio Installer.

    ![Screenshot showing the Launch button that you can select to start Visual Studio.](media/vs-2022/vs-installer-choose-launch-visual-studio-community.png "Select the Launch button to start Visual Studio")

<<<<<<< HEAD
## Use the Visual Studio IDE

You can check for an update and then install it by using the menu bar or the search box in Visual Studio 2022.

### Open Visual Studio

1. From the Windows **Start** menu, choose **Visual Studio 2022**.

    ![Screenshot showing the Visual Studio 2022 entry in the Windows 10 Start menu.](media/vs-2022/ide-start-menu.png "Open Visual Studio 2022 from Windows")

1. Under **Get started** in the start window, choose any option to open the Visual Studio IDE.

    ![Screenshot showing the start window in the Visual Studio IDE.](media/vs-2022/choose-option-from-get-started.png "Open the Visual Studio IDE")
=======
## Use the message box in the IDE
>>>>>>> 37ab0a1a

1. When you open Visual Studio, the IDE checks to see if an update is available.  In certain situations, a **Visual Studio 2022 update** message will briefly appear. If you want to update now, then choose **View details**.  If you want to defer the update until when you close Visual Studio, choose **Update on Close**.

    ![Screenshot showing an update message for Visual Studio 2022 in the lower-right corner of the Visual Studio IDE.](media/vs-2022/update-visual-studio-ide-message.png "The 'Visual Studio 2022 update' message in the IDE")

1. If you chose **View details**, then in the subsequent **Update available** dialog box, choose **Update** to update now. 

     ![Screenshot showing the Update button in the 'Update available' dialog box in Visual Studio 2022.](media/vs-2022/update-ready-install-visual-studio-community-from-ide.png "Choose the Update button in the 'Update available' dialog box")

## Manually check for updates

1. You can check to see if an update is available by choosing **Help** from the menu bar, and then choosing **Check for Updates**.  You can also use the search box by pressing **Ctrl**+**Q**, typing "check for updates", and then choosing the search result that matches. 

     ![Screenshot showing the 'Check for Updates' option in the Help menu.](media/vs-2022/ide-check-updates-help-menu.png "Choose 'Check for Updates' from the Help menu")

1. In the **Update available** dialog box, choose **Update**.

     ![Screenshot showing the Update button in the 'Update available' dialog box.](media/vs-2022/update-visual-studio-community-from-ide.png "Choose the Update button in the 'Update available' dialog box")

## Use the Notifications hub

1. Choose the notification icon from the lower-right corner of the Visual Studio IDE to open the **Notifications hub**.

   ![Screenshot showing the notification icon in the Visual Studio IDE.](media/vs-2022/notification-bar.png "The notification icon in Visual Studio 2022")

1. In the **Notifications hub**, choose the update that you want to install. If you want to update now, then choose **View details**. If you want to defer the update until when you close Visual Studio, choose **Update on Close**.

     ![Screenshot showing the Notifications hub in the Visual Studio IDE.](media/vs-2022/notification-hub-update.png "The Notifications hub in Visual Studio 2022")

1. If you chose **View details**, then in the subsequent **Update available** dialog box, choose **Update**.

## Run a specific bootstrapper
If you're an Enterprise or Professional customer, you can update your instance of Visual Studio 2022 to any specific version that has been released, as long as it's a higher version than what is currently installed. To update your instance of Visual Studio 2022 via this method, [navigate to the Visual Studio 2022 release history page](/visualstudio/releases/2022/release-history), download the bootstrapper that corresponds to the desired update version into your product installation directory, and then double-click on it to initiate the update.

## Customize update settings

There are several different settings that can be customized to control the update behavior, such as how and when the product bits are downloaded and installed, or where the update source location is.  

### Installation and download behaviors

1. On the menu bar, choose **Tools** > **Options**.

1. Expand **Environment**, and then choose **Product Updates**.

    ![Screenshot showing the Updates settings in the Options window of the Visual Studio IDE.](media/vs-2022/update-settings-options.png)

1. Observe the configuration options that are available to set in this dialog. You can choose the **Automatically download updates** setting, which allows updates to download while your machine is idle. There are also two installation modes to choose from: **Install while downloading**, and **Download all, then install**.   Choose the installation mode and the automatic download setting you want for your Visual Studio updates.

### Configure source location of updates
With Visual Studio 2022, you can now configure where your clients will get their updates from. These update source locations are called "channels", and you can find more information about channel purpose and availability in the [Visual Studio Release Rhythm](/visualstudio/productinfo/release-rhythm) documentation. Microsoft makes both the Current and the Preview channels available to everyone, and the long term servicing channels (LTSCs) are available to Enterprise and Professional customers. IT Administrators can also configure the update source locations, such as network layouts, that the clients should have access to. Refer to the [Visual Studio Administrators Guide](https://aka.ms/vs/admin/guide) for additional options and details on how to set this up. 

There are two ways to bring up the Update Settings dialog, which allows you to change the channel that your Visual Studio instance should get its updates from. 

1. Open the Visual Studio installer, select the instance you want to configure, choose the **More button** and then choose the **Update settings** menu option. Refer to previous instructions for how to find the Visual Studio Installer.

    ![Screenshot showing the Updates settings in the Installer.](media/vs-2022/installer-update-settings-menu-option.png)

2. An alternative way to invoke the Update Settings dialog is to open the Visual Studio IDE, bring up the Update available dialog (either **View details** on an update notification or **Check for updates** on the Help menu) and click on the Change update settings link.   

    ![Screenshot showing the Updates settings in the Update available dialog in the IDE.](media/vs-2022/invoke-update-settings-in-the-IDE.png)
    
The **Update settings** dialog will look like this.

   ![Screenshot showing the Updates settings dialog in the Visual Studio 2022 IDE.](media/vs-2022/update-settings.png)

By choosing the correct value in the **Update channel** dropdown, you can control the source location of future updates for this instance of Visual Studio. Additional things to keep in mind are:
 * The Preview and Current channels are available for all editions of Visual Studio, and the LTSC channels are only available for Professional and Enterprise customers. 
 * You can choose to update your instance of Visual Studio immediately after you configure the update channel location. Or you can defer the actual product update until some later time. The act of configuring the update channel and the act of updating the product are two independent events. 
 * When you update to a new channel, you will install the most recent release on that channel. If you are an enterprise customer and want to install a particular version on a channel, then follow the Run a specific bootstrapper instructions described previously. 
 * You can only change the update channel if the version of the product that's available at the tip of that channel is **greater** than the version you have installed. For example, you can always transition from the Current channel to the Preview channel, but you can't transition from the Preview channel to the Current channel until the latest release on the Current channel surpasses the version of Preview that you have installed. 
 * LTSC channels all have expiration dates. Once the LTSC has expired, it will not be able to be used as a source of updates, and it will disappear from this list.
 * All Microsoft channels are hosted on Microsoft servers and require access to the internet.
 * Each instance of Visual Studio has the ability to independently configure its source for updates. So, if you have two instances of Visual Studio 2022 installed, each can update from a different channel. 
 * IT Administrators can control the values in the **Update channel** dropdown. For example, they can add network layout locations as update sources. They can also suppress Microsoft hosted locations from being available as update source options. This functionality works for Visual Studio 2019 installs too. For information on how to configure these update locations, refer to the [Visual Studio Administrators Guide](https://aka.ms/vs/admin/guide)

## Update on close

When an update is available, the update notification UI in the IDE provides a way to defer the update until you voluntarily close Visual Studio. The **Update on Close** button appears in the update notification message box, and it also can be selected in the **Notification** hub. The **Update on Close** command is not a permanent setting; it applies only to the current update. In other words, the **Update on Close** deferral must be chosen each time you acknowledge or dismiss the notification that the update is available.

   ![Screenshot showing the Update on Close option in the update notification message box.](media/vs-2022/update-on-close.png)

::: moniker-end

## Administrator updates

If you are part of an organization that centralizes management of software installations, then your enterprise administrator might control how Visual Studio updates your machine. For more about how to control or configure the types of updates your machine can accept, see [Using Configuration Manager to deploy Visual Studio updates](../install/applying-administrator-updates.md#using-configuration-manager-to-deploy-visual-studio-updates).

[!INCLUDE[install_get_support_md](includes/install_get_support_md.md)]

## See also

* [Install Visual Studio versions side-by-side](install-visual-studio-versions-side-by-side.md)
* [Update a network-based installation of Visual Studio](update-a-network-installation-of-visual-studio.md)
* [Visual Studio enterprise guide](visual-studio-enterprise-guide.md)
* [Update Visual Studio while on a servicing baseline](update-servicing-baseline.md)
* [Control updates to network-based Visual Studio deployments](controlling-updates-to-visual-studio-deployments.md)
* [Modify Visual Studio](modify-visual-studio.md)
* [Uninstall Visual Studio](uninstall-visual-studio.md)<|MERGE_RESOLUTION|>--- conflicted
+++ resolved
@@ -202,23 +202,7 @@
 
     ![Screenshot showing the Launch button that you can select to start Visual Studio.](media/vs-2022/vs-installer-choose-launch-visual-studio-community.png "Select the Launch button to start Visual Studio")
 
-<<<<<<< HEAD
-## Use the Visual Studio IDE
-
-You can check for an update and then install it by using the menu bar or the search box in Visual Studio 2022.
-
-### Open Visual Studio
-
-1. From the Windows **Start** menu, choose **Visual Studio 2022**.
-
-    ![Screenshot showing the Visual Studio 2022 entry in the Windows 10 Start menu.](media/vs-2022/ide-start-menu.png "Open Visual Studio 2022 from Windows")
-
-1. Under **Get started** in the start window, choose any option to open the Visual Studio IDE.
-
-    ![Screenshot showing the start window in the Visual Studio IDE.](media/vs-2022/choose-option-from-get-started.png "Open the Visual Studio IDE")
-=======
 ## Use the message box in the IDE
->>>>>>> 37ab0a1a
 
 1. When you open Visual Studio, the IDE checks to see if an update is available.  In certain situations, a **Visual Studio 2022 update** message will briefly appear. If you want to update now, then choose **View details**.  If you want to defer the update until when you close Visual Studio, choose **Update on Close**.
 
