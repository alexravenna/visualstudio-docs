---
title: "Visual Studio administrator guide | Microsoft Docs"
description: "Learn more about how to deploy Visual Studio in an enterprise environment."
ms.custom: ""
ms.date: "05/15/2017"
ms.reviewer: ""
ms.suite: ""
ms.technology:
  - "vs-ide-install"
ms.tgt_pltfrm: ""
ms.topic: "article"
helpviewer_keywords:
  - "network installation, Visual Studio"
  - "administrator guide, Visual Studio"
  - "installing Visual Studio, administrator guide"
ms.assetid: 4af353f5-6cfd-4ebe-bcfb-f42306e451a0
author: "TerryGLee"
ms.author: "tglee"
manager: ghogen
---
# Visual Studio 2017 administrator guide

In enterprise environments, it's common for system administrators to deploy installations to end-users from a network share or by using systems management software. We've designed the Visual Studio setup engine to support enterprise deployment, allowing system administrators the ability to create a network install location, to pre-configure installation defaults, to deploy product keys during the installation process, and to manage product updates after a successful rollout. This administrator guide provides scenario-based guidance for enterprise deployment in networked environments.

## Deploying Visual Studio 2017 in an enterprise environment

You can deploy Visual Studio 2017 to client workstations as long as each target computer meets the [minimum installation requirements](https://www.visualstudio.com/en-us/productinfo/vs2017-system-requirements-vs). Whether you're deploying through software like System Center or through a batch file, you'll typically want to go through the following steps:

1. [Create a network share that contains the Visual Studio product files](create-a-network-installation-of-visual-studio.md) to a network location.

2. [Select the workloads and components](workload-and-component-ids.md) you want to install.

3. [Create a response file](automated-installation-with-response-file.md) that contains default installation options. Or alternatively, [build an installation script](use-command-line-parameters-to-install-visual-studio.md) that uses command-line parameters to control the installation.

4. Optionally, [apply a volume license product key](automatically-apply-product-keys-when-deploying-visual-studio.md) as part of the installation script so that users don't need to activate the software separately.

5. Update the network layout to [control when product updates are delivered to your end-users](controlling-updates-to-visual-studio-deployments.md).

6. Optionally, set registry keys to [control what is cached on client workstations](set-defaults-for-enterprise-deployments.md).

7. Use your deployment technology of choice to execute the script generated in the previous steps on your target developer workstations.

8. [Refresh your network location with the latest updates](update-a-network-installation-of-visual-studio.md) to Visual Studio by running the command you used in step 1 on a regular basis to add updated components.

> [!IMPORTANT]
> Note that installations from a network share will "remember" the source location they came from. This means that a repair of a client machine might need to return to the network share that the client originally installed from. Choose your network location carefully so that it aligns to the lifetime that you expect to have Visual Studio 2017 clients running in your organization.

## Visual Studio tools
We have several tools available to help you [detect and manage installed Visual Studio instances](tools-for-managing-visual-studio-instances.md) on client machines.

> [!TIP]
> In addition to the documentation in the administrator guide, a good source of information on Visual Studio 2017 setup is [Heath Stewart's blog](https://blogs.msdn.microsoft.com/heaths/tag/vs2017/).

## Get support
Sometimes, things can go wrong. If your Visual Studio installation fails, see the [Troubleshooting Visual Studio 2017 installation and upgrade issues](troubleshooting-installation-issues.md) page for troubleshooting tips. As well, you can report product issues to us via the [Report a Problem](../ide/how-to-report-a-problem-with-visual-studio-2017.md) tool in the Visual Studio IDE or share a suggestion with us on [UserVoice](https://visualstudio.uservoice.com/forums/121579). You can track product issues in the [Visual Studio Developer Community](https://developercommunity.visualstudio.com/), and ask questions and find answers. You can also engage with us and other Visual Studio developers through our [Visual Studio conversation in the Gitter community](https://gitter.im/Microsoft/VisualStudio) (requires a [GitHub](https://github.com/) account).

## See also
* [Install Visual Studio 2017](install-visual-studio.md)
* [Use command-line parameters to install Visual Studio 2017](use-command-line-parameters-to-install-visual-studio.md)
  * [Command-line parameter examples](command-line-parameter-examples.md)
  * [Workload and Component ID reference](workload-and-component-ids.md)
* [Create a networked-based installation of Visual Studio](create-a-network-installation-of-visual-studio.md)
<<<<<<< HEAD
  * [Install certificates needed for Visual Studio offline installation](install-certificates-for-visual-studio-offline.md)
=======
  * [Install certificates required for Visual Studio offline installation](install-certificates-for-visual-studio-offline.md)
>>>>>>> b09bb60d
* [Automate Visual Studio with a response file](automated-installation-with-response-file.md)
* [Automatically apply product keys when deploying Visual Studio](automatically-apply-product-keys-when-deploying-visual-studio.md)
* [Set defaults for enterprise deployments of Visual Studio](set-defaults-for-enterprise-deployments.md)
* [Disable or move the package cache](disable-or-move-the-package-cache.md)
* [Update a networked-based installation of Visual Studio](update-a-network-installation-of-visual-studio.md)
* [Control updates to Visual Studio deployments](controlling-updates-to-visual-studio-deployments.md)
* [Tools for detecting and managing Visual Studio instances](tools-for-managing-visual-studio-instances.md)
<|MERGE_RESOLUTION|>--- conflicted
+++ resolved
@@ -1,74 +1,70 @@
----
-title: "Visual Studio administrator guide | Microsoft Docs"
-description: "Learn more about how to deploy Visual Studio in an enterprise environment."
-ms.custom: ""
-ms.date: "05/15/2017"
-ms.reviewer: ""
-ms.suite: ""
-ms.technology:
-  - "vs-ide-install"
-ms.tgt_pltfrm: ""
-ms.topic: "article"
-helpviewer_keywords:
-  - "network installation, Visual Studio"
-  - "administrator guide, Visual Studio"
-  - "installing Visual Studio, administrator guide"
-ms.assetid: 4af353f5-6cfd-4ebe-bcfb-f42306e451a0
-author: "TerryGLee"
-ms.author: "tglee"
-manager: ghogen
----
-# Visual Studio 2017 administrator guide
-
-In enterprise environments, it's common for system administrators to deploy installations to end-users from a network share or by using systems management software. We've designed the Visual Studio setup engine to support enterprise deployment, allowing system administrators the ability to create a network install location, to pre-configure installation defaults, to deploy product keys during the installation process, and to manage product updates after a successful rollout. This administrator guide provides scenario-based guidance for enterprise deployment in networked environments.
-
-## Deploying Visual Studio 2017 in an enterprise environment
-
-You can deploy Visual Studio 2017 to client workstations as long as each target computer meets the [minimum installation requirements](https://www.visualstudio.com/en-us/productinfo/vs2017-system-requirements-vs). Whether you're deploying through software like System Center or through a batch file, you'll typically want to go through the following steps:
-
-1. [Create a network share that contains the Visual Studio product files](create-a-network-installation-of-visual-studio.md) to a network location.
-
-2. [Select the workloads and components](workload-and-component-ids.md) you want to install.
-
-3. [Create a response file](automated-installation-with-response-file.md) that contains default installation options. Or alternatively, [build an installation script](use-command-line-parameters-to-install-visual-studio.md) that uses command-line parameters to control the installation.
-
-4. Optionally, [apply a volume license product key](automatically-apply-product-keys-when-deploying-visual-studio.md) as part of the installation script so that users don't need to activate the software separately.
-
-5. Update the network layout to [control when product updates are delivered to your end-users](controlling-updates-to-visual-studio-deployments.md).
-
-6. Optionally, set registry keys to [control what is cached on client workstations](set-defaults-for-enterprise-deployments.md).
-
-7. Use your deployment technology of choice to execute the script generated in the previous steps on your target developer workstations.
-
-8. [Refresh your network location with the latest updates](update-a-network-installation-of-visual-studio.md) to Visual Studio by running the command you used in step 1 on a regular basis to add updated components.
-
-> [!IMPORTANT]
-> Note that installations from a network share will "remember" the source location they came from. This means that a repair of a client machine might need to return to the network share that the client originally installed from. Choose your network location carefully so that it aligns to the lifetime that you expect to have Visual Studio 2017 clients running in your organization.
-
-## Visual Studio tools
-We have several tools available to help you [detect and manage installed Visual Studio instances](tools-for-managing-visual-studio-instances.md) on client machines.
-
-> [!TIP]
-> In addition to the documentation in the administrator guide, a good source of information on Visual Studio 2017 setup is [Heath Stewart's blog](https://blogs.msdn.microsoft.com/heaths/tag/vs2017/).
-
-## Get support
-Sometimes, things can go wrong. If your Visual Studio installation fails, see the [Troubleshooting Visual Studio 2017 installation and upgrade issues](troubleshooting-installation-issues.md) page for troubleshooting tips. As well, you can report product issues to us via the [Report a Problem](../ide/how-to-report-a-problem-with-visual-studio-2017.md) tool in the Visual Studio IDE or share a suggestion with us on [UserVoice](https://visualstudio.uservoice.com/forums/121579). You can track product issues in the [Visual Studio Developer Community](https://developercommunity.visualstudio.com/), and ask questions and find answers. You can also engage with us and other Visual Studio developers through our [Visual Studio conversation in the Gitter community](https://gitter.im/Microsoft/VisualStudio) (requires a [GitHub](https://github.com/) account).
-
-## See also
-* [Install Visual Studio 2017](install-visual-studio.md)
-* [Use command-line parameters to install Visual Studio 2017](use-command-line-parameters-to-install-visual-studio.md)
-  * [Command-line parameter examples](command-line-parameter-examples.md)
-  * [Workload and Component ID reference](workload-and-component-ids.md)
-* [Create a networked-based installation of Visual Studio](create-a-network-installation-of-visual-studio.md)
-<<<<<<< HEAD
-  * [Install certificates needed for Visual Studio offline installation](install-certificates-for-visual-studio-offline.md)
-=======
-  * [Install certificates required for Visual Studio offline installation](install-certificates-for-visual-studio-offline.md)
->>>>>>> b09bb60d
-* [Automate Visual Studio with a response file](automated-installation-with-response-file.md)
-* [Automatically apply product keys when deploying Visual Studio](automatically-apply-product-keys-when-deploying-visual-studio.md)
-* [Set defaults for enterprise deployments of Visual Studio](set-defaults-for-enterprise-deployments.md)
-* [Disable or move the package cache](disable-or-move-the-package-cache.md)
-* [Update a networked-based installation of Visual Studio](update-a-network-installation-of-visual-studio.md)
-* [Control updates to Visual Studio deployments](controlling-updates-to-visual-studio-deployments.md)
-* [Tools for detecting and managing Visual Studio instances](tools-for-managing-visual-studio-instances.md)
+---
+title: "Visual Studio administrator guide | Microsoft Docs"
+description: "Learn more about how to deploy Visual Studio in an enterprise environment."
+ms.custom: ""
+ms.date: "05/15/2017"
+ms.reviewer: ""
+ms.suite: ""
+ms.technology:
+  - "vs-ide-install"
+ms.tgt_pltfrm: ""
+ms.topic: "article"
+helpviewer_keywords:
+  - "network installation, Visual Studio"
+  - "administrator guide, Visual Studio"
+  - "installing Visual Studio, administrator guide"
+ms.assetid: 4af353f5-6cfd-4ebe-bcfb-f42306e451a0
+author: "TerryGLee"
+ms.author: "tglee"
+manager: ghogen
+---
+# Visual Studio 2017 administrator guide
+
+In enterprise environments, it's common for system administrators to deploy installations to end-users from a network share or by using systems management software. We've designed the Visual Studio setup engine to support enterprise deployment, allowing system administrators the ability to create a network install location, to pre-configure installation defaults, to deploy product keys during the installation process, and to manage product updates after a successful rollout. This administrator guide provides scenario-based guidance for enterprise deployment in networked environments.
+
+## Deploying Visual Studio 2017 in an enterprise environment
+
+You can deploy Visual Studio 2017 to client workstations as long as each target computer meets the [minimum installation requirements](https://www.visualstudio.com/en-us/productinfo/vs2017-system-requirements-vs). Whether you're deploying through software like System Center or through a batch file, you'll typically want to go through the following steps:
+
+1. [Create a network share that contains the Visual Studio product files](create-a-network-installation-of-visual-studio.md) to a network location.
+
+2. [Select the workloads and components](workload-and-component-ids.md) you want to install.
+
+3. [Create a response file](automated-installation-with-response-file.md) that contains default installation options. Or alternatively, [build an installation script](use-command-line-parameters-to-install-visual-studio.md) that uses command-line parameters to control the installation.
+
+4. Optionally, [apply a volume license product key](automatically-apply-product-keys-when-deploying-visual-studio.md) as part of the installation script so that users don't need to activate the software separately.
+
+5. Update the network layout to [control when product updates are delivered to your end-users](controlling-updates-to-visual-studio-deployments.md).
+
+6. Optionally, set registry keys to [control what is cached on client workstations](set-defaults-for-enterprise-deployments.md).
+
+7. Use your deployment technology of choice to execute the script generated in the previous steps on your target developer workstations.
+
+8. [Refresh your network location with the latest updates](update-a-network-installation-of-visual-studio.md) to Visual Studio by running the command you used in step 1 on a regular basis to add updated components.
+
+> [!IMPORTANT]
+> Note that installations from a network share will "remember" the source location they came from. This means that a repair of a client machine might need to return to the network share that the client originally installed from. Choose your network location carefully so that it aligns to the lifetime that you expect to have Visual Studio 2017 clients running in your organization.
+
+## Visual Studio tools
+We have several tools available to help you [detect and manage installed Visual Studio instances](tools-for-managing-visual-studio-instances.md) on client machines.
+
+> [!TIP]
+> In addition to the documentation in the administrator guide, a good source of information on Visual Studio 2017 setup is [Heath Stewart's blog](https://blogs.msdn.microsoft.com/heaths/tag/vs2017/).
+
+## Get support
+Sometimes, things can go wrong. If your Visual Studio installation fails, see the [Troubleshooting Visual Studio 2017 installation and upgrade issues](troubleshooting-installation-issues.md) page for troubleshooting tips. As well, you can report product issues to us via the [Report a Problem](../ide/how-to-report-a-problem-with-visual-studio-2017.md) tool in the Visual Studio IDE or share a suggestion with us on [UserVoice](https://visualstudio.uservoice.com/forums/121579). You can track product issues in the [Visual Studio Developer Community](https://developercommunity.visualstudio.com/), and ask questions and find answers. You can also engage with us and other Visual Studio developers through our [Visual Studio conversation in the Gitter community](https://gitter.im/Microsoft/VisualStudio) (requires a [GitHub](https://github.com/) account).
+
+## See also
+* [Install Visual Studio 2017](install-visual-studio.md)
+* [Use command-line parameters to install Visual Studio 2017](use-command-line-parameters-to-install-visual-studio.md)
+  * [Command-line parameter examples](command-line-parameter-examples.md)
+  * [Workload and Component ID reference](workload-and-component-ids.md)
+* [Create a networked-based installation of Visual Studio](create-a-network-installation-of-visual-studio.md)
+  * [Install certificates required for Visual Studio offline installation](install-certificates-for-visual-studio-offline.md)
+* [Automate Visual Studio with a response file](automated-installation-with-response-file.md)
+* [Automatically apply product keys when deploying Visual Studio](automatically-apply-product-keys-when-deploying-visual-studio.md)
+* [Set defaults for enterprise deployments of Visual Studio](set-defaults-for-enterprise-deployments.md)
+* [Disable or move the package cache](disable-or-move-the-package-cache.md)
+* [Update a networked-based installation of Visual Studio](update-a-network-installation-of-visual-studio.md)
+* [Control updates to Visual Studio deployments](controlling-updates-to-visual-studio-deployments.md)
+* [Tools for detecting and managing Visual Studio instances](tools-for-managing-visual-studio-instances.md)