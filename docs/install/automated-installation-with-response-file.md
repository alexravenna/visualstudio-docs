---
title: Automate installation with a response file
description: Learn how to create a JSON response file that helps you automate your Visual Studio installation
ms.date: 12/7/2021
ms.topic: conceptual
helpviewer_keywords:
- response file
- automate
- installation
- command-line
author: anandmeg
ms.author: meghaanand
manager: jmartens
ms.workload:
- multiple
ms.prod: visual-studio-windows
ms.technology: vs-installation
---
# Programmatically configure default settings using a response file

The Visual Studio response file is a [JSON](http://json-schema.org/) file whose contents mirror the command-line parameters and arguments. The response file is used to initialize client settings during the initial installation of the product onto the client. 

## Automate installation
Administrators who deploy Visual Studio can specify a response file by using the `--in` parameter, as in the following example:

```shell
vs_enterprise.exe --in customInstall.json
```
## Response file contents
The response file encapsulates command line parameters and follows these general rules:
 - If a command-line parameter takes no arguments (for example, `--quiet`, `--passive`, etc.), the value in the response file should be true/false. 
 - If the parameter takes an argument (for example, `--installPath <dir>`), the value in the response file should be a string. 
 - If the parameter takes an argument and can appear on the command-line more than once (for example, `--add <id>`), the value in the response file should be an array of strings.

Parameters that are specified on the command-line override the settings that are included in the response file, except when parameters take multiple inputs (for example, `--add`). When you have multiple inputs, the inputs supplied on the command line are merged with settings from the response file.

## Configure the response file used with network layouts
If you created a network layout by using the `--layout` command, an initial default vanilla `response.json` file was created in the root of the layout folder. Administrators can then modify this `response.json` file in the layout to control the settings that the clients should use when they invoke the bootstrapper in that layout to install or update Visual Studio on the client.

The configuration settings in the `response.json` file are only referenced and used when the client is using the bootstrapper in the layout. The `response.json` in the layout is _not_ used when the client is invoking the update locally on the client.  

If the administrator created a partial layout, then the default `response.json` file will specify only the workloads and languages that were included in the partial layout. 

Assuming `--quiet` mode is **not** used when the client is performing the initial install, then the users running an initial installation can override the defaults specified in the `response.json` and further select or unselect any workloads in the setup UI before the installation actually occurs. If the user does select components or workloads that aren't available in the layout, and if the channelURI in the `response.json` points to Microsoft hosted servers, then Visual Studio setup will try to acquire the packages from the internet.

When Visual Studio setup is run from a layout folder, the setup will _automatically_ use the `response.json` file in the layout folder. You don't have to use the `--in` option.

> [!WARNING]
> It's critical that you don't delete any properties in the `response.json` that were defined when the layout was created. You can change the values, but you can't remove any items.

The base `response.json` file in a layout should look similar to the following example, except that it would include the value for the product and channel that you want to install:

::: moniker range="vs-2017"

```Default response.json
{
  "installChannelUri": ".\\ChannelManifest.json",
  "channelUri": "https://aka.ms/vs/15/release/channel",
  "installCatalogUri": ".\\Catalog.json",
  "channelId": "VisualStudio.15.Release",
  "productId": "Microsoft.VisualStudio.Product.Enterprise"
}
```

::: moniker-end

::: moniker range="=vs-2019"

```Default response.json
{
  "installChannelUri": ".\\ChannelManifest.json",
  "channelUri": "https://aka.ms/vs/16/release/channel",
  "installCatalogUri": ".\\Catalog.json",
  "channelId": "VisualStudio.16.Release",
  "productId": "Microsoft.VisualStudio.Product.Enterprise"
}
```

::: moniker-end

::: moniker range="=vs-2022"

```Default response.json for Current channel layout
{
  "installChannelUri": ".\\ChannelManifest.json",
  "channelUri": "https://aka.ms/vs/17/release/channel",
  "installCatalogUri": ".\\Catalog.json",
  "channelId": "VisualStudio.17.Release",
  "productId": "Microsoft.VisualStudio.Product.Enterprise"
}
```

```Default response.json for LTSC 17.0 channel layout
{
  "installChannelUri": ".\\ChannelManifest.json",
  "channelUri": "https://aka.ms/vs/17/release.ltsc.17.0/channel",
  "installCatalogUri": ".\\Catalog.json",
  "channelId": "VisualStudio.17.Release.LTSC.17.0",
  "productId": "Microsoft.VisualStudio.Product.Enterprise"
}
```

::: moniker-end

When you create or update a layout, a response.template.json file is also created.  This file contains all of the workload, component, and language IDs that can be used.  This file is provided as a template for what all could be included in a custom install. Administrators can use this file as a starting point for a custom response file. Just remove the IDs for the things you do not want to install and save it in the `response.json` file or your own response file. Do not customize the response.template.json file or your changes will be lost whenever the layout is updated.

## Example customized layout response file content

::: moniker range="vs-2017"

The following `response.json` file example will initialize a Visual Studio Enterprise client install to include several common workloads and components, to include both the English and French UI languages, and to have the update location configured to point back to the layout. Note that for Visual Studio 2017, once the update location (channelURI) is set on the client, it cannot be changed later.

```Example response.json
{
  "installChannelUri": ".\\ChannelManifest.json",
  "channelUri": "\\\\server\\share\\layoutdirectory\\ChannelManifest.json",
  "installCatalogUri": ".\\Catalog.json",
  "channelId": "VisualStudio.15.Release",
  "productId": "Microsoft.VisualStudio.Product.Enterprise",

  "installPath": "C:\\VS2017",
  "quiet": false,
  "passive": false,
  "includeRecommended": true,
  "norestart": false,

  "addProductLang": [
    "en-US",
    "fr-FR"
    ],

    "add": [
        "Microsoft.VisualStudio.Workload.ManagedDesktop",
        "Microsoft.VisualStudio.Workload.Data",
        "Microsoft.VisualStudio.Workload.NativeDesktop",
        "Microsoft.VisualStudio.Workload.NetWeb",
        "Microsoft.VisualStudio.Workload.Office",
        "Microsoft.VisualStudio.Workload.Universal",
        "Component.GitHub.VisualStudio"
    ]
}
```

::: moniker-end

::: moniker range="=vs-2019"

<<<<<<< HEAD
The following `response.json` file example will initialize a Visual Studio Enterprise client install to select several common workloads and components, to select both the English and French UI languages, and to have the update location configured to point back to the layout. Note that for Visual Studio 2019, the update location (channelURI) can only be configured during initial installation and cannot be changed after the fact _unless_ you use the functionality in the latest installer. Refer to the [Set defaults for enterprise deployments of Visual Studio](/visualstudio/install/set-defaults-for-enterprise-deployments.md#configuring-source-location-for-updates) and the [Configure your layout to always include and provide the latest installer](/visualstudio/install/create-a-network-installation-of-visual-studio#configure-the-layout-to-always-include-and-provide-the-latest-installer) for information on how to configure this.  
=======
The following `response.json` file example will initialize a Visual Studio Enterprise client install to select several common workloads and components, to select both the English and French UI languages, and to have the update location configured to point back to the layout. Note that for Visual Studio 2019, the update location (channelURI) can only be configured during initial installation and cannot be changed after the fact _unless_ you use the functionality in the latest installer. Refer to the [Set defaults for enterprise deployments of Visual Studio](set-defaults-for-enterprise-deployments.md#configuring-source-location-for-updates)  and the [Configure your layout to always include and provide the latest installer](create-a-network-installation-of-visual-studio.md#configure-the-layout-to-always-include-and-provide-the-latest-installer) for information on how to configure this.
>>>>>>> 6d46d6b8

```Example response.json
{
  "installChannelUri": ".\\ChannelManifest.json",
  "channelUri": "\\\\server\\share\\layoutdirectory\\ChannelManifest.json",
  "installCatalogUri": ".\\Catalog.json",
  "channelId": "VisualStudio.16.Release",
  "productId": "Microsoft.VisualStudio.Product.Enterprise",

  "installPath": "C:\\VS2019",
  "quiet": false,
  "passive": false,
  "includeRecommended": true,
  "norestart": false,

  "addProductLang": [
    "en-US",
    "fr-FR"
    ],

    "add": [
        "Microsoft.VisualStudio.Workload.ManagedDesktop",
        "Microsoft.VisualStudio.Workload.Data",
        "Microsoft.VisualStudio.Workload.NativeDesktop",
        "Microsoft.VisualStudio.Workload.NetWeb",
        "Microsoft.VisualStudio.Workload.Office",
        "Microsoft.VisualStudio.Workload.Universal",
        "Component.GitHub.VisualStudio"
    ]
}
```

::: moniker-end

::: moniker range="=vs-2022"

The following `response.json` file example will initialize a Visual Studio Enterprise client install to select several common workloads and components, to select both the English and French UI languages, and to have the update location configured to point back to the layout. 

```Example response.json
{
  "installChannelUri": ".\\ChannelManifest.json",
  "channelUri": "\\\\server\\share\\layoutdirectory\\ChannelManifest.json",
  "installCatalogUri": ".\\Catalog.json",
  "channelId": "VisualStudio.17.Release",
  "productId": "Microsoft.VisualStudio.Product.Enterprise",

  "installPath": "C:\\VS2022",
  "quiet": false,
  "passive": false,
  "includeRecommended": true,
  "norestart": false,

  "addProductLang": [
    "en-US",
    "fr-FR"
    ],

    "add": [
        "Microsoft.VisualStudio.Workload.ManagedDesktop",
        "Microsoft.VisualStudio.Workload.Data",
        "Microsoft.VisualStudio.Workload.NativeDesktop",
        "Microsoft.VisualStudio.Workload.NetWeb",
        "Microsoft.VisualStudio.Workload.Office",
        "Microsoft.VisualStudio.Workload.Universal"
    ]
}
```

::: moniker-end

## Troubleshooting
If you run into a problem with the Visual Studio bootstrapper throwing an error when you pair it with a `response.json` file, see [Troubleshoot network-related errors when you install or use Visual Studio](../install/troubleshooting-network-related-errors-in-visual-studio.md#error-failed-to-parse-id-from-parent-process) page for more information.

[!INCLUDE[install_get_support_md](includes/install_get_support_md.md)]

## See also
* [Visual Studio Administrators Guide](https://aka.ms/vs/admin/guide)
* [Visual Studio workload and component IDs](workload-and-component-ids.md)
* [Troubleshoot network-related errors when you install or use Visual Studio](troubleshooting-network-related-errors-in-visual-studio.md)<|MERGE_RESOLUTION|>--- conflicted
+++ resolved
@@ -145,11 +145,7 @@
 
 ::: moniker range="=vs-2019"
 
-<<<<<<< HEAD
-The following `response.json` file example will initialize a Visual Studio Enterprise client install to select several common workloads and components, to select both the English and French UI languages, and to have the update location configured to point back to the layout. Note that for Visual Studio 2019, the update location (channelURI) can only be configured during initial installation and cannot be changed after the fact _unless_ you use the functionality in the latest installer. Refer to the [Set defaults for enterprise deployments of Visual Studio](/visualstudio/install/set-defaults-for-enterprise-deployments.md#configuring-source-location-for-updates) and the [Configure your layout to always include and provide the latest installer](/visualstudio/install/create-a-network-installation-of-visual-studio#configure-the-layout-to-always-include-and-provide-the-latest-installer) for information on how to configure this.  
-=======
 The following `response.json` file example will initialize a Visual Studio Enterprise client install to select several common workloads and components, to select both the English and French UI languages, and to have the update location configured to point back to the layout. Note that for Visual Studio 2019, the update location (channelURI) can only be configured during initial installation and cannot be changed after the fact _unless_ you use the functionality in the latest installer. Refer to the [Set defaults for enterprise deployments of Visual Studio](set-defaults-for-enterprise-deployments.md#configuring-source-location-for-updates)  and the [Configure your layout to always include and provide the latest installer](create-a-network-installation-of-visual-studio.md#configure-the-layout-to-always-include-and-provide-the-latest-installer) for information on how to configure this.
->>>>>>> 6d46d6b8
 
 ```Example response.json
 {
