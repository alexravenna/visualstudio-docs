---
title: Import or export installation configurations
titleSuffix: ''
description: Learn how to export your installation configuration to a .vsconfig file to share with others, and how to import it to clone.
ms.date: 11/28/2023
ms.topic: how-to
helpviewer_keywords:
- import installation configuration
- export installation configuration
- install Visual Studio
- Visual Studio installer
author: anandmeg
ms.author: meghaanand
manager: jmartens
ms.prod: visual-studio-windows
ms.technology: vs-installation
---
# Import or export installation configurations

 [!INCLUDE [Visual Studio](~/includes/applies-to-version/vs-windows-only.md)]

You can use installation configuration files to configure Visual Studio. To do so, export the workloads and components information to a [.vsconfig file](#vsconfig-file-format) by using the Visual Studio Installer. You can then import the configuration into new or existing installations, use them to create or modify a layout or an offline installation, and share them with others.


[!INCLUDE [Preview](~/includes/preview.md)]
> Starting with Visual Studio 2022 version 17.9 Preview 1, you can now include some extensions in a *.vsconfig file, and then use the Visual Studio Installer to import them into Visual Studio. Further details about this functionality are described in the [Extensions Preview](#extensions) section below.

## Export a configuration

You can export an installation configuration file from a previously installed instance of Visual Studio. 

### Use the Visual Studio Installer UI

1. Open the Visual Studio Installer.

1. On the product card, choose the **More** button, and then select **Export configuration**.

   ![Export configuration from the product card in the Visual Studio installer](../install/media/vs-2022/export-config.png)

1. Browse to or type the location where you want to save your .vsconfig file, and then choose **Review details**.

   ![Export configuration from the Visual Studio installer](../install/media/vs-2022/review-details-1.png)

1. Make sure you've got the workloads and components that you want, and then choose **Export**.

   ::: moniker range="vs-2022"

      :::image type="content" source="../install/media/vs-2022/export-configuration-confirmation-1.png" alt-text="Screenshot of the Export Window.":::

   ::: moniker-end

### Export a configuration file programmatically

You can export a configuration programmatically by using the `export` verb as described in the [Install Visual Studio from the command line](use-command-line-parameters-to-install-visual-studio.md) documentation.

## Import a configuration

Similar to exporting a configuration, you can also import an installation configuration file into either a previously installed instance of Visual Studio, or use it to initialize a new installation of Visual Studio.  

### Use the Visual Studio Installer UI

When you're ready to import an installation configuration file, follow these steps.

1. Open the Visual Studio Installer.

1.  On either the **Installed** tab or the **Available** tab, select **More** > **Import configuration** on the product card.

1. Locate the .vsconfig file that you want to import, and then choose **Review details**.

1. Make sure you've got the workloads and components that you want, and then choose **Close**.

### Programmatically use a configuration file to add components to an existing installation
 
Use `--config` to either initialize or modify an existing installation to add or remove components. The example below uses the installer already on the client machine to modify an existing installation.

```shell
"C:\Program Files (x86)\Microsoft Visual Studio\Installer\setup.exe" modify --installPath "C:\VS" --config "C:\myconfig.vsconfig"
```

> [!NOTE]
> To add or remove components to an existing installation by using a config file (_*.vsconfig_), you'll need to **modify** your installed product and not update. **Update** just updates the components to the latest version; it doesn't add or remove new ones. To learn more, see [Install Visual Studio from the command line](use-command-line-parameters-to-install-visual-studio.md).

## Use a configuration file to initialize the contents of a layout

Using the correct bootstrapper that corresponds to the version and edition of Visual Studio that you want, open an administrator command prompt and run the following command to use `-config` to configure the contents of a layout:

```shell
vs_enterprise.exe --layout c:\localVSlayout --config c:\myconfig.vsconfig --lang en-US 
```

## Automatically install missing components

Save a .vsconfig file to your solution root directory and then open a solution. Visual Studio automatically detects the missing components and prompts you to install them.

![Solution Explorer suggests additional components](../install/media/vs-2019/solution-explorer-config-file.png)

You can also generate a .vsconfig file right from Solution Explorer.

1. Right-click on your solution file.

1. Choose **Add** > **Installation Configuration File**.

1. Confirm the location where you want to save the .vsconfig file, and then choose **Review details**.

1. Make sure you've got the workloads and components that you want, and then choose **Export**.

> [!NOTE]
> For more information, see the [Configure Visual Studio across your organization with .vsconfig](https://devblogs.microsoft.com/setup/configure-visual-studio-across-your-organization-with-vsconfig/) blog post.

[!INCLUDE[install_get_support_md](includes/install_get_support_md.md)]

## vsconfig file format

The .vsconfig file is a json file format that contains a components section that contains [workloads and components](workload-and-component-ids.md).

```shell
{
  "version": "1.0", 
  "components": [ 
    "Microsoft.VisualStudio.Component.CoreEditor", 
    "Microsoft.VisualStudio.Workload.CoreEditor", 
    "Microsoft.VisualStudio.Component.NuGet" 
    ] 
}
```

<<<<<<< HEAD
## Related content
=======
### Extensions
[!INCLUDE [Preview](~/includes/preview.md)]

Starting in [Fall 2023 with the previews, Visual Studio 2022 version 17.9](https://devblogs.microsoft.com/visualstudio/introducing-visual-studio-17-9-preview-1-is-here/#extensibility) now allows you to specify public marketplace or local private extensions in the *.vsconfig file and use the Visual Studio Installer to load them machine wide, meaning that they are available for all users. Because these extensions are installed machine wide, whoever installs them must have admin privileges directly, or they must have been granted control via the [AllowStandardUserControl](https://aka.ms/vs/admin/policies) policy. Note that legacy extensions installed by the Visual Studio Extension Manager had the capability of being (and were typically) installed per user, not machine wide, and the user didn't need to have admin perms. 

For now, the Visual Studio Installer only supports importing extensions. As such, the following behaviors are not currently supported and are on our backlog product roadmap; your [feedback](https://developercommunity.visualstudio.com) will help us prioritize properly.  
 * Exporting extensions, either from the installer's Export function or from the Solution Explorer, is not currently available.
 * Updating extensions will continue to be handled via the [legacy method](/visualstudio/ide/finding-and-using-visual-studio-extensions#automatic-extension-updates), not the Visual Studio Installer.
 * The ability to load extensions via the *.vsconfig file currently only applies to Visual Studio 2022.
 * You can only load public marketplace extensions, not local private extensions, via automatic detection and parsing of the *.vsconfig file in the solution directory.
 * You can use the new `--allowUnsignedExtensions` parameter to programmatically allow unsigned extensions to be loaded. This can also be included in the *response.json* if installing from a layout.

The .vsconfig file format that includes extensions should look like this.

```shell
{
  "version": "1.0", 
  "components": [ 
    // Whatever components you want to install come here, in quotes, separated by commas.
    // You can use the installer to select the components you want to install and then export them,
    // Or you can specify the ones you want according to the [component-id's](https://learn.microsoft.com/en-us/visualstudio/install/workload-and-component-ids).
    // This array should not be null! If you don't want to install any component, just leave the array empty.
  ],
  "extensions": [
    // The extensions you want to install are specified in this section, in quotes, separated by commas
    // Extensions are optional in .vsconfig, so if you don't want any, you can delete the entire extensions section.
    // Make sure that the extensions you specify are designed to work with that version of Visual Studio.
    // example syntax:
    "https://marketplace.visualstudio.com/items?itemName=MadsKristensen.ImageOptimizer",
    "c:\\mylocaldrive\\someextension.vsix",
    "\\\\server\share\\myextension.vsix",
    "https://myweb/anotherextension.vsix"
  ]
}
```



## See also
>>>>>>> e974332c

* [Create a network installation of Visual Studio](create-a-network-installation-of-visual-studio.md)
* [Update a networked-based installation of Visual Studio](update-a-network-installation-of-visual-studio.md)
* [Control updates to Visual Studio deployments](controlling-updates-to-visual-studio-deployments.md)
* [Configure policies for enterprise deployments](configure-policies-for-enterprise-deployments.md)<|MERGE_RESOLUTION|>--- conflicted
+++ resolved
@@ -124,9 +124,6 @@
 }
 ```
 
-<<<<<<< HEAD
-## Related content
-=======
 ### Extensions
 [!INCLUDE [Preview](~/includes/preview.md)]
 
@@ -165,8 +162,7 @@
 
 
 
-## See also
->>>>>>> e974332c
+## Related content
 
 * [Create a network installation of Visual Studio](create-a-network-installation-of-visual-studio.md)
 * [Update a networked-based installation of Visual Studio](update-a-network-installation-of-visual-studio.md)
