---
title: Import or export installation configurations
titleSuffix: ''
description: Learn how to export your installation configuration to a .vsconfig file to share with others, and how to import it to clone.
ms.date: 3/4/2024
ms.topic: how-to
helpviewer_keywords:
- import installation configuration
- export installation configuration
- install Visual Studio
- Visual Studio installer
author: anandmeg
ms.author: meghaanand
manager: jmartens

ms.subservice: installation
---
# Import or export installation configurations

You can use installation configuration files to configure what Visual Studio installs. To do so, export the workloads, components, and Marketplace extension information into a `.vsconfig` file by using the Visual Studio Installer. Once you have a `*.vsconfig` file, you can further refine it manually and add or remove additional components. The structure and syntax of the `*.vsconfig` file is [described below](#vsconfig-file-format). You can then import the configuration file into a new or existing Visual Studio installation, use it to create or modify a layout or an offline installation, put it in a solution directory or repo and trigger an install of missing components, and share it with others.

## Export a configuration using the Visual Studio Installer

You can export an installation configuration file from a previously installed instance of Visual Studio. 

<<<<<<< HEAD
> Starting with Visual Studio 2022 version 17.10 Preview, you can now export [Visual Studio Marketplace extensions](https://marketplace.visualstudio.com/vs) that were loaded in a machine wide context into a `*.vsconfig` file. If you'd like the `export` functionality to support additional types of extensions, [please let us know](https://developercommunity.visualstudio.com/t/Ability-to-export-non-marketplace-or-use/10602937).
=======
> [!NOTE]
> Starting with Visual Studio 2022 version 17.10 Preview, you can now export [Visual Studio Marketplace extensions](https://marketplace.visualstudio.com/vs) that were loaded in a machine wide context into a *.vsconfig file. If you'd like the `export` functionality to support additional types of extensions, [please let us know](https://developercommunity.visualstudio.com/t/Ability-to-export-non-marketplace-or-use/10602937).
>>>>>>> ce10fc57

### Use the Visual Studio Installer UI

1. Open the Visual Studio Installer.

1. On the product card, choose the **More** button, and then select **Export configuration**.

   ![Export configuration from the product card in the Visual Studio installer](../install/media/vs-2022/export-config.png)

1. Browse to or type the location where you want to save your .vsconfig file, and then choose **Review details**.

   ![Export configuration from the Visual Studio installer](../install/media/vs-2022/review-details-1.png)

1. Make sure you've got the workloads and components that you want, and then choose **Export**.

   ::: moniker range="vs-2022"

      :::image type="content" source="../install/media/vs-2022/export-configuration-confirmation-1.png" alt-text="Screenshot of the Export Window.":::

   ::: moniker-end

### Export a configuration file programmatically

You can export a configuration programmatically by using the `export` verb as described in the [Install Visual Studio from the command line](use-command-line-parameters-to-install-visual-studio.md) documentation.

## Import a configuration using the Visual Studio Installer

You can import an installation configuration file into a previously installed instance of Visual Studio, or you can use it to initialize a new installation of Visual Studio. Importing a configuration file into Visual Studio will install anything listed in the config file that's not already installed. 

### Use the Visual Studio Installer UI

When you're ready to import an installation configuration file, follow these steps.

1. Open the Visual Studio Installer and close Visual Studio. Most Installer operations require Visual Studio to be closed. 

1. On either the **Installed** tab or the **Available** tab, select **More** > **Import configuration** on the product card.

1. Locate the `.vsconfig` file that you want to import, and then choose **Review details**.

1. Make sure you've got the workloads and components that you want, and then choose **Close**.

### Programmatically use a configuration file to add components to an existing installation
 
You can use the `--config` parameter to either initialize or modify an existing installation and add components. The example below uses the installer on the client machine to `modify` an existing installation.

```shell
"C:\Program Files (x86)\Microsoft Visual Studio\Installer\setup.exe" modify --installPath "C:\VS" --config "C:\myconfig.vsconfig"
```

> [!NOTE]
<<<<<<< HEAD
> To add components to an existing installation by using a (_*.vsconfig_) configuration file, you'll need to `modify` your installed product and **not** `update` it. `Update` just updates existing installed components to the latest version. To learn more about the different installer operations, refer to the [Install Visual Studio from the command line](use-command-line-parameters-to-install-visual-studio.md) documentation.
=======
> To add components to an existing installation by using a config file (_*.vsconfig_), you'll need to `modify` your installed product and **not** `update` it. `Update` just updates existing installed components to the latest version. To learn more about the different installer operations, refer to the [Install Visual Studio from the command line](use-command-line-parameters-to-install-visual-studio.md) documentation.
>>>>>>> ce10fc57

## Use a configuration file to initialize the contents of a layout

Using the correct bootstrapper that corresponds to the version and edition of Visual Studio that you want, open an administrator command prompt and run the following command to use the `--config` parameter to configure the contents of a layout:

```shell
vs_enterprise.exe --layout c:\localVSlayout --config c:\myconfig.vsconfig --lang en-US 
```

## Use a configuration file to automatically install missing components

If you save a `*.vsconfig` file into your solution root directory and then open a solution, Visual Studio will automatically detect any missing components and will prompt you to install them.

> [!NOTE]
> If your `*.vsconfig` file contains extensions, then only those extensions that are hosted on the [Visual Studio Marketplace](https://marketplace.visualstudio.com/) will trigger the automatic "is-missing" detection and installation. If you would like this logic to include extensions that were installed from a non-Marketplace location, please [provide details about your scenario here](https://developercommunity.visualstudio.com/t/post/10607414).

![Solution Explorer suggests additional components](../install/media/vs-2019/solution-explorer-config-file.png)

You can also generate a `*.vsconfig` file right from **Solution Explorer**.

1. Right-click on your solution file.

1. Choose **Add** > **Installation Configuration File**.

1. Confirm the location where you want to save the .vsconfig file, and then choose **Review details**.

1. Make sure you've got the workloads and components that you want, and then choose **Export**.

We also created an open source utility that locates Visual Studio installation configuration `*.vsconfig` files downstream recursively and merges them all together. You can find [more information about the VSConfigFinder tool here](https://github.com/microsoft/VSConfigFinder).

## vsconfig file format

The `*.vsconfig` file is a json file format that contains a components section and optionally an extensions section. The components section contains [workloads and components](workload-and-component-ids.md) and looks like this.

```shell
{
  "version": "1.0", 
  "components": [ 
    "Microsoft.VisualStudio.Component.CoreEditor", 
    "Microsoft.VisualStudio.Workload.CoreEditor", 
    "Microsoft.VisualStudio.Component.NuGet" 
    ] 
}
```

### Extensions
<<<<<<< HEAD
Starting in [Visual Studio 2022 version 17.9](/visualstudio/releases/2022/release-notes), you can manually edit a `*.vsconfig` file and include extensions. The Visual Studio Installer will then load these extensions into Visual Studio and make them available for all users to use. 

Starting in Visual Studio 2022 version 17.10 Preview, you can use the Visual Studio Installer to `export` Visual Studio Marketplace extensions into the `*.vsconfig` file that were loaded in a machine wide context as [described previously](#export-a-configuration-using-the-visual-studio-installer). 
=======
Starting in [Visual Studio 2022 version 17.9](/visualstudio/releases/2022/release-notes), you can specify extensions in the `*.vsconfig` file and use the Visual Studio Installer to load them machine wide making them available for all users. Starting in Visual Studio 2022 version 17.10 Preview, you can use the Visual Studio Installer to `export` Visual Studio Marketplace extensions into the *.vsconfig file that were loaded in a machine wide context as [described previously](#export-a-configuration-using-the-visual-studio-installer). 
>>>>>>> ce10fc57

There are a few known caveats with supporting extensions in the config file.

1. Since these extensions are installed machine wide, to install them you must have admin permissions or have been granted control of the installer via the [AllowStandardUserControl](https://aka.ms/vs/setup/policies) policy. Note that any extensions previously installed by the Visual Studio Extension Manager had the capability of being (and were typically) installed per user, not machine wide, and the user didn't need to have admin permissions to install.
1. The Visual Studio Installer currently only supports importing certain types of extensions, such as those contained in a `*.vsix` package or those that aren't exceedingly "complicated". If you have an extension that is not being loaded via a config file properly, please let us know about it via a new [Developer Community suggestion](https://developercommunity.visualstudio.com/VisualStudio/suggest).  
1. Only extensions that are hosted on the [Visual Studio Marketplace](https://marketplace.visualstudio.com/) will trigger the automatic "missing" detection and installation if the *.vsconfig file is in a solution directory. If you'd like this logic to include extensions that were installed from a non-Marketplace location, [please provide details about your scenario here](https://developercommunity.visualstudio.com/t/VS-solution-load-should-detect-and-promp/10607414).
1. If you are programmatically using a `*.vsconfig` file to add extensions, then you will also need to use the new [`--allowUnsignedExtensions` parameter](use-command-line-parameters-to-install-visual-studio.md) to allow **un**signed extensions to be loaded in `--passive` or `--quiet` context. If you're installing from a layout, you can add the [`"allowUnsignedExtensions" : true` syntax to your *response.json* file](/visualstudio/install/automated-installation-with-response-file#example-customized-layout-response-file-content) to achieve a similar effect. 

All machine-wide extensions are automatically updated typically once a day via a scheduled task. You can find more information [here](/visualstudio/ide/finding-and-using-visual-studio-extensions#automatic-extension-updates).

The .vsconfig file format that includes extensions should look like this.

```shell
{
  "version": "1.0", 
  "components": [ 
    // Whatever components you want to install come here, in quotes, separated by commas.
    // You can use the installer to select the components you want to install and then export them,
    // Or you can specify the ones you want according to the [component-id's](https://learn.microsoft.com/en-us/visualstudio/install/workload-and-component-ids).
    // This array should not be null! If you don't want to install any component, just leave the array empty.
  ],
  "extensions": [
    // The extensions you want to install are specified in this section, in quotes, separated by commas.
    // Extensions are optional in .vsconfig, so if you don't want any, you can delete the entire extensions section.
    // The extensions must be in a *.vsix package
    // Make sure that the extensions you specify are designed to work with that version of Visual Studio.
    // examples below
    "https://marketplace.visualstudio.com/items?itemName=MadsKristensen.ImageOptimizer64bit",   //unsigned extension
    "https://marketplace.visualstudio.com/items?itemName=vsext.RegexMatchVisualizer",  //signed extension
    "c:\\mylocaldrive\\someextension.vsix",
    "\\\\server\\share\\myextension.vsix",
    "https://myweb/anotherextension.vsix"
  ]
}
```

[!INCLUDE[install_get_support_md](includes/install_get_support_md.md)]

## Related content

* [Configure Visual Studio across your organization with .vsconfig April 2019 blog post](https://devblogs.microsoft.com/setup/configure-visual-studio-across-your-organization-with-vsconfig/)
* [Create a network installation of Visual Studio](create-a-network-installation-of-visual-studio.md)
* [Update a networked-based installation of Visual Studio](update-a-network-installation-of-visual-studio.md)
* [Control updates to Visual Studio deployments](controlling-updates-to-visual-studio-deployments.md)
* [Configure policies for enterprise deployments](configure-policies-for-enterprise-deployments.md)<|MERGE_RESOLUTION|>--- conflicted
+++ resolved
@@ -23,12 +23,8 @@
 
 You can export an installation configuration file from a previously installed instance of Visual Studio. 
 
-<<<<<<< HEAD
-> Starting with Visual Studio 2022 version 17.10 Preview, you can now export [Visual Studio Marketplace extensions](https://marketplace.visualstudio.com/vs) that were loaded in a machine wide context into a `*.vsconfig` file. If you'd like the `export` functionality to support additional types of extensions, [please let us know](https://developercommunity.visualstudio.com/t/Ability-to-export-non-marketplace-or-use/10602937).
-=======
 > [!NOTE]
 > Starting with Visual Studio 2022 version 17.10 Preview, you can now export [Visual Studio Marketplace extensions](https://marketplace.visualstudio.com/vs) that were loaded in a machine wide context into a *.vsconfig file. If you'd like the `export` functionality to support additional types of extensions, [please let us know](https://developercommunity.visualstudio.com/t/Ability-to-export-non-marketplace-or-use/10602937).
->>>>>>> ce10fc57
 
 ### Use the Visual Studio Installer UI
 
@@ -79,11 +75,7 @@
 ```
 
 > [!NOTE]
-<<<<<<< HEAD
-> To add components to an existing installation by using a (_*.vsconfig_) configuration file, you'll need to `modify` your installed product and **not** `update` it. `Update` just updates existing installed components to the latest version. To learn more about the different installer operations, refer to the [Install Visual Studio from the command line](use-command-line-parameters-to-install-visual-studio.md) documentation.
-=======
 > To add components to an existing installation by using a config file (_*.vsconfig_), you'll need to `modify` your installed product and **not** `update` it. `Update` just updates existing installed components to the latest version. To learn more about the different installer operations, refer to the [Install Visual Studio from the command line](use-command-line-parameters-to-install-visual-studio.md) documentation.
->>>>>>> ce10fc57
 
 ## Use a configuration file to initialize the contents of a layout
 
@@ -130,13 +122,8 @@
 ```
 
 ### Extensions
-<<<<<<< HEAD
-Starting in [Visual Studio 2022 version 17.9](/visualstudio/releases/2022/release-notes), you can manually edit a `*.vsconfig` file and include extensions. The Visual Studio Installer will then load these extensions into Visual Studio and make them available for all users to use. 
 
-Starting in Visual Studio 2022 version 17.10 Preview, you can use the Visual Studio Installer to `export` Visual Studio Marketplace extensions into the `*.vsconfig` file that were loaded in a machine wide context as [described previously](#export-a-configuration-using-the-visual-studio-installer). 
-=======
 Starting in [Visual Studio 2022 version 17.9](/visualstudio/releases/2022/release-notes), you can specify extensions in the `*.vsconfig` file and use the Visual Studio Installer to load them machine wide making them available for all users. Starting in Visual Studio 2022 version 17.10 Preview, you can use the Visual Studio Installer to `export` Visual Studio Marketplace extensions into the *.vsconfig file that were loaded in a machine wide context as [described previously](#export-a-configuration-using-the-visual-studio-installer). 
->>>>>>> ce10fc57
 
 There are a few known caveats with supporting extensions in the config file.
 
