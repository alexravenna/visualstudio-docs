--- conflicted
+++ resolved
@@ -46,7 +46,6 @@
 To script the installation of the certificates, follow these steps:
 
 1. Copy certmgr.exe to the installation share (for example, `\server\share\vs2017`). `certmgr.exe` is included with the Windows SDK, which can be installed as an optional component in the _Universal Windows Platform development_ workload. (ex: `"C:\Program Files (x86)\Windows Kits\10\bin\x86\certmgr.exe"`)
-<<<<<<< HEAD
 
 2. Create a batch file with the following commands:
 
@@ -64,17 +63,6 @@
 \\server\share\vs2017\certmgr.exe -add -c \\server\share\vs2017\certificates\vs_installer_opc.SignCertificates.p12 -n "Microsoft Root Certificate Authority" -s -r LocalMachine root
 ```
 
-=======
-2. Create a batch file with the following commands:
-   ```
-   \\server\share\vs2017\certmgr.exe -add -c \\server\share\vs2017\certificates\manifestSignCertificates.p12 -n "Microsoft Code Signing PCA" -s -r LocalMachine CA
-   \\server\share\vs2017\certmgr.exe -add -c \\server\share\vs2017\certificates\manifestSignCertificates.p12 -n "Microsoft Root Certificate Authority" -s -r LocalMachine root
-   \\server\share\vs2017\certmgr.exe -add -c \\server\share\vs2017\certificates\manifestCounterSignCertificates.p12 -n "Microsoft Time-Stamp PCA" -s -r LocalMachine CA
-   \\server\share\vs2017\certmgr.exe -add -c \\server\share\vs2017\certificates\manifestCounterSignCertificates.p12 -n "Microsoft Root Certificate Authority" -s -r LocalMachine root
-   \\server\share\vs2017\certmgr.exe -add -c \\server\share\vs2017\certificates\vs_installer_opc.SignCertificates.p12 -n "Microsoft Code Signing PCA" -s -r LocalMachine CA
-   \\server\share\vs2017\certmgr.exe -add -c \\server\share\vs2017\certificates\vs_installer_opc.SignCertificates.p12 -n "Microsoft Root Certificate Authority" -s -r LocalMachine root
-   ```
->>>>>>> b4a54e2d
 3. Run the batch file on the client from an administrator command shell or elevated process.
 
 ### Why are the certificates from the `certificates` folder not installed automatically?
