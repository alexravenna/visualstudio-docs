--- conflicted
+++ resolved
@@ -1,12 +1,7 @@
 ---
 title: Control updates to deployments
 description: Learn how to change where Visual Studio looks for an update when you install from a network.
-<<<<<<< HEAD
-ms.date: 04/06/2021
-=======
 ms.date: 10/22/2021
->>>>>>> bcde163f
-
 ms.topic: conceptual
 helpviewer_keywords:
 - '{{PLACEHOLDER}}'
@@ -20,6 +15,7 @@
 ms.prod: visual-studio-windows
 ms.technology: vs-installation
 ---
+
 # Control updates to network-based Visual Studio deployments
 
 Enterprise administrators often create a layout and host it on a network file share to deploy to their end users. This page describes how to configure your network layout options properly.
