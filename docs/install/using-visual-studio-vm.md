---
title: "Using Visual Studio on an Azure Virtual Machine"
description: "Learn how to use Visual Studio on an Azure Virtual Machine"
ms.date: 09/12/2018
ms.technology: vs-acquisition
ms.prod: visual-studio-dev15
ms.topic: conceptual
<<<<<<< HEAD
helpviewer_keywords: 
  - "azure services"
  - "virtual machine; VM"
  - "installation"
  - "visual studio"
=======
helpviewer_keywords:
  - "azure services"
  - "virtual machine; VM"
  - "installation"
  - "visual studio"
>>>>>>> 96910fe3
author: PhilLee-MSFT
ms.author: tglee
manager: douge
ms.workload: 
  - "multiple"
---
# <a id="top"> </a> Visual Studio images on Azure

Using Visual Studio in a preconfigured Azure virtual machine (VM) is a quick, easy way to go from nothing to an up-and-running development environment. System images with different Visual Studio configurations are available in the [Azure Marketplace](https://azuremarketplace.microsoft.com/marketplace/apps?search=%22visual%20studio%202017%22&page=1).

New to Azure? [Create a free Azure account](https://azure.microsoft.com/free).

## What configurations and versions are available?

Images for the most recent major versions, Visual Studio 2017 and Visual Studio 2015, can be found in the Azure Marketplace. For each major version, you see the originally released (RTW) version and the latest updated versions. Each of these versions offers the Visual Studio Enterprise and the Visual Studio Community editions. These images are updated at least every month to include the latest Visual Studio and Windows updates. While the names of the images remain the same, each image's description includes the installed product version and the image's "as of" date.

| Release version                                              | Editions                     |     Product version     |
|:------------------------------------------------------------:|:----------------------------:|:-----------------------:|
| Visual Studio 2017: Latest (Version 15.8)                    |    Enterprise, Community     |      Version 15.8.4     |
| Visual Studio 2017: Latest Preview (Version 15.9, Preview 2) |    Enterprise, Community     |      Version 15.9       |
|         Visual Studio 2017: RTW                              |    Enterprise, Community     |      Version 15.0.18    |
|   Visual Studio 2015: Latest (Update 3)                      |    Enterprise, Community     |  Version 14.0.25431.01  |
|         Visual Studio 2015: RTW                              |             None             | (Expired for servicing) |

> [!NOTE]
> In accordance with Microsoft servicing policy, the originally released (RTW) version of Visual Studio 2015 has expired for servicing. Visual Studio 2015 Update 3 is the only remaining version offered for the Visual Studio 2015 product line.

For more information, see the [Visual Studio Servicing Policy](/visualstudio/productinfo/vs-servicing-vs).

## What features are installed?

Each image contains the recommended feature set for that Visual Studio edition. Generally, the installation includes:

* All available workloads, including each workload’s recommended optional components
* .NET 4.6.2 and .NET 4.7 SDKs, Targeting Packs, and Developer Tools
* Visual F#
* GitHub Extension for Visual Studio
* LINQ to SQL Tools

We use the following command line to install Visual Studio when building the images:

```shell
    vs_enterprise.exe --allWorkloads --includeRecommended --passive ^
       --add Microsoft.Net.Component.4.7.SDK ^
       --add Microsoft.Net.Component.4.7.TargetingPack ^
       --add Microsoft.Net.Component.4.6.2.SDK ^
       --add Microsoft.Net.Component.4.6.2.TargetingPack ^
       --add Microsoft.Net.ComponentGroup.4.7.DeveloperTools ^
       --add Microsoft.VisualStudio.Component.FSharp ^
       --add Component.GitHub.VisualStudio ^
       --add Microsoft.VisualStudio.Component.LinqToSql
```

If the images don't include a Visual Studio feature that you require, provide feedback through the feedback tool in the upper-right corner of the page.

## What size VM should I choose?

Azure offers a full range of virtual machine sizes. Because Visual Studio is a powerful, multi-threaded application, you want a VM size that includes at least two processors and 7 GB of memory. We recommend the following VM sizes for the Visual Studio images:

   * Standard_D2_v3
   * Standard_D2s_v3
   * Standard_D4_v3
   * Standard_D4s_v3
   * Standard_D2_v2
   * Standard_D2S_v2
   * Standard_D3_v2

For more information on the latest machine sizes, see [Sizes for Windows virtual machines in Azure](/azure/virtual-machines/windows/sizes).

With Azure, you can rebalance your initial choice by resizing the VM. You can either provision a new VM with a more appropriate size, or resize your existing VM to different underlying hardware. For more information, see [Resize a Windows VM](/azure/virtual-machines/windows/resize-vm).

## After the VM is running, what's next?

Visual Studio follows the “bring your own license” model in Azure. As with an installation on proprietary hardware, one of the first steps is licensing your Visual Studio installation. To unlock Visual Studio, either:
- Sign in with a Microsoft account that’s associated with a Visual Studio subscription
- Unlock Visual Studio with the product key that came with your initial purchase

For more information, see [Sign in to Visual Studio](../ide/signing-in-to-visual-studio.md) and [How to unlock Visual Studio](../ide/how-to-unlock-visual-studio.md).

## How do I save the development VM for future or team use?

The spectrum of development environments is huge, and there’s real cost associated with building out the more complex environments. Regardless of your environment’s configuration, you can save, or capture, your configured VM as a "base image" for future use or for other members of your team. Then, when booting a new VM, you provision it from the base image rather than the Azure Marketplace image.

A quick summary: Use the System Preparation tool (Sysprep) and shut down the running VM, and then capture *(Figure 1)* the VM as an image through the UI in the Azure portal. Azure saves the `.vhd` file that contains the image in the storage account of your choosing. The new image then shows up as an Image resource in your subscription’s list of resources.

<img src="media/capture-vm.png" alt="Capture an image through the Azure portal’s UI" style="border:3px solid Silver; display: block; margin: auto;"><center>*(Figure 1) Capture an image through the Azure portal’s UI.*</center>

For more information, see [Create a managed image of a generalized VM in Azure](/azure/virtual-machines/windows/capture-image-resource).

> [!IMPORTANT]
> Don’t forget to use Sysprep to prepare the VM. If you miss that step, Azure can't provision a VM from the image.

> [!NOTE]
> You still incur some cost for storage of the images, but that incremental cost can be insignificant compared to the overhead costs to rebuild the VM from scratch for each team member who needs one. For instance, it costs a few dollars to create and store a 127-GB image for a month that's reusable by your entire team. However, these costs are insignificant compared to hours each employee invests to build out and validate a properly configured dev box for their individual use.

Additionally, your development tasks or technologies might need more scale, like varieties of development configurations and multiple machine configurations. You can use Azure DevTest Labs to create _recipes_ that automate construction of your "golden image." You can also use DevTest Labs to manage policies for your team’s running VMs. [Using Azure DevTest Labs for developers](/azure/devtest-lab/devtest-lab-developer-lab) is the best source for more information on DevTest Labs.

## Next steps

Now that you know about the preconfigured Visual Studio images, the next step is to create a new VM:

* [Create a VM through the Azure portal](/azure/virtual-machines/windows/quick-create-portal)
* [Windows Virtual Machines overview](/azure/virtual-machines/windows/overview)<|MERGE_RESOLUTION|>--- conflicted
+++ resolved
@@ -5,19 +5,11 @@
 ms.technology: vs-acquisition
 ms.prod: visual-studio-dev15
 ms.topic: conceptual
-<<<<<<< HEAD
-helpviewer_keywords: 
-  - "azure services"
-  - "virtual machine; VM"
-  - "installation"
-  - "visual studio"
-=======
 helpviewer_keywords:
   - "azure services"
   - "virtual machine; VM"
   - "installation"
   - "visual studio"
->>>>>>> 96910fe3
 author: PhilLee-MSFT
 ms.author: tglee
 manager: douge
