--- conflicted
+++ resolved
@@ -1,13 +1,8 @@
 ---
 title: Use command-line parameters to install Visual Studio
 titleSuffix: ''
-<<<<<<< HEAD
-description: Learn how to use command-line parameters to control or customize your Visual Studio installation.
+description: Use command-line parameters with your Visual Studio installation and start the installation with preselected options or automate the installation and update process.
 ms.date: 11/27/2023
-=======
-description: Use command-line parameters with your Visual Studio installation and start the installation with preselected options or automate the installation and update process.
-ms.date: 8/8/2023
->>>>>>> 4e5ad47e
 ms.topic: conceptual
 f1_keywords:
 - command-line parameters
