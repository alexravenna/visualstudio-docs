---
title: "Troubleshooting installation issues | Microsoft Docs"
description: "Sometimes, things can go wrong. If your Visual Studio installation or upgrade fails, this page can help."
ms.date: "11/08/2017"
ms.reviewer: ""
ms.suite: ""
ms.technology:
  - "vs-ide-install"
ms.tgt_pltfrm: ""
ms.topic: "article"
helpviewer_keywords:
  - "{{PLACEHOLDER}}"
  - "{{PLACEHOLDER}}"
ms.assetid: 556EDD3F-E365-43EE-B3DD-03AA4353F75B
author: "timsneath"
ms.author: "tims"
manager: ghogen
---
# Troubleshooting Visual Studio 2017 installation and upgrade issues

## Symptoms
When you try to install or update Visual Studio 2017, the operation fails.

## Workaround
To work around this issue, follow these steps.

### Step 1 - Check whether this problem is a known issue
There are some known issues with the Visual Studio Installer that Microsoft is working on fixing. To see if there's a workaround for your problem, check the [Known Issues section of our release notes](https://www.visualstudio.com/news/releasenotes/vs2017-relnotes#known-issues).

### Step 2 - Check with the developer community
Search on your error message with the [Visual Studio Developer Community](https://developercommunity.visualstudio.com/spaces/8/index.html). Other members of the community may have documented a solution to your problem.

### Step 3 - Delete the Visual Studio Installer directory to fix upgrade problems
The Visual Studio Installer bootstrapper is a minimal light-weight executable that installs the rest of the Visual Studio Installer. Deleting Visual Studio Installer files and then rerunning the bootstrapper might solve some update failures.

**Note:** Performing the following actions reinstalls the Visual Studio Installer files and resets the installation metadata.

1. Close the Visual Studio Installer.
2. Delete the Visual Studio Installer directory. Typically, the directory is `C:\Program Files (x86)\Microsoft Visual Studio\Installer`.
3. Run the Visual Studio Installer bootstrapper. You may find the bootstrapper in your Downloads folder with a file name that follows a `vs_[Visual Studio edition]__*.exe` pattern. If you don't find that application, you can download the bootstrapper by going to the [Visual Studio downloads](https://www.visualstudio.com/downloads/) page and clicking **Download** for your edition of Visual Studio. Run the executable to reset your installation metadata.
4. Try to install or update Visual Studio again. If the Installer continues to fail, go to the next step.

### Step 4 - Report a problem
In some situations, such as those related to corrupted files, the problems may have to be looked at on a case-by-case basis:

1. Collect your setup logs. See [How to get the Visual Studio installation logs](#how-to-get-the-visual-studio-installation-logs) for details.
2. Open the Visual Studio Installer, and then click **Report a problem** to open the Visual Studio Feedback tool.
![You can tab to the Provide Feedback button to open the feedback tool](media/report-a-problem.png)
3. Give your problem report a title, and provide relevant details. Click **Next** to go to the **Attachments** section, and then attach the generated log file (typically, the file is at `%TEMP%\vslogs.zip`).
4. Click **Next** to review your problem report, and then click **Submit**.

### Step 5 - Run InstallCleanup.exe to remove installation files
As a last resort, you can [remove Visual Studio](remove-visual-studio.md) to remove all installation files and product information.

1. Follow the instructions in [Remove Visual Studio](remove-visual-studio.md).
2. Rerun the bootstrapper that's described in [Step 3 - Delete the Visual Studio Installer directory to fix upgrade problems](#step-3--delete-the-visual-studio-installer-directory-to-fix-upgrade-problems).
3. Try to install or update Visual Studio again.

<<<<<<< HEAD
## Contact Us
=======
### Step 6 - Contact us (optional)
>>>>>>> b09bb60d
If none of the other steps allow you to successfully install, you can contact us by live chat for installation assistance (English only). For details, see the [Visual Studio support page](https://www.visualstudio.com/vs/support/#talktous).

## How to troubleshoot an offline installer
Here is a table of known issues and some workarounds when installing from a local layout that might help.

| Issue       | Item                   | Solution |
| ----------- | ---------------------- | -------- |
| Users do not have access to files. | permissions (ACLs) | Make sure that you adjust the permissions (ACLs) so that they grant Read access to other users  *before* you share the offline install. |
| New workloads, components, or languages fail to install.  | `--layout`  | Make sure that you have internet access if you install from a partial layout and select workloads, components, or languages that were not downloaded previously in that partial layout. |

## How to get the Visual Studio installation logs
Setup logs are needed to troubleshoot most installation issues. When you submit an issue by using [Report a Problem](../ide/how-to-report-a-problem-with-visual-studio-2017.md) in the Visual Studio Installer, these logs are automatically included in your report.

If you contact Microsoft Support, you may need to provide these setup logs by using the [Microsoft Visual Studio and .NET Framework Log Collection Tool](https://aka.ms/vscollect). The log collection tool collects setup logs from all components installed by Visual Studio 2017, including .NET Framework, Windows SDK, and SQL Server. It also collects computer information, a Windows Installer inventory, and Windows event log information for Visual Studio Installer, Windows Installer, and System Restore.

To collect the logs:

1. [Download the tool](https://aka.ms/vscollect).
2. Open an administrative command prompt.
3. Run `Collect.exe` from the directory where you saved the tool.
4. Find the resulting `vslogs.zip` file in your `%TEMP%` directory, for example, `C:\Users\YourName\AppData\Local\Temp\vslogs.zip`.

> [!NOTE]
> The tool must be run under the same user account that the failed installation was run under. If you are running the tool from a different user account, set the `–user:<name>` option to specify the user account under which the failed installation was run. Run `Collect.exe -?` from an administrator command prompt for additional options and usage information.

## More support options
<<<<<<< HEAD
You can report product issues to us via the [Report a Problem](../ide/how-to-report-a-problem-with-visual-studio.md) tool that appears both in the Visual Studio Installer and in the Visual Studio IDE.
=======

You can report product issues to us via the [Report a Problem](../ide/how-to-report-a-problem-with-visual-studio-2017.md) tool that appears both in the Visual Studio Installer and in the Visual Studio IDE.
>>>>>>> b09bb60d

Here are a few more options:

* You can share a product suggestion with us on [UserVoice](https://visualstudio.uservoice.com/forums/121579).
* You can track product issues in the [Visual Studio Developer Community](https://developercommunity.visualstudio.com/), and ask questions and find answers.
<<<<<<< HEAD
* You can also engage with us and other Visual Studio developers through our [Visual Studio conversation in the Gitter community](https://gitter.im/Microsoft/VisualStudio)>  (This requires a [GitHub](https://github.com/) account).
=======
* You can also engage with us and other Visual Studio developers through our [Visual Studio conversation in the Gitter community](https://gitter.im/Microsoft/VisualStudio).  (This requires a [GitHub](https://github.com/) account).

## See also
* [Visual Studio Administrator Guide](visual-studio-administrator-guide.md)
* [Tools for detecting and managing Visual Studio instances](tools-for-managing-visual-studio-instances.md)
* [Remove Visual Studio 2017](remove-visual-studio.md)
>>>>>>> b09bb60d
<|MERGE_RESOLUTION|>--- conflicted
+++ resolved
@@ -56,11 +56,7 @@
 2. Rerun the bootstrapper that's described in [Step 3 - Delete the Visual Studio Installer directory to fix upgrade problems](#step-3--delete-the-visual-studio-installer-directory-to-fix-upgrade-problems).
 3. Try to install or update Visual Studio again.
 
-<<<<<<< HEAD
-## Contact Us
-=======
 ### Step 6 - Contact us (optional)
->>>>>>> b09bb60d
 If none of the other steps allow you to successfully install, you can contact us by live chat for installation assistance (English only). For details, see the [Visual Studio support page](https://www.visualstudio.com/vs/support/#talktous).
 
 ## How to troubleshoot an offline installer
@@ -87,24 +83,16 @@
 > The tool must be run under the same user account that the failed installation was run under. If you are running the tool from a different user account, set the `–user:<name>` option to specify the user account under which the failed installation was run. Run `Collect.exe -?` from an administrator command prompt for additional options and usage information.
 
 ## More support options
-<<<<<<< HEAD
-You can report product issues to us via the [Report a Problem](../ide/how-to-report-a-problem-with-visual-studio.md) tool that appears both in the Visual Studio Installer and in the Visual Studio IDE.
-=======
 
 You can report product issues to us via the [Report a Problem](../ide/how-to-report-a-problem-with-visual-studio-2017.md) tool that appears both in the Visual Studio Installer and in the Visual Studio IDE.
->>>>>>> b09bb60d
 
 Here are a few more options:
 
 * You can share a product suggestion with us on [UserVoice](https://visualstudio.uservoice.com/forums/121579).
 * You can track product issues in the [Visual Studio Developer Community](https://developercommunity.visualstudio.com/), and ask questions and find answers.
-<<<<<<< HEAD
-* You can also engage with us and other Visual Studio developers through our [Visual Studio conversation in the Gitter community](https://gitter.im/Microsoft/VisualStudio)>  (This requires a [GitHub](https://github.com/) account).
-=======
 * You can also engage with us and other Visual Studio developers through our [Visual Studio conversation in the Gitter community](https://gitter.im/Microsoft/VisualStudio).  (This requires a [GitHub](https://github.com/) account).
 
 ## See also
 * [Visual Studio Administrator Guide](visual-studio-administrator-guide.md)
 * [Tools for detecting and managing Visual Studio instances](tools-for-managing-visual-studio-instances.md)
-* [Remove Visual Studio 2017](remove-visual-studio.md)
->>>>>>> b09bb60d
+* [Remove Visual Studio 2017](remove-visual-studio.md)