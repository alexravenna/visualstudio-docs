--- conflicted
+++ resolved
@@ -1,17 +1,9 @@
 ---
-<<<<<<< HEAD
-title: Modify Visual Studio
-titleSuffix: ''
-description: Learn how to modify Visual Studio, step-by-step.
-ms.custom: H1Hack27Feb2017,seodec18
-ms.date: 12/03/2019
-=======
 title: "Modify Visual Studio"
 titleSuffix: ""
 description: "Learn how to modify Visual Studio, step-by-step."
 ms.custom: "H1Hack27Feb2017,seodec18"
 ms.date: 12/19/2019
->>>>>>> 8e123bcb
 ms.topic: conceptual
 helpviewer_keywords:
 - modify Visual Studio
