---
title: "How to: Add a Drag-and-Drop Handler"
ms.date: 11/04/2016
ms.topic: conceptual
author: gewarren
ms.author: gewarren
manager: douge
ms.workload:
  - "multiple"
ms.prod: visual-studio-dev15
ms.technology: vs-ide-modeling
---
# How to: Add a Drag-and-Drop Handler
<<<<<<< HEAD
=======

You can add handlers for drag-and-drop events to your DSL, so that users can drag items onto your diagram from other diagrams or from other parts of Visual Studio. You can also add handlers for events such as double-clicks. Together, drag-and-drop and double-click handlers are known as *gesture handlers*.

This topic discusses drag-and-drop gestures that originate on other diagrams. For move and copy events within a single diagram, consider the alternative of defining a subclass of `ElementOperations`. For more information, see [Customizing Copy Behavior](../modeling/customizing-copy-behavior.md). You might also be able to customize the DSL definition.

## In this topic

-   The first two sections describe alternative methods of defining a gesture handler:
>>>>>>> c42d723d

You can add handlers for drag-and-drop events to your DSL, so that users can drag items onto your diagram from other diagrams or from other parts of [!INCLUDE[vsprvs](../code-quality/includes/vsprvs_md.md)]. You can also add handlers for events such as double-clicks. Together, drag-and-drop and double-click handlers are known as *gesture handlers*.

This topic discusses drag-and-drop gestures that originate on other diagrams. For move and copy events within a single diagram, consider the alternative of defining a subclass of `ElementOperations`. For more information, see [Customizing Copy Behavior](../modeling/customizing-copy-behavior.md). You might also be able to customize the DSL definition.

## Defining Gesture Handlers by Overriding ShapeElement Methods

`OnDragDrop`, `OnDoubleClick`, `OnDragOver`, and other methods can be overridden.

<<<<<<< HEAD
=======
##  <a name="overrideShapeElement"></a> Defining Gesture Handlers by Overriding ShapeElement Methods

>>>>>>> c42d723d
Add a new code file to your DSL project. For a gesture handler, you usually must have at least the following `using` statements:

```csharp
using Microsoft.VisualStudio.Modeling;
using Microsoft.VisualStudio.Modeling.Diagrams;
using System.Linq;
```

In the new file, define a partial class for the shape or diagram class that should respond to the drag operation. Override the following methods:

-   <xref:Microsoft.VisualStudio.Modeling.Diagrams.ShapeElement.OnDragOver%2A>- This method is called when the mouse pointer enters the shape during a drag operation. Your method should inspect the item that the user is dragging, and set the Effect property to indicate whether the user can drop the item on this shape. The Effect property determines the appearance of the cursor while it is over this shape, and also determines whether `OnDragDrop()` will be called when the user releases the mouse button.

    ```csharp
    partial class MyShape // MyShape generated from DSL Definition.
    {
        public override void OnDragOver(DiagramDragEventArgs e)
        {
          base.OnDragOver(e);
          if (e.Effect == System.Windows.Forms.DragDropEffects.None
               && IsAcceptableDropItem(e)) // To be defined
          {
            e.Effect = System.Windows.Forms.DragDropEffects.Copy;
          }
        }
    ```

-   <xref:Microsoft.VisualStudio.Modeling.Diagrams.ShapeElement.OnDragDrop%2A> - This method is called if the user releases the mouse button while the mouse pointer rests over this shape or diagram, if `OnDragOver(DiagramDragEventArgs e)` previously set `e.Effect` to a value other than `None`.

    ```csharp
    public override void OnDragDrop(DiagramDragEventArgs e)
    {
          if (!IsAcceptableDropItem(e))
          {
            base.OnDragDrop(e);
          }
          else
          { // Process the dragged item, for example merging a copy into the diagram
            ProcessDragDropItem(e); // To be defined
          }
    }
    ```

-   <xref:Microsoft.VisualStudio.Modeling.Diagrams.ShapeElement.OnDoubleClick%2A> - This method is called when the user double-clicks the shape or diagram.

     For more information, see [How to: Intercept a Click on a Shape or Decorator](../modeling/how-to-intercept-a-click-on-a-shape-or-decorator.md).

Define `IsAcceptableDropItem(e)` to determine whether the dragged item is acceptable, and ProcessDragDropItem(e) to update your model when the item is dropped. These methods must first extract the item from the event arguments. For information about how to do that, see [How to get a reference to the dragged item](#extracting).
<<<<<<< HEAD

## Defining Gesture Handlers by using MEF

Use this method if you want third-party developers to be able to define their own handlers to your DSL. Users can choose to install the third-party extensions after they have installed your DSL.

=======

##  <a name="MEF"></a> Defining Gesture Handlers by using MEF

>>>>>>> c42d723d
MEF (Managed Extensibility Framework) lets you define components that can be installed with minimal configuration. For more information, see [Managed Extensibility Framework (MEF)](/dotnet/framework/mef/index).

### To define a MEF gesture handler

1.  Add to your **Dsl** and **DslPackage** projects the **MefExtension** files that are described in [Extend your DSL by using MEF](../modeling/extend-your-dsl-by-using-mef.md).

2.  You can now define a gesture handler as a MEF component:

    ```csharp
    // This attribute is defined in the generated file
    // DslPackage\MefExtension\DesignerExtensionMetaDataAttribute.cs:
    [MyDslGestureExtension]
    public class MyGestureHandlerClassName : IGestureExtension
    {
      /// <summary>
      /// Called to determine whether a drag onto the diagram can be accepted.
      /// </summary>
      /// <param name="diagramDragEventArgs">Contains a link to the item that is being dragged</param>
      /// <param name="targetMergeElement">The shape or connector that the mouse is over</param>
      /// <returns>True if the item can be accepted on the targetMergeElement.</returns>
      public bool CanDragDrop(ShapeElement targetMergeElement, DiagramDragEventArgs diagramDragEventArgs)
      {
        MyShape target = targetMergeElement as MyShape;
        if (target == null) return false;
        if (target.IsAcceptableDropItem(diagramDragEventArgs)) return true;
        return false;
      }
      public void OnDragDrop(ShapeElement targetDropElement, DiagramDragEventArgs diagramDragEventArgs)
      {
        MyShape target = targetMergeElement as MyShape;
        if (target == null || ! target.IsAcceptableDropItem(diagramDragEventArgs)) return;
        // Process the dragged item, for example merging a copy into the diagram:
        target.ProcessDragDropItem(diagramDragEventArgs);
     }
    ```

     You can create more than one gesture handler component, such as when you have different types of dragged objects.

3.  Add partial class definitions for the target shape, connector or diagram classes, and define the methods `IsAcceptableDropItem()` and `ProcessDragDropItem()`. These methods must begin by extracting the dragged item from the event arguments. For more information, see [How to get a reference to the dragged item](#extracting).

<<<<<<< HEAD
## How to decode the dragged item

Elements can be dragged from any window or from the desktop, as well as from a DSL.

=======
##  <a name="extracting"></a> How to decode the dragged item

>>>>>>> c42d723d
When the user drags an item onto your diagram, or from one part of your diagram to another, information about the item that is being dragged is available in `DiagramDragEventArgs`. Because the drag operation could have started at any object on the screen, the data can be available in any one of a variety of formats. Your code must recognize the formats with which it is capable of dealing.

To discover the formats in which your drag source information is available, run your code in debugging mode, setting a breakpoint at the entry to `OnDragOver()` or `CanDragDrop()`. Inspect the values of the `DiagramDragEventArgs` parameter. The information is provided in two forms:

-   <xref:System.Windows.Forms.IDataObject>  `Data` - This property carries serialized versions of the source objects, usually in more than one format. Its most useful functions are:

    -   diagramEventArgs.Data.GetDataFormats() - Lists the formats in which you can decode the dragged object. For example, if the user drags a file from the desktop, the available formats include the file name ("`FileNameW`").

    -   `diagramEventArgs.Data.GetData(format)` - Decodes the dragged object in the specified format. Cast the object to the appropriate type. For example:

         `string fileName = diagramEventArgs.Data.GetData("FileNameW") as string;`

         You can also transmit objects such as model bus references from the source in your own custom format. For more information, see [How to Send Model Bus References in a Drag and Drop](#mbr).

-   <xref:Microsoft.VisualStudio.Modeling.ElementGroupPrototype> `Prototype` - Use this property if you want users to drag items from a DSL or a UML model. An element group prototype contains one or more objects, links, and their property values. It is also used in paste operations and when you are adding an element from the toolbox. In a prototype, objects and their types are identified by Guid. For example, this code allows the user to drag class elements from a UML diagram or UML Model Explorer:

    ```csharp
    private bool IsAcceptableDropItem(DiagramDragEventArgs e)
    {
      return e.Prototype != null && e.Prototype.RootProtoElements.Any(element =>
            element.DomainClassId.ToString()
            == "3866d10c-cc4e-438b-b46f-bb24380e1678"); // Accept UML class shapes.
     // Or, from another DSL: SourceNamespace.SourceShapeClass.DomainClassId
    }
    ```

     To accept UML shapes, determine the Guids of the UML shape classes by experiment. Remember that there is usually more than one type of element on any diagram. Remember also that an object dragged from a DSL or UML diagram is the shape, not the model element.

`DiagramDragEventArgs` also has properties that indicate the current mouse pointer position and whether the user is pressing the CTRL, ALT, or SHIFT keys.
<<<<<<< HEAD

## How to get the original of a dragged element

If the dragged item is a DSL element, you can open the source model and access the element.

The `Data` and `Prototype` properties of the event arguments contain only a reference to the dragged shape. Usually, if you want to create an object in the target DSL that is derived from the prototype in some way, you need to obtain access to the original, for example, reading the file contents, or navigating to the model element represented by a shape. You can use Visual Studio Model Bus to help with this.
=======

##  <a name="getOriginal"></a> How to get the original of a dragged element

The `Data` and `Prototype` properties of the event arguments contain only a reference to the dragged shape. Usually, if you want to create an object in the target DSL that is derived from the prototype in some way, you need to obtain access to the original, for example, reading the file contents, or navigating to the model element represented by a shape.  You can use Visual Studio Model Bus to help with this.
>>>>>>> c42d723d

### To prepare a DSL project for Model Bus

1.  Make the source DSL accessible by Visual Studio Model Bus:

    1.  Download and install the Visual Studio Model Bus extension, if it is not already installed. For more information, see [Visualization and Modeling SDK](http://go.microsoft.com/fwlink/?LinkID=185579).

    2.  Open the DSL definition file of the source DSL in DSL Designer. Right-click the design surface and then click **Enable Modelbus**. In the dialog box, choose one or both of the options.  Click **OK**. A new project "ModelBus" is added to the DSL solution.

    3.  Click **Transform All Templates** and rebuild the solution.

### To send an object from a source DSL

1.  In your ElementOperations subclass, override `Copy()` so that it encodes a Model Bus Reference (MBR) into the IDataObject. This method will be called when the user starts to drag from the source diagram. The encoded MBR will then be available in the IDataObject when the user drops in the target diagram.

    ```csharp
    using Microsoft.VisualStudio.Modeling;
    using Microsoft.VisualStudio.Modeling.Shell;
    using Microsoft.VisualStudio.Modeling.Diagrams;
    using Microsoft.VisualStudio.Modeling.Integration;
    using Microsoft.VisualStudio.Modeling.Integration.Shell;
    using System.Drawing; // PointF
    using  System.Collections.Generic; // ICollection
    using System.Windows.Forms; // for IDataObject
    ...
    public class MyElementOperations : DesignSurfaceElementOperations
    {
        public override void Copy(System.Windows.Forms.IDataObject data, System.Collections.Generic.ICollection<ModelElement> elements, ClosureType closureType, System.Drawing.PointF sourcePosition)
        {
          base.Copy(data, elements, closureType, sourcePosition);

          // Get the ModelBus service:
          IModelBus modelBus =
              this.Store.GetService(typeof(SModelBus)) as IModelBus;
          DocData docData = ((VSDiagramView)this.Diagram.ActiveDiagramView).DocData;
          string modelFile = docData.FileName;
          // Get an adapterManager for the target DSL:
          ModelBusAdapterManager manager =
              (modelBus.FindAdapterManagers(modelFile).First());
          ModelBusReference modelReference = manager.CreateReference(modelFile);
          ModelBusReference elementReference = null;
          using (ModelBusAdapter adapter = modelBus.CreateAdapter(modelReference))
          {
            elementReference = adapter.GetElementReference(elements.First());
          }

          data.SetData("ModelBusReference", elementReference);
        }
    ...}
    ```

### To receive a Model Bus Reference from a DSL in a target DSL or UML project

1.  In the target DSL project, add project references to:

    -   The source Dsl project.

    -   The source ModelBus project.

2.  In the gesture handler code file, add the following namespace references:

    ```csharp
    using Microsoft.VisualStudio.Modeling;
    using Microsoft.VisualStudio.Modeling.ExtensionEnablement;
    using Microsoft.VisualStudio.Modeling.Diagrams;
    using Microsoft.VisualStudio.Modeling.Diagrams.ExtensionEnablement;
    using Microsoft.VisualStudio.Modeling.Integration;
    using SourceDslNamespace;
    using SourceDslNamespace.ModelBusAdapters;
    ```

3.  The following sample illustrates how to get access to the source model element:

    ```csharp
    partial class MyTargetShape // or diagram or connector
    {
      internal void ProcessDragDropItem(DiagramDragEventArgs diagramDragEventArgs)
      {
        // Verify that we're being passed an Object Shape.
        ElementGroupPrototype prototype = diagramDragEventArgs.Prototype;
        if (prototype == null) return;
        if (Company.InstanceDiagrams.ObjectShape.DomainClassId
          != prototype.RootProtoElements.First().DomainClassId)
          return;
        // - This is an ObjectShape.
        // - We need to access the originating Store, find the shape, and get its object.

        IModelBus modelBus = targetDropElement.Store.GetService(typeof(SModelBus)) as IModelBus;

        // Unpack the MBR that was packed in Copy:
        ModelBusReference reference = diagramDragEventArgs.Data.GetData("ModelBusReference") as ModelBusReference;
        using (SourceDslAdapter adapter = modelBus.CreateAdapter(reference) as SourceDslAdapter)
        {
          using (ILinkedUndoTransaction t = LinkedUndoContext.BeginTransaction("doing things"))
          {
            // Quickest way to get the shape from the MBR:
            ObjectShape firstShape = adapter.ResolveElementReference<ObjectShape>(reference);

            // But actually there might be several shapes - so get them from the prototype instead:
            IElementDirectory remoteDirectory = adapter.Store.ElementDirectory;
            foreach (Guid shapeGuid in prototype.SourceRootElementIds)
            {
              PresentationElement pe = remoteDirectory.FindElement(shapeGuid) as PresentationElement;
              if (pe == null) continue;
              SourceElement instance = pe.ModelElement as SourceElement;
              if (instance == null) continue;

              // Do something with the object:
          instance...
            }
            t.Commit();
          }
        }
    }
    ```

### To accept an element sourced from a UML model

-   The following code sample accepts an object dropped from a UML diagram.

    ```csharp
<<<<<<< HEAD
    using Microsoft.VisualStudio.ArchitectureTools.Extensibility;
    using Microsoft.VisualStudio.ArchitectureTools.Extensibility.Uml;
    using Microsoft.VisualStudio.ArchitectureTools.Extensibility.Presentation;
    using Microsoft.VisualStudio.Modeling;
    using Microsoft.VisualStudio.Modeling.Diagrams;
    using Microsoft.VisualStudio.Modeling.Diagrams.ExtensionEnablement;
    using Microsoft.VisualStudio.Uml.Classes;
    using System;
    using System.ComponentModel.Composition;
    using System.Linq;
=======
      using Microsoft.VisualStudio.ArchitectureTools.Extensibility;
      using Microsoft.VisualStudio.ArchitectureTools.Extensibility.Uml;
      using Microsoft.VisualStudio.ArchitectureTools.Extensibility.Presentation;
      using Microsoft.VisualStudio.Modeling;
      using Microsoft.VisualStudio.Modeling.Diagrams;
      using Microsoft.VisualStudio.Modeling.Diagrams.ExtensionEnablement;
      using Microsoft.VisualStudio.Uml.Classes;
      using System;
      using System.ComponentModel.Composition;
      using System.Linq;
>>>>>>> c42d723d
    ...
    partial class TargetShape
    {
      internal void ProcessDragDropItem(DiagramDragEventArgs diagramDragEventArgs)
      {
            EnvDTE.DTE dte = this.Store.GetService(typeof(EnvDTE.DTE)) as EnvDTE.DTE;
            // Find the UML project
            foreach (EnvDTE.Project project in dte.Solution.Projects)
            {
              IModelingProject modelingProject = project as IModelingProject;
              if (modelingProject == null) continue; // not a modeling project
              IModelStore store = modelingProject.Store;
              if (store == null) return;

              foreach (IDiagram dd in store.Diagrams())
              {
                  // Get Modeling.Diagram that implements UML.IDiagram:
                  Diagram diagram = dd.GetObject<Diagram>();

                  foreach (Guid elementId in e.Prototype.SourceRootElementIds)
                  {
                    ShapeElement shape = diagram.Partition.ElementDirectory.FindElement(elementId) as ShapeElement;
                    if (shape == null) continue;
                    // This example assumes the shape is a UML class:
                    IClass classElement = shape.ModelElement as IClass;
                    if (classElement == null) continue;

                    // Now do something with the UML class element ...
                  }
            }
          break; // don't try any more projects
    }  }  }
    ```

<<<<<<< HEAD
## Using Mouse Actions: Dragging Compartment Items

You can write a handler that intercepts mouse actions on a shape's fields. The following example lets the user reorder the items in a compartment by dragging with the mouse.

=======
##  <a name="mouseActions"></a> Using Mouse Actions: Dragging Compartment Items

You can write a handler that intercepts mouse actions on a shape's fields. The following example lets the user re-order the items in a compartment by dragging with the mouse.

>>>>>>> c42d723d
To build this example, create a solution by using the **Class Diagrams** solution template. Add a code file and add the following code. Adjust the namespace to be the same as your own.

```csharp
using Microsoft.VisualStudio.Modeling;
using Microsoft.VisualStudio.Modeling.Design;
using Microsoft.VisualStudio.Modeling.Diagrams;
using System.Collections.Generic;
using System.Linq;

// This sample allows users to re-order items in a compartment shape by dragging.

// This example is built on the "Class Diagrams" solution template of VMSDK (DSL Tools).
// You will need to change the following domain class names to your own:
// ClassShape = a compartment shape
// ClassModelElement = the domain class displayed using a ClassShape
// This code assumes that the embedding relationships displayed in the compartments
// don't use inheritance (don't have base or derived domain relationships).

namespace Company.CompartmentDrag  // EDIT.
{
 /// <summary>
 /// Manage the mouse while dragging a compartment item.
 /// </summary>
 public class CompartmentDragMouseAction : MouseAction
 {
  private ModelElement sourceChild;
  private ClassShape sourceShape;
  private RectangleD sourceCompartmentBounds;

  public CompartmentDragMouseAction(ModelElement sourceChildElement, ClassShape sourceParentShape, RectangleD bounds)
   : base (sourceParentShape.Diagram)
  {
   sourceChild = sourceChildElement;
   sourceShape = sourceParentShape;
   sourceCompartmentBounds = bounds; // For cursor.
  }

  /// <summary>
  /// Call back to the source shape to drop the dragged item.
  /// </summary>
  /// <param name="e"></param>
  protected override void OnMouseUp(DiagramMouseEventArgs e)
  {
   base.OnMouseUp(e);
   sourceShape.DoMouseUp(sourceChild, e);
   this.Cancel(e.DiagramClientView);
   e.Handled = true;
  }

  /// <summary>
  /// Ideally, this shouldn't happen. This action should only be active
  /// while the mouse is still pressed. However, it can happen if you
  /// move the mouse rapidly out of the source shape, let go, and then
  /// click somewhere else in the source shape. Yuk.
  /// </summary>
  /// <param name="e"></param>
  protected override void OnMouseDown(DiagramMouseEventArgs e)
  {
   base.OnMouseDown(e);
   this.Cancel(e.DiagramClientView);
   e.Handled = false;
  }

  /// <summary>
  /// Display an appropriate cursor while the drag is in progress:
  /// Up-down arrow if we are inside the original compartment.
  /// No entry if we are elsewhere.
  /// </summary>
  /// <param name="currentCursor"></param>
  /// <param name="diagramClientView"></param>
  /// <param name="mousePosition"></param>
  /// <returns></returns>
  public override System.Windows.Forms.Cursor GetCursor(System.Windows.Forms.Cursor currentCursor, DiagramClientView diagramClientView, PointD mousePosition)
  {
   // If the cursor is inside the original compartment, show up-down cursor.
   return sourceCompartmentBounds.Contains(mousePosition)
    ? System.Windows.Forms.Cursors.SizeNS // Up-down arrow.
    : System.Windows.Forms.Cursors.No;
  }
 }

 /// <summary>
 /// Override some methods of the compartment shape.
 /// *** GenerateDoubleDerived must be set for this shape in DslDefinition.dsl. ****
 /// </summary>
 public partial class ClassShape
 {
  /// <summary>
  /// Model element that is being dragged.
  /// </summary>
  private static ClassModelElement dragStartElement = null;
  /// <summary>
  /// Absolute bounds of the compartment, used to set the cursor.
  /// </summary>
  private static RectangleD compartmentBounds;

  /// <summary>
  /// Attach mouse listeners to the compartments for the shape.
  /// This is called once per compartment shape.
  /// The base method creates the compartments for this shape.
  /// </summary>
  public override void EnsureCompartments()
  {
   base.EnsureCompartments();
   foreach (Compartment compartment in this.NestedChildShapes.OfType<Compartment>())
   {
    compartment.MouseDown += new DiagramMouseEventHandler(compartment_MouseDown);
    compartment.MouseUp += new DiagramMouseEventHandler(compartment_MouseUp);
    compartment.MouseMove += new DiagramMouseEventHandler(compartment_MouseMove);
   }
  }

  /// <summary>
  /// Remember which item the mouse was dragged from.
  /// We don't create an Action immediately, as this would inhibit the
  /// inline text editing feature. Instead, we just remember the details
  /// and will create an Action when/if the mouse moves off this list item.
  /// </summary>
  /// <param name="sender"></param>
  /// <param name="e"></param>
  void compartment_MouseDown(object sender, DiagramMouseEventArgs e)
  {
   dragStartElement = e.HitDiagramItem.RepresentedElements.OfType<ClassModelElement>().FirstOrDefault();
   compartmentBounds = e.HitDiagramItem.Shape.AbsoluteBoundingBox;
  }

  /// <summary>
  /// When the mouse moves away from the initial list item, but still inside the compartment,
  /// create an Action to supervise the cursor and handle subsequent mouse events.
  /// Transfer the details of the initial mouse position to the Action.
  /// </summary>
  /// <param name="sender"></param>
  /// <param name="e"></param>
  void compartment_MouseMove(object sender, DiagramMouseEventArgs e)
  {
   if (dragStartElement != null)
   {
    if (dragStartElement != e.HitDiagramItem.RepresentedElements.OfType<ClassModelElement>().FirstOrDefault())
    {
     e.DiagramClientView.ActiveMouseAction = new CompartmentDragMouseAction(dragStartElement, this, compartmentBounds);
     dragStartElement = null;
    }
   }
  }

  /// <summary>
  /// User has released the mouse button.
  /// </summary>
  /// <param name="sender"></param>
  /// <param name="e"></param>
  void compartment_MouseUp(object sender, DiagramMouseEventArgs e)
  {
    dragStartElement = null;
  }

  /// <summary>
  /// Forget the source item if mouse up occurs outside the
  /// compartment.
  /// </summary>
  /// <param name="e"></param>
  public override void OnMouseUp(DiagramMouseEventArgs e)
  {
   base.OnMouseUp(e);
   dragStartElement = null;
  }

  /// <summary>
  /// Called by the Action when the user releases the mouse.
  /// If we are still on the same compartment but in a different list item,
  /// move the starting item to the position of the current one.
  /// </summary>
  /// <param name="dragFrom"></param>
  /// <param name="e"></param>
  public void DoMouseUp(ModelElement dragFrom, DiagramMouseEventArgs e)
  {
   // Original or "from" item:
   ClassModelElement dragFromElement = dragFrom as ClassModelElement;
   // Current or "to" item:
   ClassModelElement dragToElement = e.HitDiagramItem.RepresentedElements.OfType<ClassModelElement>().FirstOrDefault();
   if (dragFromElement != null && dragToElement != null)
   {
    // Find the common parent model element, and the relationship links:
    ElementLink parentToLink = GetEmbeddingLink(dragToElement);
    ElementLink parentFromLink = GetEmbeddingLink(dragFromElement);
    if (parentToLink != parentFromLink && parentFromLink != null && parentToLink != null)
    {
     // Get the static relationship and role (= end of relationship):
     DomainRelationshipInfo relationshipFrom = parentFromLink.GetDomainRelationship();
     DomainRoleInfo parentFromRole = relationshipFrom.DomainRoles[0];
     // Get the node in which the element is embedded, usually the element displayed in the shape:
     ModelElement parentFrom = parentFromLink.LinkedElements[0];

     // Same again for the target:
     DomainRelationshipInfo relationshipTo = parentToLink.GetDomainRelationship();
     DomainRoleInfo parentToRole = relationshipTo.DomainRoles[0];
     ModelElement parentTo = parentToLink.LinkedElements[0];

     // Mouse went down and up in same parent and same compartment:
     if (parentTo == parentFrom && relationshipTo == relationshipFrom)
     {
      // Find index of target position:
      int newIndex = 0;
      var elementLinks = parentToRole.GetElementLinks(parentTo);
      foreach (ElementLink link in elementLinks)
      {
       if (link == parentToLink) { break; }
       newIndex++;
      }

      if (newIndex < elementLinks.Count)
      {
       using (Transaction t = parentFrom.Store.TransactionManager.BeginTransaction("Move list item"))
       {
        parentFromLink.MoveToIndex(parentFromRole, newIndex);
        t.Commit();
       }
      }
     }
    }
   }
  }

  /// <summary>
  /// Get the embedding link to this element.
  /// Assumes there is no inheritance between embedding relationships.
  /// (If there is, you need to make sure you've got the relationship
  /// that is represented in the shape compartment.)
  /// </summary>
  /// <param name="child"></param>
  /// <returns></returns>
  ElementLink GetEmbeddingLink(ClassModelElement child)
  {
   foreach (DomainRoleInfo role in child.GetDomainClass().AllEmbeddedByDomainRoles)
   {
    foreach (ElementLink link in role.OppositeDomainRole.GetElementLinks(child))
    {
     // Just the assume the first embedding link is the only one.
     // Not a valid assumption if one relationship is derived from another.
     return link;
    }
   }
   return null;
  }
 }
}
```

## See also

- [Customizing Copy Behavior](../modeling/customizing-copy-behavior.md)
- [Deploying Domain-Specific Language Solutions](../modeling/deploying-domain-specific-language-solutions.md)

[!INCLUDE[modeling_sdk_info](includes/modeling_sdk_info.md)]<|MERGE_RESOLUTION|>--- conflicted
+++ resolved
@@ -11,31 +11,15 @@
 ms.technology: vs-ide-modeling
 ---
 # How to: Add a Drag-and-Drop Handler
-<<<<<<< HEAD
-=======
-
-You can add handlers for drag-and-drop events to your DSL, so that users can drag items onto your diagram from other diagrams or from other parts of Visual Studio. You can also add handlers for events such as double-clicks. Together, drag-and-drop and double-click handlers are known as *gesture handlers*.
+
+You can add handlers for drag-and-drop events to your DSL, so that users can drag items onto your diagram from other diagrams or from other parts of [!INCLUDE[vsprvs](../code-quality/includes/vsprvs_md.md)]. You can also add handlers for events such as double-clicks. Together, drag-and-drop and double-click handlers are known as *gesture handlers*.
 
 This topic discusses drag-and-drop gestures that originate on other diagrams. For move and copy events within a single diagram, consider the alternative of defining a subclass of `ElementOperations`. For more information, see [Customizing Copy Behavior](../modeling/customizing-copy-behavior.md). You might also be able to customize the DSL definition.
 
-## In this topic
-
--   The first two sections describe alternative methods of defining a gesture handler:
->>>>>>> c42d723d
-
-You can add handlers for drag-and-drop events to your DSL, so that users can drag items onto your diagram from other diagrams or from other parts of [!INCLUDE[vsprvs](../code-quality/includes/vsprvs_md.md)]. You can also add handlers for events such as double-clicks. Together, drag-and-drop and double-click handlers are known as *gesture handlers*.
-
-This topic discusses drag-and-drop gestures that originate on other diagrams. For move and copy events within a single diagram, consider the alternative of defining a subclass of `ElementOperations`. For more information, see [Customizing Copy Behavior](../modeling/customizing-copy-behavior.md). You might also be able to customize the DSL definition.
-
 ## Defining Gesture Handlers by Overriding ShapeElement Methods
 
 `OnDragDrop`, `OnDoubleClick`, `OnDragOver`, and other methods can be overridden.
 
-<<<<<<< HEAD
-=======
-##  <a name="overrideShapeElement"></a> Defining Gesture Handlers by Overriding ShapeElement Methods
-
->>>>>>> c42d723d
 Add a new code file to your DSL project. For a gesture handler, you usually must have at least the following `using` statements:
 
 ```csharp
@@ -83,17 +67,11 @@
      For more information, see [How to: Intercept a Click on a Shape or Decorator](../modeling/how-to-intercept-a-click-on-a-shape-or-decorator.md).
 
 Define `IsAcceptableDropItem(e)` to determine whether the dragged item is acceptable, and ProcessDragDropItem(e) to update your model when the item is dropped. These methods must first extract the item from the event arguments. For information about how to do that, see [How to get a reference to the dragged item](#extracting).
-<<<<<<< HEAD
 
 ## Defining Gesture Handlers by using MEF
 
 Use this method if you want third-party developers to be able to define their own handlers to your DSL. Users can choose to install the third-party extensions after they have installed your DSL.
 
-=======
-
-##  <a name="MEF"></a> Defining Gesture Handlers by using MEF
-
->>>>>>> c42d723d
 MEF (Managed Extensibility Framework) lets you define components that can be installed with minimal configuration. For more information, see [Managed Extensibility Framework (MEF)](/dotnet/framework/mef/index).
 
 ### To define a MEF gesture handler
@@ -134,15 +112,10 @@
 
 3.  Add partial class definitions for the target shape, connector or diagram classes, and define the methods `IsAcceptableDropItem()` and `ProcessDragDropItem()`. These methods must begin by extracting the dragged item from the event arguments. For more information, see [How to get a reference to the dragged item](#extracting).
 
-<<<<<<< HEAD
 ## How to decode the dragged item
 
 Elements can be dragged from any window or from the desktop, as well as from a DSL.
 
-=======
-##  <a name="extracting"></a> How to decode the dragged item
-
->>>>>>> c42d723d
 When the user drags an item onto your diagram, or from one part of your diagram to another, information about the item that is being dragged is available in `DiagramDragEventArgs`. Because the drag operation could have started at any object on the screen, the data can be available in any one of a variety of formats. Your code must recognize the formats with which it is capable of dealing.
 
 To discover the formats in which your drag source information is available, run your code in debugging mode, setting a breakpoint at the entry to `OnDragOver()` or `CanDragDrop()`. Inspect the values of the `DiagramDragEventArgs` parameter. The information is provided in two forms:
@@ -172,19 +145,12 @@
      To accept UML shapes, determine the Guids of the UML shape classes by experiment. Remember that there is usually more than one type of element on any diagram. Remember also that an object dragged from a DSL or UML diagram is the shape, not the model element.
 
 `DiagramDragEventArgs` also has properties that indicate the current mouse pointer position and whether the user is pressing the CTRL, ALT, or SHIFT keys.
-<<<<<<< HEAD
 
 ## How to get the original of a dragged element
 
 If the dragged item is a DSL element, you can open the source model and access the element.
 
 The `Data` and `Prototype` properties of the event arguments contain only a reference to the dragged shape. Usually, if you want to create an object in the target DSL that is derived from the prototype in some way, you need to obtain access to the original, for example, reading the file contents, or navigating to the model element represented by a shape. You can use Visual Studio Model Bus to help with this.
-=======
-
-##  <a name="getOriginal"></a> How to get the original of a dragged element
-
-The `Data` and `Prototype` properties of the event arguments contain only a reference to the dragged shape. Usually, if you want to create an object in the target DSL that is derived from the prototype in some way, you need to obtain access to the original, for example, reading the file contents, or navigating to the model element represented by a shape.  You can use Visual Studio Model Bus to help with this.
->>>>>>> c42d723d
 
 ### To prepare a DSL project for Model Bus
 
@@ -306,7 +272,6 @@
 -   The following code sample accepts an object dropped from a UML diagram.
 
     ```csharp
-<<<<<<< HEAD
     using Microsoft.VisualStudio.ArchitectureTools.Extensibility;
     using Microsoft.VisualStudio.ArchitectureTools.Extensibility.Uml;
     using Microsoft.VisualStudio.ArchitectureTools.Extensibility.Presentation;
@@ -317,18 +282,6 @@
     using System;
     using System.ComponentModel.Composition;
     using System.Linq;
-=======
-      using Microsoft.VisualStudio.ArchitectureTools.Extensibility;
-      using Microsoft.VisualStudio.ArchitectureTools.Extensibility.Uml;
-      using Microsoft.VisualStudio.ArchitectureTools.Extensibility.Presentation;
-      using Microsoft.VisualStudio.Modeling;
-      using Microsoft.VisualStudio.Modeling.Diagrams;
-      using Microsoft.VisualStudio.Modeling.Diagrams.ExtensionEnablement;
-      using Microsoft.VisualStudio.Uml.Classes;
-      using System;
-      using System.ComponentModel.Composition;
-      using System.Linq;
->>>>>>> c42d723d
     ...
     partial class TargetShape
     {
@@ -363,17 +316,10 @@
     }  }  }
     ```
 
-<<<<<<< HEAD
 ## Using Mouse Actions: Dragging Compartment Items
 
 You can write a handler that intercepts mouse actions on a shape's fields. The following example lets the user reorder the items in a compartment by dragging with the mouse.
 
-=======
-##  <a name="mouseActions"></a> Using Mouse Actions: Dragging Compartment Items
-
-You can write a handler that intercepts mouse actions on a shape's fields. The following example lets the user re-order the items in a compartment by dragging with the mouse.
-
->>>>>>> c42d723d
 To build this example, create a solution by using the **Class Diagrams** solution template. Add a code file and add the following code. Adjust the namespace to be the same as your own.
 
 ```csharp
