--- conflicted
+++ resolved
@@ -20,11 +20,7 @@
 You can create a load test plug-in to run code at different times while the load test is running. You create a plug-in to expand upon or modify the built in functionality of the load test. For example, you can code a load test plug-in to set or modify the load test pattern while the load test is running. To do this, you must create a class that inherits the <xref:Microsoft.VisualStudio.TestTools.LoadTesting.ILoadTestPlugin> interface. This class must implement the <xref:Microsoft.VisualStudio.TestTools.LoadTesting.ILoadTestPlugin.Initialize*> method of this interface. For more information, see <xref:Microsoft.VisualStudio.TestTools.LoadTesting.ILoadTestPlugin>.
 
 > [!NOTE]
-<<<<<<< HEAD
-> You can also create plug-ins for Web performance tests. For more information, see [How to: Create a Web performance test plug-in](../test/how-to-create-a-web-performance-test-plug-in.md)
-=======
-> You can also create plug-ins for web performance tests. For more information, see [How to: Create a Web Performance Test Plug-In](../test/how-to-create-a-web-performance-test-plug-in.md)
->>>>>>> 0cd0550c
+> You can also create plug-ins for web performance tests. For more information, see [How to: Create a web performance test plug-in](../test/how-to-create-a-web-performance-test-plug-in.md)
 
 ## To create a load test plug-in by using Visual C#
 
@@ -58,11 +54,7 @@
 
      The reference to **Microsoft.VisualStudio.QualityTools.LoadTestFramework** is added to the **Reference** folder in **Solution Explorer**.
 
-<<<<<<< HEAD
-13. In **Solution Explorer**, right-click the top node of the Web performance and load test project that contains the load test to which you want to add the load test plug-in and select **Add Reference**.
-=======
-13. In Solution Explorer, right-click the top node of the web performance and load test project that contains the load test to which you want to add the load test plug-in and select **Add Reference**.
->>>>>>> 0cd0550c
+13. In **Solution Explorer**, right-click the top node of the web performance and load test project that contains the load test to which you want to add the load test plug-in and select **Add Reference**.
 
 14. The **Add Reference dialog box is displayed**.
 
@@ -85,11 +77,7 @@
 22. In the **Properties for selected plug-in** pane, set the initial values for the plug-in to use at run time.
 
     > [!NOTE]
-<<<<<<< HEAD
-    > You can expose as many properties as you want from your plug-ins; just make them public, settable, and of a base type such as Integer, Boolean, or String. You can also change the Web performance test plug-in properties later by using the **Properties** window.
-=======
-    > You can expose as many properties as you want from your plug-ins; just make them public, settable, and of a base type such as Integer, Boolean, or String. You can also change the web performance test plug-in properties later by using the Properties window.
->>>>>>> 0cd0550c
+    > You can expose as many properties as you want from your plug-ins; just make them public, settable, and of a base type such as Integer, Boolean, or String. You can also change the web performance test plug-in properties later by using the **Properties** window.
 
 23. Choose **OK**.
 
