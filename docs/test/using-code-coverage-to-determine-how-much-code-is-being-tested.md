--- conflicted
+++ resolved
@@ -118,12 +118,8 @@
 
 For example:
 
-<<<<<<< HEAD
-### [C#](#tab/code1)
-
-=======
 ### [C#](#tab/csharp)
->>>>>>> d4b12bf4
+
 ```csharp
 using System.Diagnostics.CodeAnalysis;
 ...
@@ -154,12 +150,9 @@
 class ExampleClass2 { ... }
 ```
 
-<<<<<<< HEAD
-### [Visual Basic](#tab/code2)
-
-=======
+
 ### [VB](#tab/vb)
->>>>>>> d4b12bf4
+
 ```vb
 Imports System.Diagnostics.CodeAnalysis
 
@@ -193,12 +186,8 @@
 End Class
 ```
 
-<<<<<<< HEAD
-### [C++](#tab/code3)
-
-=======
 ### [C++](#tab/cpp)
->>>>>>> d4b12bf4
+
 ```cpp
 // A .cpp file compiled as managed (CLI) code.
 using namespace System::Diagnostics::CodeAnalysis;
