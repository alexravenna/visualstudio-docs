---
title: "Configure unit tests by using a .runsettings file | Microsoft Docs"
ms.custom: ""
ms.date: "11/04/2016"
ms.reviewer: ""
ms.suite: ""
ms.technology: vs-devops-test
ms.tgt_pltfrm: ""
ms.topic: "article"
ms.author: gewarren
manager: ghogen
ms.workload: 
  - "multiple"
author: gewarren
---
# Configure unit tests by using a .runsettings file

Unit tests in Visual Studio can be configured by using a \*.runsettings file. (The file name doesn't matter, provided you use the extension '.runsettings'.) For example, you can change the .NET Framework version on which the tests will be run, the directory where test results are delivered, and the data collected during a test run.

If you don't require any special configuration, you don't need a \*.runsettings file. The most common use of a \*.runsettings file is to customize [Code Coverage](../test/customizing-code-coverage-analysis.md).

## Customizing tests with a .runsettings file

1. Add an XML file to your Visual Studio solution and rename it to test.runsettings. (The filename doesn't matter, but the extension must be .runsettings.)

1. Replace the file contents with the XML from the example that follows, and customize it as needed.

1. On the **Test** menu, choose **Test Settings** > **Select Test Settings File**.

You can create more than one \*.runsettings file in your solution, and enable or disable them at different times by using the **Test Settings** menu.

![Enabling a run settings file](../test/media/runsettings-1.png "RunSettings-1")

## Example .runsettings file

Following is a typical \*.runsettings file. Each element of the file is optional, because every value has a default.

```xml
<?xml version="1.0" encoding="utf-8"?>  
<RunSettings>  
  <!-- Configurations that affect the Test Framework -->  
  <RunConfiguration>  
    <MaxCpuCount>1</MaxCpuCount>  
    <!-- Path relative to solution directory -->  
    <ResultsDirectory>.\TestResults</ResultsDirectory>  
  
    <!-- [x86] | x64    
      - You can also change it from menu Test, Test Settings, Default Processor Architecture -->  
    <TargetPlatform>x86</TargetPlatform>  
  
    <!-- Framework35 | [Framework40] | Framework45 -->  
    <TargetFrameworkVersion>Framework40</TargetFrameworkVersion>  
  
    <!-- Path to Test Adapters -->  
    <TestAdaptersPaths>%SystemDrive%\Temp\foo;%SystemDrive%\Temp\bar</TestAdaptersPaths>  
  </RunConfiguration>  
  
  <!-- Configurations for data collectors -->  
  <DataCollectionRunSettings>  
    <DataCollectors>  
      <DataCollector friendlyName="Code Coverage" uri="datacollector://Microsoft/CodeCoverage/2.0" assemblyQualifiedName="Microsoft.VisualStudio.Coverage.DynamicCoverageDataCollector, Microsoft.VisualStudio.TraceCollector, Version=11.0.0.0, Culture=neutral, PublicKeyToken=b03f5f7f11d50a3a">  
        <Configuration>  
          <CodeCoverage>  
            <ModulePaths>  
              <Exclude>  
                <ModulePath>.*CPPUnitTestFramework.*</ModulePath>  
              </Exclude>  
            </ModulePaths>  
  
            <!-- We recommend you do not change the following values: -->  
            <UseVerifiableInstrumentation>True</UseVerifiableInstrumentation>  
            <AllowLowIntegrityProcesses>True</AllowLowIntegrityProcesses>  
            <CollectFromChildProcesses>True</CollectFromChildProcesses>  
            <CollectAspDotNet>False</CollectAspDotNet>  
  
          </CodeCoverage>  
        </Configuration>  
      </DataCollector>
  
      <!--Video data collector is only available with Visual Studio 2017 Update 5 and higher -->
      <DataCollector uri="datacollector://microsoft/VideoRecorder/1.0" assemblyQualifiedName="Microsoft.VisualStudio.TestTools.DataCollection.VideoRecorder.VideoRecorderDataCollector, Microsoft.VisualStudio.TestTools.DataCollection.VideoRecorder, Version=15.0.0.0, Culture=neutral, PublicKeyToken=b03f5f7f11d50a3a" friendlyName="Screen and Voice Recorder">
      </DataCollector>
    </DataCollectors>  
  </DataCollectionRunSettings>  
  
  <!-- Parameters used by tests at runtime -->  
  <TestRunParameters>  
    <Parameter name="webAppUrl" value="http://localhost" />  
    <Parameter name="webAppUserName" value="Admin" />  
    <Parameter name="webAppPassword" value="Password" />  
  </TestRunParameters>  
  
  <!-- Adapter Specific sections -->  
  
  <!-- MSTest adapter -->  
  <MSTest>  
    <MapInconclusiveToFailed>True</MapInconclusiveToFailed>  
    <CaptureTraceOutput>false</CaptureTraceOutput>  
    <DeleteDeploymentDirectoryAfterTestRunIsComplete>False</DeleteDeploymentDirectoryAfterTestRunIsComplete>  
    <DeploymentEnabled>False</DeploymentEnabled>  
    <AssemblyResolution>  
      <Directory Path="D:\myfolder\bin\" includeSubDirectories="false"/>  
    </AssemblyResolution>  
  </MSTest>  
  
</RunSettings>  
```  
  
The .runsettings file is also used to configure [Code Coverage](../test/customizing-code-coverage-analysis.md).  
  
The remainder of this topic describes the file content.  

## Edit your .runsettings file

The .runsettings file has the following elements.

### Test run configuration

|Node|Default|Values|  
|----------|-------------|------------|  
|`ResultsDirectory`||The directory where test results will be placed.|  
|`TargetFrameworkVersion`|Framework40|Framework35, Framework40, Framework45<br /><br /> This specifies which version of the unit test framework is used to discover and execute the tests. It can be different from the version of the .NET platform that you specify in the build properties of the unit test project.|  
|`TargetPlatform`|x86|x86, x64|  
|`TreatTestAdapterErrorsAsWarnings`|false|false, true|  
|`TestAdaptersPaths`||One or multiple paths to the directory where the TestAdapters are located|  
|`MaxCpuCount`|1|This controls the degree of parallel test execution when running unit tests, using available cores on the machine.  The test execution engine starts as a distinct process on each available core and gives each core a container with tests to run, like an assembly, DLL, or relevant artifact.  The test container is the scheduling unit.  In each container, the tests are run according to the test framework.  If there are many containers, then as processes finish executing the tests in a container, they are given the next available container.<br /><br /> MaxCpuCount can be:<br /><br /> n, where 1 <= n <= number of cores: up to n processes will be launched<br /><br /> n, where n = any other value:  the number of processes launched will be up to as many as available cores on the machine|  
  
<<<<<<< HEAD
### Diagnostic Data Adapters (Data Collectors)  
 The `DataCollectors` element specifies settings of diagnostic data adapters. Diagnostic data adapters are used to gather additional information about the environment and the application under test. Each adapter has default settings, and you only have to provide settings if you don't want to use the defaults.  
  
#### Code coverage adapter  
 The code coverage data collector creates a log of which parts of the application code have been exercised in the test. For more information about customizing the settings for code coverage, see [Customizing Code Coverage Analysis](../test/customizing-code-coverage-analysis.md).  
 
#### Video data collector
The video data collector captures a screen recording when tests are run. This is useful for troubleshooting UI tests. Video data collector is available only with Visual Studio 2017 Update 5 and later.
  
To customize any other type of diagnostic data adapter, you must use a test settings file. For more information, see [Specifying Test Settings for Visual Studio Tests](/devops-test-docs/test/specifying-test-settings-for-visual-studio-tests).  
  
#### TestRunParameters  
 TestRunParameters provides a way to define variables and values that are available to the tests at runtime. These variables can be accessed using the [TestContext](https://msdn.microsoft.com/en-us/library/microsoft.visualstudio.testtools.unittesting.testcontext(v=vs.140).aspx) object.
 
 ```  
 [TestMethod]
public void HomePageTest()  
{  
    string appURL = TestContext.Properties["webAppUrl"];  
```
To use TestContext, you must add a private [TestContext](https://msdn.microsoft.com/en-us/library/microsoft.visualstudio.testtools.unittesting.testcontext(v=vs.140).aspx) field and a public `TestContext` property to your test class.

### MSTest Run Settings  
 These settings are specific to the test adapter that runs test methods that have the `[TestMethod]` attribute.  
  
=======
### Diagnostic Data Adapters (Data Collectors)

The `DataCollectors` element specifies settings of diagnostic data adapters. Diagnostic data adapters are used to gather additional information about the environment and the application under test. Each adapter has default settings, and you only have to provide settings if you don't want to use the defaults.

#### Code coverage adapter

The code coverage data collector creates a log of which parts of the application code have been exercised in the test. For more information about customizing the settings for code coverage, see [Customizing Code Coverage Analysis](../test/customizing-code-coverage-analysis.md).

### TestRunParameters

TestRunParameters provides a way to define variables and values that are available to the tests at runtime.  

### MSTest Run Settings

These settings are specific to the test adapter that runs test methods that have the `[TestMethod]` attribute.  

>>>>>>> 6949f72d
|Configuration|Default|Values|  
|-------------------|-------------|------------|  
|ForcedLegacyMode|false|In Visual Studio 2012, the MSTest adapter has been optimized to make it faster and more scalable. Some behavior, such as the order in which tests are run, might not be exactly as it was in previous editions of Visual Studio. Set this value `true` to use the older test adapter.<br /><br /> For example, you might use this if you have an app.config file specified   for a unit test.<br /><br /> We recommend that you consider refactoring your tests to allow you to use the newer adapter.|  
|IgnoreTestImpact|false|The test impact feature prioritizes tests that are affected by recent changes, when run in MSTest or from Microsoft Test Manager. This setting deactivates the feature. For more   information, see [How to: Collect Data to Check Which Tests Should be Run After Code Changes](http://msdn.microsoft.com/Library/2f921ea1-9bb0-4870-a30f-0521fc22cb47).|  
|SettingsFile||You can specify a test settings file to use with the MS Test adapter here. You can also specify a test settings file using the menu **Test**, **Test Settings**, **Select Test Settings File**.<br /><br /> If you specify this value, you must also set the **ForcedlegacyMode** to **true**.<br /><br /> `<RunSettings>   <MSTest>     <SettingsFile>my.testsettings</SettingsFile>      <ForcedLegacyMode>true</ForcedLegacyMode>    </MSTest> </RunSettings>`|  
|KeepExecutorAliveAfterLegacyRun|false|After a test run is completed, MSTest is shut down. Any process that is launched as part of the test will also be killed at this time. If you want to keep the test executor alive, turn this configuration to true.<br /><br /> For example, you could use this to keep the browser running between coded UI tests.|  
|DeploymentEnabled|true|If you set this to false, deployment items that you have specified in your test method will not be copied to the deployment directory.|  
|CaptureTraceOutput|true|You can write to the debug trace from your Test method using Trace.WriteLine. Using this configuration, you can turn off these debug traces.|  
|DeleteDeploymentDirectoryAfterTestRunIsComplete|true|You can retain the Deployment Directory after a test run by setting this value to false.|  
|MapInconclusiveToFailed|false|If a test returns with an inconclusive status, it is usually mapped to Skipped status in Test Explorer. If you want Inconclusive tests to be showed as Failed, use this configuration.|  
|InProcMode|false|If you want your tests to be run in the same process as the MS Test adapter, set this value to true. This setting provides a minor performance gain. But if a test exits with an exception, the other tests will not continue.|  
|AssemblyResolution|false|You can specify paths to additional assemblies when finding and running unit tests.  For example, use these paths for dependency assemblies that don't reside in the same directory as the test assembly.  To specify a path, use a "Directory Path" element.  Paths can contain environment variables.<br /><br /> `<AssemblyResolution>  <Directory Path>"D:\myfolder\bin\" includeSubDirectories="false"/> </AssemblyResolution>`|  

## See also

[Customizing Code Coverage Analysis](../test/customizing-code-coverage-analysis.md)  <|MERGE_RESOLUTION|>--- conflicted
+++ resolved
@@ -124,34 +124,7 @@
 |`TreatTestAdapterErrorsAsWarnings`|false|false, true|  
 |`TestAdaptersPaths`||One or multiple paths to the directory where the TestAdapters are located|  
 |`MaxCpuCount`|1|This controls the degree of parallel test execution when running unit tests, using available cores on the machine.  The test execution engine starts as a distinct process on each available core and gives each core a container with tests to run, like an assembly, DLL, or relevant artifact.  The test container is the scheduling unit.  In each container, the tests are run according to the test framework.  If there are many containers, then as processes finish executing the tests in a container, they are given the next available container.<br /><br /> MaxCpuCount can be:<br /><br /> n, where 1 <= n <= number of cores: up to n processes will be launched<br /><br /> n, where n = any other value:  the number of processes launched will be up to as many as available cores on the machine|  
-  
-<<<<<<< HEAD
-### Diagnostic Data Adapters (Data Collectors)  
- The `DataCollectors` element specifies settings of diagnostic data adapters. Diagnostic data adapters are used to gather additional information about the environment and the application under test. Each adapter has default settings, and you only have to provide settings if you don't want to use the defaults.  
-  
-#### Code coverage adapter  
- The code coverage data collector creates a log of which parts of the application code have been exercised in the test. For more information about customizing the settings for code coverage, see [Customizing Code Coverage Analysis](../test/customizing-code-coverage-analysis.md).  
- 
-#### Video data collector
-The video data collector captures a screen recording when tests are run. This is useful for troubleshooting UI tests. Video data collector is available only with Visual Studio 2017 Update 5 and later.
-  
-To customize any other type of diagnostic data adapter, you must use a test settings file. For more information, see [Specifying Test Settings for Visual Studio Tests](/devops-test-docs/test/specifying-test-settings-for-visual-studio-tests).  
-  
-#### TestRunParameters  
- TestRunParameters provides a way to define variables and values that are available to the tests at runtime. These variables can be accessed using the [TestContext](https://msdn.microsoft.com/en-us/library/microsoft.visualstudio.testtools.unittesting.testcontext(v=vs.140).aspx) object.
- 
- ```  
- [TestMethod]
-public void HomePageTest()  
-{  
-    string appURL = TestContext.Properties["webAppUrl"];  
-```
-To use TestContext, you must add a private [TestContext](https://msdn.microsoft.com/en-us/library/microsoft.visualstudio.testtools.unittesting.testcontext(v=vs.140).aspx) field and a public `TestContext` property to your test class.
 
-### MSTest Run Settings  
- These settings are specific to the test adapter that runs test methods that have the `[TestMethod]` attribute.  
-  
-=======
 ### Diagnostic Data Adapters (Data Collectors)
 
 The `DataCollectors` element specifies settings of diagnostic data adapters. Diagnostic data adapters are used to gather additional information about the environment and the application under test. Each adapter has default settings, and you only have to provide settings if you don't want to use the defaults.
@@ -160,15 +133,29 @@
 
 The code coverage data collector creates a log of which parts of the application code have been exercised in the test. For more information about customizing the settings for code coverage, see [Customizing Code Coverage Analysis](../test/customizing-code-coverage-analysis.md).
 
+#### Video data collector
+
+The video data collector captures a screen recording when tests are run. This is useful for troubleshooting UI tests. Video data collector is available only with Visual Studio 2017 Update 5 and later.
+ 
+To customize any other type of diagnostic data adapter, you must use a test settings file. For more information, see [Specifying Test Settings for Visual Studio Tests](/devops-test-docs/test/specifying-test-settings-for-visual-studio-tests).
+
 ### TestRunParameters
 
-TestRunParameters provides a way to define variables and values that are available to the tests at runtime.  
+TestRunParameters provides a way to define variables and values that are available to the tests at runtime. These variables can be accessed by using the [TestContext](https://msdn.microsoft.com/library/microsoft.visualstudio.testtools.unittesting.testcontext(v=vs.140).aspx) object.
+
+```csharp
+[TestMethod]
+public void HomePageTest()  
+{  
+    string appURL = TestContext.Properties["webAppUrl"];  
+```
+
+To use TestContext, add a private [TestContext](https://msdn.microsoft.com/library/microsoft.visualstudio.testtools.unittesting.testcontext(v=vs.140).aspx) field and a public `TestContext` property to your test class.
 
 ### MSTest Run Settings
 
 These settings are specific to the test adapter that runs test methods that have the `[TestMethod]` attribute.  
 
->>>>>>> 6949f72d
 |Configuration|Default|Values|  
 |-------------------|-------------|------------|  
 |ForcedLegacyMode|false|In Visual Studio 2012, the MSTest adapter has been optimized to make it faster and more scalable. Some behavior, such as the order in which tests are run, might not be exactly as it was in previous editions of Visual Studio. Set this value `true` to use the older test adapter.<br /><br /> For example, you might use this if you have an app.config file specified   for a unit test.<br /><br /> We recommend that you consider refactoring your tests to allow you to use the newer adapter.|  
