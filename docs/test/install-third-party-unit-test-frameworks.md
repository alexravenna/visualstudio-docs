---
title: Install third-party unit test frameworks
description: Visual Studio Test Explorer can run tests from any unit test framework that has developed an adapter interface for it.
ms.date: 12/04/2023
ms.topic: how-to
ms.author: mikejo
manager: jmartens
ms.technology: vs-ide-test
author: mikejo5000
---
# Install unit test frameworks

 [!INCLUDE [Visual Studio](~/includes/applies-to-version/vs-windows-only.md)]

Visual Studio Test Explorer can run tests from any unit test framework that has developed an adapter interface for it. Installing the framework copies the binaries and adds Visual Studio project templates for the languages it supports. When you create a project with the template, the framework is registered with Test Explorer.

A Visual Studio solution can contain unit test projects that use different frameworks and that are targeted at different languages.

For .NET, [MSTest, NUnit, and xUnit](getting-started-with-unit-testing.md) are the test frameworks provided by Visual Studio which are installed by default. For C++, a different set of test frameworks are provided, such as CTest.

## Acquire frameworks

Install third-party unit test frameworks by using **NuGet Package Manager**.

1. Right-click on the project that will contain your test code and select **Manage NuGet Packages**.

2. In **NuGet Package Manager**, search for the test framework you want to install, and then click **Install**.

   ::: moniker range=">=vs-2022"
   ![NuGet Package Manager in Visual Studio](media/vs-2022/nuget-package-manager.png)
   ::: moniker-end
   ::: moniker range="vs-2019"
   ![NuGet Package Manager in Visual Studio](media/vs-2019/nuget-package-manager.png)
   ::: moniker-end

## Update to the latest test adapters

Update to the latest stable test adapter to experience better test discovery and execution. For more information about updates to MSTest, NUnit, and xUnit test adapters, see the [Visual Studio blog](https://devblogs.microsoft.com/visualstudio/test-experience-improvements/).

### To update to the latest stable test adapter version

1. Open the NuGet Package Manager for your solution by navigating to **Tools** > **NuGet Package Manager** > **Manage NuGet Packages for Solution**.

2. Click on the **Updates** tab and search for MSTest, NUnit, or xUnit test adapters that are installed.

3. Select each test adapter, and then select the button to update to a new version.

   ::: moniker range=">=vs-2022"
   ![Upgrade Test Adapter](media/vs-2022/install-adapter-upgrade.png)
   ::: moniker-end
   ::: moniker range="vs-2019"
   ![Upgrade Test Adapter](media/install-adapter-upgrade.png)

<<<<<<< HEAD
## Related content
=======
   Choose the **Install** button.
   ::: moniker-end

## See also
>>>>>>> 7208b9e2

- [Unit test your code](../test/unit-test-your-code.md)<|MERGE_RESOLUTION|>--- conflicted
+++ resolved
@@ -51,13 +51,9 @@
    ::: moniker range="vs-2019"
    ![Upgrade Test Adapter](media/install-adapter-upgrade.png)
 
-<<<<<<< HEAD
-## Related content
-=======
    Choose the **Install** button.
    ::: moniker-end
 
-## See also
->>>>>>> 7208b9e2
+## Related content
 
 - [Unit test your code](../test/unit-test-your-code.md)