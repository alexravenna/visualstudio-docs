--- conflicted
+++ resolved
@@ -14,107 +14,45 @@
 author: gewarren
 ---
 # Install third-party unit test frameworks
-<<<<<<< HEAD
-Visual Studio Test Explorer can run any unit test framework that has developed an adapter interface for the Explorer. The install program of the framework installs the binaries and adds Visual Studio project templates for the languages it supports. When you create a project with the template, the framework is registered with Test Explorer. A Visual Studio solution can contain unit test projects that use different frameworks and that are targeted at different languages. Test Explorer runs them all.  
-  
- **Requirements**  
-  
--   Visual Studio Enterprise, Visual Studio Professional  
-  
-## Acquiring third-party frameworks  
- You can download and install many third-party unit test frameworks by using the Visual Studio Extension Manager, or from the Visual Studio Marketplace. Frameworks can also be downloaded from other sites such as the website of the framework.  
-  
-### Installing from Visual Studio  
-  
-1.  Choose **Tools** on the standard menu, and then choose **Extensions and Updates**.  
-  
-2.  Expand **Online**, **Visual Studio Marketplace**, **Tools**. Choose **Testing**.  
-  
-3.  Browse the list to find the framework.  
-  
-4.  Select the framework and choose **Download**.  
-  
- For more information see [Finding and Using Visual Studio Extensions](../ide/finding-and-using-visual-studio-extensions.md).  
-  
-### Installing from the web  
- If you know the framework you are interested in:  
-  
-1.  Open [Visual Studio Marketplace](https://marketplace.visualstudio.com/vs).  
-  
-2.  Type the name of the framework in the **Find** box.  
-  
-3.  Choose the framework in the results list to navigate to the Visual Studio Marketplace page for the tool.  
-  
- To browse a list of frameworks along with other testing tools:  
-  
-1.  Open [Visual Studio Marketplace](https://marketplace.visualstudio.com/vs).  
-  
-2.  In **Filter by category / collection**, choose **See all**.  
-  
-3.  In the **Category** list (labeled as **Showing**), expand the **Tools** node and then choose **Testing**.  
-  
-4.  Choose a framework in the results list to navigate to a Visual Studio Marketplace page for the tool. 
 
-## Update to the latest test adapters
+Visual Studio Test Explorer can run any unit test framework that has developed an adapter interface for the Explorer. The install program of the framework installs the binaries and adds Visual Studio project templates for the languages it supports. When you create a project with the template, the framework is registered with Test Explorer. A Visual Studio solution can contain unit test projects that use different frameworks and that are targeted at different languages. Test Explorer runs them all.
 
-Update to the latest stable test adapter to experience better test discovery and execution. For more information about updates to MSTest, NUnit, and xUnit test adapters, see the [Visual Studio blog](https://blogs.msdn.microsoft.com/visualstudio/2017/11/16/test-experience-improvements/).
+## Acquiring third-party frameworks
 
-### To update to the latest stable test adapter version
+You can download and install many third-party unit test frameworks by using the Visual Studio Extension Manager, or from the Visual Studio Marketplace. Frameworks can also be downloaded from other sites such as the website of the framework.
 
-1. Open the Nuget Package Manager for your solution by navigating to **Tools > NuGet Package Manager > Manage NuGet Packages for Solution...**
+### Installing from Visual Studio
 
-2. Click on the **Updates** tab and search for NUnit or xUnit test adapters that are installed.
+1. Choose **Tools** on the standard menu, and then choose **Extensions and Updates**.
 
-3. Select each test adapter, and then select the latest stable version in the drop down menu.
+2. Expand **Online** > **Visual Studio Marketplace** > **Tools**. Choose **Testing**.
 
-4. Choose the **Install** button.
+3. Browse the list to find the framework.
 
-![Upgrade Test Adapter](media/installadapter-upgrade.png)
+4. Select the framework and choose **Download**.
+
+For more information see [Finding and Using Visual Studio Extensions](../ide/finding-and-using-visual-studio-extensions.md).
+
+### Installing from the web
+
+If you know the framework you are interested in:
+
+1. Open [Visual Studio Marketplace](https://marketplace.visualstudio.com/vs).
+
+2. Type the name of the framework in the **Find** box.
+
+3. Choose the framework in the results list to navigate to the Visual Studio Marketplace page for the tool.
+
+To browse a list of frameworks along with other testing tools:
+
+1. Open [Visual Studio Marketplace](https://marketplace.visualstudio.com/vs).
+
+2. In **Filter by category / collection**, choose **See all**.
+
+3. In the **Category** list (labeled as **Showing**), expand the **Tools** node and then choose **Testing**.
+
+4. Choose a framework in the results list to navigate to a Visual Studio Marketplace page for the tool.
 
 ## See also
 
-- [Unit Test Your Code](../test/unit-test-your-code.md)
-=======
-Visual Studio Test Explorer can run any unit test framework that has developed an adapter interface for the Explorer. The install program of the framework installs the binaries and adds Visual Studio project templates for the languages it supports. When you create a project with the template, the framework is registered with Test Explorer. A Visual Studio solution can contain unit test projects that use different frameworks and that are targeted at different languages. Test Explorer runs them all.
-
- **Requirements**
-
--   Visual Studio Enterprise, Visual Studio Professional
-
-## Acquiring third-party frameworks
- You can download and install many third-party unit test frameworks by using the Visual Studio Extension Manager, or from the Visual Studio Marketplace. Frameworks can also be downloaded from other sites such as the website of the framework.
-
-### Installing from Visual Studio
-
-1.  Choose **Tools** on the standard menu, and then choose **Extensions and Updates**.
-
-2.  Expand **Online**, **Visual Studio Marketplace**, **Tools**. Choose **Testing**.
-
-3.  Browse the list to find the framework.
-
-4.  Select the framework and choose **Download**.
-
- For more information see [Finding and Using Visual Studio Extensions](../ide/finding-and-using-visual-studio-extensions.md).
-
-### Installing from the web
- If you know the framework you are interested in:
-
-1.  Open [Visual Studio Marketplace](https://marketplace.visualstudio.com/vs).
-
-2.  Type the name of the framework in the **Find** box.
-
-3.  Choose the framework in the results list to navigate to the Visual Studio Marketplace page for the tool.
-
- To browse a list of frameworks along with other testing tools:
-
-1.  Open [Visual Studio Marketplace](https://marketplace.visualstudio.com/vs).
-
-2.  In **Filter by category / collection**, choose **See all**.
-
-3.  In the **Category** list (labeled as **Showing**), expand the **Tools** node and then choose **Testing**.
-
-4.  Choose a framework in the results list to navigate to a Visual Studio Marketplace page for the tool.
-
-## See also
- [Unit Test Your Code](../test/unit-test-your-code.md)
->>>>>>> 063641b9
+- [Unit Test Your Code](../test/unit-test-your-code.md)