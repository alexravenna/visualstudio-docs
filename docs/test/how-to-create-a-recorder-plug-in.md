--- conflicted
+++ resolved
@@ -13,15 +13,9 @@
 ---
 # How to: Create a recorder plug-in
 
-<<<<<<< HEAD
-The <xref:Microsoft.VisualStudio.TestTools.WebTesting.WebTestRecorderPlugin> lets you modify a recorded Web performance test. The modification occurs after you choose **Stop** in the **Web performance test recorder** toolbar but prior to the test being saved and presented in the Web Performance Test Editor.
-
-A recorder plug-in enables you to perform your own custom correlation on dynamic parameters. With the built-in correlation functionality, Web performance tests detect the dynamic parameters in the Web recording upon completion, or when you use the **Promote Dynamic Parameters to Web Test Parameters** on the **Web Performance Test Editor** toolbar. However, the built in detection functionality does not always find all the dynamic parameters. For example, it does not find a session ID, which usually gets its value changed between 5 to 30 minutes. Therefore, you have to manually perform the correlation process.
-=======
-The <xref:Microsoft.VisualStudio.TestTools.WebTesting.WebTestRecorderPlugin> lets you modify a recorded web performance test. The modification occurs after you choose **Stop** in the web performance test recorder toolbar but prior to the test being saved and presented in the Web Performance Test Editor.
-
-A recorder plug-in enables you to perform your own custom correlation on dynamic parameters. With the built-in correlation functionality, web performance tests detect the dynamic parameters in the web recording upon completion, or when you use the **Promote Dynamic Parameters to Web Test Parameters** on the Web Performance Test Editor toolbar. However, the built in detection functionality does not always find all the dynamic parameters. For example, it does not find a session ID, which usually gets its value changed between 5 to 30 minutes. Therefore, you have to manually perform the correlation process.
->>>>>>> 0cd0550c
+The <xref:Microsoft.VisualStudio.TestTools.WebTesting.WebTestRecorderPlugin> lets you modify a recorded web performance test. The modification occurs after you choose **Stop** in the **Web Performance Test Recorder** toolbar but prior to the test being saved and presented in the Web Performance Test Editor.
+
+A recorder plug-in enables you to perform your own custom correlation on dynamic parameters. With the built-in correlation functionality, web performance tests detect the dynamic parameters in the web recording upon completion, or when you use the **Promote Dynamic Parameters to Web Test Parameters** on the **Web Performance Test Editor** toolbar. However, the built in detection functionality does not always find all the dynamic parameters. For example, it does not find a session ID, which usually gets its value changed between 5 to 30 minutes. Therefore, you have to manually perform the correlation process.
 
 The <xref:Microsoft.VisualStudio.TestTools.WebTesting.WebTestRecorderPlugin> lets you write code for your own custom plug-in. This plug-in can perform correlation or modify the web performance test in many ways prior to it being saved and presented in the Web Performance Test Editor. Therefore, if you determine that a specific dynamic variable has to be correlated for a lot of your recordings, you can automate the process.
 
