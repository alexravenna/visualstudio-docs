---
<<<<<<< HEAD
title: "Unit testing existing C++ applications with Test Explorer | Microsoft Docs"
ms.custom: ""
ms.date: "11/04/2017"
ms.reviewer: ""
ms.suite: ""
ms.technology: 
  - "vs-devops-test"
ms.tgt_pltfrm: ""
ms.topic: "article"
ms.assetid: 7d08de69-c32e-4f0b-89aa-75347b15fb82
caps.latest.revision: 11
ms.author: mblome
manager: ghogen
=======
redirect_url: /visualstudio/test/how-to-use-microsoft-test-framework-for-cpp
>>>>>>> fd949c40
---
# How to use the Microsoft Unit Testing Framework for C++
We recommend that, before you change an existing application, you make sure that it has a good coverage with unit tests. This gives you confidence that your changes have not introduced bugs. If the application does not already have unit tests, you can add them by using the techniques demonstrated in this topic. This topic describes how to add unit tests for existing Visual C++ code, starting with deciding how to test your code, and then creating, writing, and finally, running the tests.  
  
## Deciding how to test your code  
 Open the existing C++ project, and inspect it to decide how you want to add the unit tests. You might want to use some modeling tools, which help you see dependencies in the code, and help you understand how the parts interact. For more information, see [Visualize code](../modeling/visualize-code.md).  
  
 We recommend that you separate your changes into small tasks. Before each small change, write unit tests for aspects of the behavior that will remain the same. These tests will continue to pass after you have made the change. For example, if you plan to change a sorting function so that it sorts a list of people by last name instead of by first name, then you can write a unit test that verifies that all the input names appear in the output. After you have made the change, you might want to add new unit tests for the new behavior.  
  
 If it is practical, many or all of your unit tests should use only functions that are exported. But if you are changing just a small part of the whole application, then you might want to use functions that are not exported. For example, you might want tests that invoke internal functions, or tests that set and get the values of internal variables.  
  
 There are several ways to test product code, depending on whether it exposes the interfaces that you want to test. Choose one of the following ways:  
  
 **The unit tests can call only functions that are exported from the code under test:**  
 Add a separate test project. In the test project, add a reference to the project under test.  
  
 Go to the procedure [To reference exported functions from the test project](#projectRef).  
  
 **The code under test is built as an .exe file:**  
 Add a separate test project. Link it to the output object file.  
  
 Go to the procedure [To link the tests to the object or library files](#objectRef).  
  
 **The unit tests must use private functions and data, and the code under test can be built as a static library:**  
 Change the project under test so that it is compiled to a .lib file. Add a separate test project that references the project under test.  
  
 This approach has the benefit of allowing your tests to use private members, but still keep the tests in a separate project. However, it might not be suitable for some applications where you must have a dynamic link library (.dll).  
  
 Go to the procedure [To change the code under test to a static library](#staticLink).  
  
 **The unit tests must use private member functions and data, and the code must be built as a dynamic link library (DLL):**  
 Add unit tests in the same project as the product code.  
  
 Go to the procedure [To add unit tests in the same project](#sameProject).  
  
## Creating the tests  
  
###  <a name="staticLink"></a> To change the code under test to a static library  
  
-   If your tests must use members that are not exported by a project under test, and the project under test is built as a dynamic library, consider converting it to a static library.  
  
    1.  In Solution Explorer, on the shortcut menu of the project under test, choose **Properties**. The project properties window opens.  
  
    2.  Choose **Configuration Properties**, **General**.  
  
    3.  Set **Configuration Type** to **Static Library (.lib)**.  
  
 Continue with the procedure [To link the tests to the object or library files](#objectRef).  
  
###  <a name="projectRef"></a> To reference exported DLL functions from the test project  
  
-   If a project under test is a DLL that exports the functions that you want to test, then you can add a reference to the code project from the test project.  
  
    1.  Create a C++ test project.  
  
        1.  On the **File** menu, choose **New**, **Project**, **Visual C++,Test**, **C++ Unit Test Project**.  
  
    2.  In Solution Explorer, on the shortcut menu of the test project, choose **References**. The project properties window opens.  
  
    3.  Select **Common Properties**, **Framework and References**, and then choose the **Add New Reference** button.  
  
    4.  Select **Projects**, and then the project to be tested.  
  
         Choose the **Add** button.  
  
    5.  In the properties for the test project, add the location of the project under test to the Include Directories.  
  
         Choose **Configuration Properties**, **VC++ Directories**, **Include Directories**.  
  
         Choose **Edit**, and then add the header directory of the project under test.  
  
 Go to [Writing the unit tests](#addTests).  
  
###  <a name="objectRef"></a> To link the tests to the object or library files  
  
-   If the code under test does not export the functions that you want to test, you can add the output **.obj** or **.lib** file to the dependencies of the test project.  
  
    1.  Create a C++ test project.  
  
        1.  On the **File** menu, choose **New**, **Project**, **Visual C++,Test**, **C++ Unit Test Project**.  
  
    2.  In Solution Explorer, on the shortcut menu of the test project, choose **Properties**. The project properties window opens.  
  
    3.  Choose **Configuration Properties**, **Linker**, **Input**, **Additional Dependencies**.  
  
         Choose **Edit**, and add the names of the **.obj** or **.lib** files. Do not use the full path names.  
  
    4.  Choose **Configuration Properties**, **Linker**, **General**, **Additional Library Directories**.  
  
         Choose **Edit**, and add the directory path of the **.obj** or **.lib** files. The path is typically within the build folder of the project under test.  
  
    5.  Choose **Configuration Properties**, **VC++ Directories**, **Include Directories**.  
  
         Choose **Edit**, and then add the header directory of the project under test.  
  
 Go to [Writing the unit tests](#addTests).  
  
###  <a name="sameProject"></a> To add unit tests in the same project  
  
1.  Modify the product code project properties to include the headers and library files that are required for unit testing.  
  
    1.  In Solution Explorer, in the shortcut menu of the project under test, choose Properties. The project properties window opens.  
  
    2.  Choose **Configuration Properties**, **VC++ Directories**.  
  
    3.  Edit the Include and Library directories:  
  
        |||  
        |-|-|  
        |**Include Directories**|**$(VCInstallDir)UnitTest\include;$(IncludePath)**|  
        |**Library Directories**|**$(VCInstallDir)UnitTest\lib;$(LibraryPath)**|  
  
2.  Add a C++ Unit Test file:  
  
    -   In Solution Explorer, in the shortcut menu of the project, choose **Add**, **New Item**, and then choose **C++ Unit Test**.  
  
 Go to [Writing the unit tests](#addTests).  
  
##  <a name="addTests"></a> Writing the unit tests  
  
1.  In each unit test code file, add an `#include` statement for the headers of the project under test.  
  
2.  Add test classes and methods to the unit test code files. For example:  
  
    ```cpp  
    #include "stdafx.h"  
    #include "CppUnitTest.h"  
    #include "MyProjectUnderTest.h"  
    using namespace Microsoft::VisualStudio::CppUnitTestFramework;  
    namespace MyTest  
    {  
      TEST_CLASS(MyTests)  
      {  
      public:  
          TEST_METHOD(MyTestMethod)  
          {  
              Assert::AreEqual(MyProject::Multiply(2,3), 6);  
          }  
      };  
    }  
    ```  
  
 For more information, see [Unit testing native code with Test Explorer](http://msdn.microsoft.com/en-us/8a09d6d8-3613-49d8-9ffe-11375ac4736c).  
  
## Run the tests  
  
1.  On the **Test** menu, choose **Windows**, **Test Explorer**.  
2. If all your tests are not visible in the window, build the test project by right-clicking its node in **Solution Explorer** and choosing **Build** or **Rebuild**.
  
2.  In Test Explorer, choose **Run All**, or select the specific tests you want to run. Right-click on a test for other options, including running it in debug mode with breakpoints enabled.
  
## See Also
[Quick Start: Test Driven Development with Test Explorer](../test/quick-start-test-driven-development-with-test-explorer.md)
<|MERGE_RESOLUTION|>--- conflicted
+++ resolved
@@ -1,21 +1,5 @@
 ---
-<<<<<<< HEAD
-title: "Unit testing existing C++ applications with Test Explorer | Microsoft Docs"
-ms.custom: ""
-ms.date: "11/04/2017"
-ms.reviewer: ""
-ms.suite: ""
-ms.technology: 
-  - "vs-devops-test"
-ms.tgt_pltfrm: ""
-ms.topic: "article"
-ms.assetid: 7d08de69-c32e-4f0b-89aa-75347b15fb82
-caps.latest.revision: 11
-ms.author: mblome
-manager: ghogen
-=======
 redirect_url: /visualstudio/test/how-to-use-microsoft-test-framework-for-cpp
->>>>>>> fd949c40
 ---
 # How to use the Microsoft Unit Testing Framework for C++
 We recommend that, before you change an existing application, you make sure that it has a good coverage with unit tests. This gives you confidence that your changes have not introduced bugs. If the application does not already have unit tests, you can add them by using the techniques demonstrated in this topic. This topic describes how to add unit tests for existing Visual C++ code, starting with deciding how to test your code, and then creating, writing, and finally, running the tests.  
