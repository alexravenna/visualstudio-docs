--- conflicted
+++ resolved
@@ -10,11 +10,7 @@
 ---
 # How to use CTest for C++ in Visual Studio 2017 and later
 
-<<<<<<< HEAD
 CMake (which includes CTest) is integrated into the Visual Studio IDE by default as a component of the **Desktop Development with C++** workload. If you need to install it on your machine, open the Visual Studio Installer program, click the **Desktop Development with C++** button, then click **Modify**. Select **C++ CMake tools for Windows** under the list of workload components.
-=======
-CMake (which includes CTest) is integrated into the Visual Studio IDE by default as a component of the **Desktop Development with C++** workload. If you need to install it on your machine, open the Visual Studio Installer program, click the **Desktop Development with C++** button, then click **Modify**. Check [CMake tools for Visual C++](/cpp/ide/cmake-tools-for-visual-cpp) under the list of workload components.
->>>>>>> d5f35f11
 
 ## To write tests
 
