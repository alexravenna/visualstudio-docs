{
  "build_entry_point": "docs",
  "docsets_to_publish": [
    {
      "docset_name": "Docker",
      "build_source_folder": "docker",
      "build_output_subfolder": "Docker",
      "locale": "en-us",
      "monikers": [],
      "moniker_ranges": [],
      "open_to_public_contributors": true,
      "type_mapping": {
        "Conceptual": "Content"
      },
      "build_entry_point": "docs",
      "template_folder": "_themes"
    },
    {
      "docset_name": "docs",
      "build_source_folder": "docs",
      "build_output_subfolder": "vsdocsdocs",
      "locale": "en-us",
      "monikers": [],
      "moniker_ranges": [
        "vs-2015",
        ">= vs-2017"
      ],
      "xref_query_tags": [
        "/dotnet",
        "/uwp/api"
      ],
      "open_to_public_contributors": true,
      "type_mapping": {
        "Conceptual": "Content",
        "ManagedReference": "Content",
        "RestApi": "Content",
        "LandingData": "Content",
        "ContextObject": "Toc",
        "APIConnector": "Content"
      },
      "template_folder": "_themes"
    },
    {
      "docset_name": "gamedev",
      "build_source_folder": "visualstudio/gamedev",
      "build_output_subfolder": "gamedev",
      "locale": "en-us",
      "monikers": [],
      "moniker_ranges": [],
      "open_to_public_contributors": false,
      "type_mapping": {
        "Conceptual": "Content"
      },
      "build_entry_point": "docs",
      "template_folder": "_themes"
    },
    {
      "docset_name": "mac",
      "build_source_folder": "mac",
      "build_output_subfolder": "mac",
      "locale": "en-us",
      "monikers": [],
      "moniker_ranges": [
        "vsmac-2017",
        "vsmac-2019"
      ],
      "open_to_public_contributors": true,
      "type_mapping": {
        "Conceptual": "Content",
        "ManagedReference": "Content",
        "RestApi": "Content",
        "ContextObject": "Toc"
      },
      "build_entry_point": "docs",
      "template_folder": "_themes"
    },
    {
      "docset_name": "scripting-docs",
      "build_source_folder": "scripting-docs",
      "build_output_subfolder": "scripting-docs",
      "locale": "en-us",
      "monikers": [],
      "open_to_public_contributors": true,
      "type_mapping": {
        "Conceptual": "Content",
        "ManagedReference": "Content",
        "RestApi": "Content"
      },
      "build_entry_point": "docs",
      "template_folder": "_themes"
    },
    {
      "docset_name": "subscriptions",
      "build_source_folder": "subscriptions",
      "build_output_subfolder": "subscriptions",
      "locale": "en-us",
      "monikers": [],
      "moniker_ranges": [],
      "open_to_public_contributors": false,
      "type_mapping": {
        "Conceptual": "Content",
        "ManagedReference": "Content",
        "RestApi": "Content"
      },
      "build_entry_point": "docs",
      "template_folder": "_themes"
    },
    {
<<<<<<< HEAD
      "docset_name": "vs-gamedev",
      "build_source_folder": "visualstudio/gamedev",
      "build_output_subfolder": "vs-gamedev",
      "locale": "en-us",
      "monikers": [],
      "moniker_ranges": [],
      "open_to_public_contributors": false,
      "type_mapping": {
        "Conceptual": "Content"
      },
      "build_entry_point": "docs",
      "template_folder": "_themes"
    },
    {
=======
>>>>>>> a02f7277
      "docset_name": "gamedev",
      "build_source_folder": "gamedev",
      "build_output_subfolder": "gamedev",
      "locale": "en-us",
      "monikers": [],
      "moniker_ranges": [],
      "open_to_public_contributors": true,
      "type_mapping": {
        "Conceptual": "Content",
        "ManagedReference": "Content",
        "RestApi": "Content"
      },
      "build_entry_point": "docs",
      "template_folder": "_themes"
    }
  ],
  "notification_subscribers": [],
  "sync_notification_subscribers": [
    "ghogen@microsoft.com"
  ],
  "branches_to_filter": [],
  "git_repository_url_open_to_public_contributors": "https://github.com/MicrosoftDocs/visualstudio-docs",
  "git_repository_branch_open_to_public_contributors": "master",
  "skip_source_output_uploading": false,
  "need_preview_pull_request": true,
  "need_pr_comments": true,
  "contribution_branch_mappings": {},
  "dependent_repositories": [
    {
      "path_to_root": "_themes",
      "url": "https://github.com/Microsoft/templates.docs.msft",
      "branch": "master",
      "branch_mapping": {}
    },
    {
      "path_to_root": "_themes.pdf",
      "url": "https://github.com/Microsoft/templates.docs.msft.pdf",
      "branch": "master",
      "branch_mapping": {}
    }
  ],
  "branch_target_mapping": {
    "live": [
      "Publish",
      "Pdf"
    ]
  },
  "need_generate_pdf_url_template": true,
  "targets": {
    "Pdf": {
      "template_folder": "_themes.pdf"
    }
  },
  "docs_build_engine": {
    "name": "docfx_v3"
  },
  "need_generate_pdf": false,
  "need_generate_intellisense": false,
  "enable_branch_build_custom_validation": true,
  "enable_pull_request_custom_validation": true
}<|MERGE_RESOLUTION|>--- conflicted
+++ resolved
@@ -106,34 +106,15 @@
       "template_folder": "_themes"
     },
     {
-<<<<<<< HEAD
       "docset_name": "vs-gamedev",
-      "build_source_folder": "visualstudio/gamedev",
-      "build_output_subfolder": "vs-gamedev",
+      "build_source_folder": "gamedev",
+      "build_output_subfolder": "gamedev",
       "locale": "en-us",
       "monikers": [],
       "moniker_ranges": [],
       "open_to_public_contributors": false,
       "type_mapping": {
         "Conceptual": "Content"
-      },
-      "build_entry_point": "docs",
-      "template_folder": "_themes"
-    },
-    {
-=======
->>>>>>> a02f7277
-      "docset_name": "gamedev",
-      "build_source_folder": "gamedev",
-      "build_output_subfolder": "gamedev",
-      "locale": "en-us",
-      "monikers": [],
-      "moniker_ranges": [],
-      "open_to_public_contributors": true,
-      "type_mapping": {
-        "Conceptual": "Content",
-        "ManagedReference": "Content",
-        "RestApi": "Content"
       },
       "build_entry_point": "docs",
       "template_folder": "_themes"
