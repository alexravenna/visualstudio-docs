---
title: Unable to download or activate Visual Studio for Mac
description: Unable to download or activate Visual Studio for Mac from Visual Studio Subscriptions
comment:  As of August 2023 this include is used to render marketing FAQ content for VS Subscriptions in the following portals - VSCom, Manage, and My portals. It was not used for learn.microsoft.com content at that time. SMEs are Evan Windom and Larissa Crawford of Red Door Collaborative and Sharvari Dighe.
ms.topic: include
ms.assetid: afb945a3-b08e-4a9f-92d9-660f5657686b
author: evanwindom
ms.author: amast
ms.date: 04/01/2024
user.type: subscriber
tags: download, activate
subscription.type: vl, cloud, retail, partner
sap.id: 53a7a6d4-7755-352a-5a65-715d78af84bf
---

## I'm unable to download or activate Visual Studio for Mac

As a Visual Studio subscriber, you have access to the Visual Studio IDE. Visual Studio for Mac is a separate download that you can find in the [downloads page](https://my.visualstudio.com/Downloads) of the subscriptions portal. 

## Find and download Visual Studio for Mac 
1. Sign in to the [subscriptions portal](https://my.visualstudio.com/benefits), and see a [filtered view](https://my.visualstudio.com/Downloads?q=Visual%20Studio%20for%20mac&pgroup=) of available Visual Studio for Mac downloads. We only offer the latest product versions. 
0. Follow the download and set up instructions. 
0. Using the email your subscription is assigned to, you’ll be able to immediately sign in to the IDE after installation, no product key is required.

## No download available 
<<<<<<< HEAD
The list of software downloads available to you depends on the subscription you're using. If you don’t see the download you’re looking for, it might not be available to you. To check what subscriptions are available to you, log into the [subscriptions page](https://my.visualstudio.com/subscriptions) of the portal. You can [download an extensive list](https://download.microsoft.com/download/1/5/4/15454442-CF17-47B9-A65D-DF84EF88511B/Visual_Studio_by_Subscription_Level.xlsx) of available software titles for all subscription types.
=======
The list of software downloads available to you depends on the subscription you're using. If you don’t see the download you’re looking for, it may not be available to you. To check what subscriptions are available to you, log into the [subscriptions page](https://my.visualstudio.com/subscriptions) of the portal. You can [download an extensive list](https://download.microsoft.com/download/1/5/4/15454442-CF17-47B9-A65D-DF84EF88511B/Visual_Studio_by_Subscription_Level.xlsx) of available software titles for all subscription types.
>>>>>>> cae57b4a
<|MERGE_RESOLUTION|>--- conflicted
+++ resolved
@@ -23,8 +23,5 @@
 0. Using the email your subscription is assigned to, you’ll be able to immediately sign in to the IDE after installation, no product key is required.
 
 ## No download available 
-<<<<<<< HEAD
+
 The list of software downloads available to you depends on the subscription you're using. If you don’t see the download you’re looking for, it might not be available to you. To check what subscriptions are available to you, log into the [subscriptions page](https://my.visualstudio.com/subscriptions) of the portal. You can [download an extensive list](https://download.microsoft.com/download/1/5/4/15454442-CF17-47B9-A65D-DF84EF88511B/Visual_Studio_by_Subscription_Level.xlsx) of available software titles for all subscription types.
-=======
-The list of software downloads available to you depends on the subscription you're using. If you don’t see the download you’re looking for, it may not be available to you. To check what subscriptions are available to you, log into the [subscriptions page](https://my.visualstudio.com/subscriptions) of the portal. You can [download an extensive list](https://download.microsoft.com/download/1/5/4/15454442-CF17-47B9-A65D-DF84EF88511B/Visual_Studio_by_Subscription_Level.xlsx) of available software titles for all subscription types.
->>>>>>> cae57b4a
