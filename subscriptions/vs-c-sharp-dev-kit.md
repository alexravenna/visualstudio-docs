---
title: C# Dev Kit for Visual Studio Code
author: joseb-rdc
ms.author: amast
manager: shve
<<<<<<< HEAD
ms.date: 09/09/2024
=======
ms.date: 09/11/2024
>>>>>>> 878a905e
ms.topic: how-to
description: Explore the C# Dev Kit for Visual Studio Code that provides a rich C# editing experience, AI-powered development, solution management, and integrated testing.
---

# C# Dev Kit for Visual Studio Code

The [C# Dev Kit](https://marketplace.visualstudio.com/items?itemName=ms-dotnettools.csdevkit) is a new Visual Studio Code extension that brings an improved editor-first C# development experience to Linux, macOS, and Windows.

The C# Dev Kit is designed to enhance your C# productivity when you’re working in Visual Studio Code. It works together with the [C# extension](https://marketplace.visualstudio.com/items?itemName=ms-dotnettools.csharp), which is updated to be powered by a new fully open-source Language Server Protocol (LSP) host, creating a performant, extensible, and flexible tooling environment that easily integrates new experiences into C# for VS Code. 

## What is C# Dev Kit?

C# Dev Kit borrows some familiar concepts from Visual Studio to bring a more productive and reliable C# experience to VS Code. This approach ensures a great experience whether you're quickly editing a C# file, learning C#, or debugging a backend API. The C# Dev Kit consists of a set of VS Code extensions that work together to provide a rich C# editing experience, AI-powered development, solution management, and integrated testing. As shown in the following graphic, C# Dev Kit consists of:

+ The [C# extension](https://marketplace.visualstudio.com/items?itemName=ms-dotnettools.csharp), which provides base language services support and continues to be maintained independent of this effort.
+ [C# Dev Kit extension](https://marketplace.visualstudio.com/items?itemName=ms-dotnettools.csdevkit), which builds from the foundations of Visual Studio to provide solution management, templates, and test discovery/debugging.
+ The [IntelliCode for C# Dev Kit extension](https://marketplace.visualstudio.com/items?itemName=ms-dotnettools.vscodeintellicode-csharp) (optional), which brings AI-powered development to the editor.

   > [!div class="mx-imgBorder"]
   > ![Screenshot showing the C# Dev Kit extension relationship.](_img/vs-c-sharp-dev-kit/extension-relationship.png "Screenshot showing the C# Dev Kit extension relationship")

## Install the C# Dev Kit

To learn more about the C# Dev Kit and to install it, check out these resources:
+ Visit the [C# Dev Kit page](https://marketplace.visualstudio.com/items?itemName=ms-dotnettools.csdevkit) on the Visual Studio Marketplace for information about the features, Q&A, ratings and reviews, and to install it. 
+ For information about the features and capabilities of the C# Dev Kit, see the blog post [Announcing C# Dev Kit for Visual Studio Code](https://devblogs.microsoft.com/visualstudio/announcing-csharp-dev-kit-for-visual-studio-code/).
+ The [C# Dev Kit FAQ](https://code.visualstudio.com/docs/csharp/cs-dev-kit-faq#_who-can-use-c-dev-kit) provides answers to common questions about the kit.


## Eligibility

| Subscription Level  |  Channels  | Benefit  | Renewable?    |
|---------------------|------------|----------|---------------|
| Visual Studio Enterprise (Standard)   | VL, Retail| Available |  N/A  |
| Visual Studio Enterprise subscription with GitHub Enterprise   | VL | Available |  N/A |
| Visual Studio Professional (Standard) | VL, Retail      | Available |  N/A  |
| Visual Studio Professional subscription with GitHub Enterprise | VL | Available |  N/A |
| Visual Studio Enterprise NFR\* | NFR | Available | N/A |
| Visual Studio Test Professional (Standard) | VL, Retail | Not available  |  N/A  |
| MSDN Platforms (Standard) | VL, Retail | Not available  |  N/A  |
| Visual Studio Enterprise, Visual Studio Professional (monthly cloud) | Azure | Available | N/A |

\* *Includes:  Not for Resale (NFR), Visual Studio Industry Partner (VSIP), FTE, BizSpark, Imagine, Imagine Premium, Microsoft Cloud Partner Program, Most Valuable Professional (MVP), Regional Director (RD), MCT Software & Services Developer, MCT Software & Services.*

> [!NOTE]
> Microsoft no longer offers Visual Studio Professional Annual subscriptions and Visual Studio Enterprise Annual subscriptions in Cloud Subscriptions. There will be no change to existing customers experience and ability to renew, increase, decrease, or cancel their subscriptions. New customers are encouraged to go to [https://visualstudio.microsoft.com/vs/pricing/](https://visualstudio.microsoft.com/vs/pricing/) to explore different options to purchase Visual Studio.

Not sure which subscription you're using?  Connect to [https://my.visualstudio.com/subscriptions](https://my.visualstudio.com/subscriptions?wt.mc_id=o~msft~docs) to see all the subscriptions assigned to your email address. If you don't see all your subscriptions, you might have one or more assigned to a different email address. You need to sign in with that email address to see those subscriptions.<|MERGE_RESOLUTION|>--- conflicted
+++ resolved
@@ -3,12 +3,9 @@
 author: joseb-rdc
 ms.author: amast
 manager: shve
-<<<<<<< HEAD
 ms.date: 09/09/2024
-=======
-ms.date: 09/11/2024
->>>>>>> 878a905e
 ms.topic: how-to
+
 description: Explore the C# Dev Kit for Visual Studio Code that provides a rich C# editing experience, AI-powered development, solution management, and integrated testing.
 ---
 
