--- conflicted
+++ resolved
@@ -1,17 +1,10 @@
 ---
 title:  Use the Maximum Usage feature in the Administration Portal
 author: evanwindom
-<<<<<<< HEAD
 ms.author: v-evwin
 manager: cabuschl
 ms.assetid: c473b01f-2dfe-4cc2-ad29-bb5e2a268123
 ms.date: 09/16/2020
-=======
-ms.author: lank
-manager: cabuschl
-ms.assetid: c473b01f-2dfe-4cc2-ad29-bb5e2a268123
-ms.date: 08/10/2020
->>>>>>> ce475d1c
 ms.topic: conceptual
 description: Learn how to view the maximum number of assigned subscriptions in the admin portal
 ---
@@ -25,24 +18,15 @@
 To see the peak number of subscriptions assigned for any agreement and subscription level:
 1. Select the agreement you wish to view in the drop-down at the top left of the portal. (If you only have one agreement, it will already be selected.)
 2. Click on the **maximum usage** icon which is the third icon from the top on the left side of the subscriber grid.  
-<<<<<<< HEAD
-    > [!div class="mx-imgBorder"]
-    > ![Maximum Usage Menu](_img/maximum-usage/maximum-usage-menu.png "Click the Maximum usage button to open the fly-out.")
-=======
 > [!div class="mx-imgBorder"]
 > ![Maximum Usage Full Report](_img/maximum-usage/maximum-usage-menu.png "Click the Maximum Usage button to see the maximum number of each type of subscription you have assigned.")
->>>>>>> ce475d1c
 3. The "12-month maximum usage" will appear, and the maximum number of subscriptions you've assigned within the past year for each level will be displayed, along with the month in which you reached that peak.    
 
 ## View your assignment history
 In addition to seeing the peak assignments for each subscription level, you can see a running account of the activity on the agreement, including purchases and assignments, by clicking the **Export full report** button.  (You may need to scroll down to see the button.)  
 
 > [!div class="mx-imgBorder"]
-<<<<<<< HEAD
-> ![Maximum Usage Full Report](_img/maximum-usage/maximum-usage-full-report.png "Scroll down and click Export full report.")
-=======
 > ![Maximum Usage Full Report](_img/maximum-usage/maximum-usage-full-report.png "The full report includes a record of all of your subscription purchases and assignments.")
->>>>>>> ce475d1c
 
 For each subscription level, the report shows the date you reached a new maximum assignment level and the number of subscriptions you had purchased as of that date, allowing you to easily see any dates where you had overallocations.  
 
