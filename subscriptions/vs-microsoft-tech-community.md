---
title: Microsoft Tech Community in Visual Studio subscriptions | Microsoft Docs
author: evanwindom
ms.author: amast
manager: shve
ms.assetid: 8fccb5f6-ff61-488f-a91e-447faeda798d
<<<<<<< HEAD
ms.date: 10/21/2021
ms.topic: how-to
ms.custom: kr2b-contr-experiment
=======
ms.date: 05/02/2022
ms.topic: conceptual
>>>>>>> ffa3740c
description:  Learn about the Microsoft Tech Community forum support benefit included in selected Visual Studio subscriptions.
---

# Microsoft Tech Community forum support in Visual Studio subscriptions

Connect and engage with fellow users and Microsoft technical experts on best practices, design architecture and the latest updates.

## Access the Microsoft Tech Community 

Accessing the community forum is simple.  

1. Sign in to <https://my.visualstudio.com/benefits>
1. Locate the **Microsoft Tech Community** tile and select **Get help**

    > [!div class="mx-imgBorder"]
    > ![Screenshot shows the Microsoft Tech Community tile with Get help highlighted.](_img/vs-tech-community/vs-tech-community-tile.png "Select 'Get help' on the Microsoft Tech Community tile")

<<<<<<< HEAD
1. If you haven't previously registered for the community, select **Get Started**
1. In the **Step 1: Setup your Profile** section:
   - Select your preferred language
   - Enter your work email address
   - Create your profile name
1. In the section entitled **Step 2: Select Communities to join**, you can select various communities by clicking on the **Join** button listed on the information card for each one.  You can also use the search box at the far right to filter the list of available communities.  To see the complete list of 90 communities, click the **View All (90)** link below the information cards.
1. For **Step 3: Code of Conduct**, please read the Code of Conduct and then click the checkbox to indicate your acceptance of the Code of Conduct and Terms of Service.
1. Click **Register** to finish setting up your profile.
=======
0. If you haven't previously registered for the community, click **Get started**
0. In the **Step 1: Setup your profile** section:
   + Select your preferred language
   + Enter your work email address
   + Create your profile name 
0. For **Step 2: Code of Conduct**, please read the Code of Conduct and then click the checkbox to indicate your acceptance of the Code of Conduct and Terms of Service.
0. Click **Register** to finish setting up your profile.
>>>>>>> ffa3740c

That's all there is to it.  You're now ready to use the community portal.  The home page has news about the community.  To see content specific to the communities you joined, click on the **Community Hubs** drop-down at the top of the page and choose a community from your list.  You can always add communities to the list by clicking **Browse All Community Hubs** clicking on the hub of your choice, and then clicking the **Join** button.

## Eligibility

The Microsoft Tech Community is available freely.  No subscription is required.

## Support Resources
<<<<<<< HEAD

- Need assistance with sales, subscriptions, accounts and billing for Visual Studio Subscriptions?  Contact [Visual Studio subscriptions support](https://my.visualstudio.com/gethelp).
- Have a question about Visual Studio IDE, Azure DevOps Services or other Visual Studio products or services?  Visit [Visual Studio Support](https://visualstudio.microsoft.com/support/).

## See also

- [Visual Studio documentation](/visualstudio/)
- [Azure DevOps documentation](/azure/devops/)
- [Azure documentation](/azure/)
- [Microsoft 365 documentation](/microsoft-365/)
=======
+ Need assistance with sales, subscriptions, accounts and billing for Visual Studio Subscriptions?  Contact [Visual Studio subscriptions support](https://my.visualstudio.com/gethelp).
+ Have a question about Visual Studio IDE, Azure DevOps Services or other Visual Studio products or services?  Visit [Visual Studio Support](https://visualstudio.microsoft.com/support/).

## See also
+ [Visual Studio documentation](/visualstudio/)
+ [Azure DevOps documentation](/azure/devops/)
+ [Azure documentation](/azure/)
+ [Microsoft 365 documentation](/microsoft-365/)
>>>>>>> ffa3740c

## Next steps

Check out the other support resources available, including:
<<<<<<< HEAD

- [Concierge Chat](vs-concierge-chat.md)
- [Developer Community](vs-developer-community.md)
- [Microsoft Q&A](vs-microsoft-qa.md)
- [Azure Community](vs-azure-community.md)
=======
+ [Concierge Chat](vs-concierge-chat.md)
+ [Developer Community](vs-developer-community.md)
+ [Microsoft Q&A](vs-microsoft-qa.md)
+ [Azure Community](vs-azure-community.md)
>>>>>>> ffa3740c
<|MERGE_RESOLUTION|>--- conflicted
+++ resolved
@@ -4,14 +4,9 @@
 ms.author: amast
 manager: shve
 ms.assetid: 8fccb5f6-ff61-488f-a91e-447faeda798d
-<<<<<<< HEAD
-ms.date: 10/21/2021
+ms.date: 05/02/2022
 ms.topic: how-to
 ms.custom: kr2b-contr-experiment
-=======
-ms.date: 05/02/2022
-ms.topic: conceptual
->>>>>>> ffa3740c
 description:  Learn about the Microsoft Tech Community forum support benefit included in selected Visual Studio subscriptions.
 ---
 
@@ -24,29 +19,18 @@
 Accessing the community forum is simple.  
 
 1. Sign in to <https://my.visualstudio.com/benefits>
-1. Locate the **Microsoft Tech Community** tile and select **Get help**
+0. Locate the **Microsoft Tech Community** tile and select **Get help**
 
     > [!div class="mx-imgBorder"]
     > ![Screenshot shows the Microsoft Tech Community tile with Get help highlighted.](_img/vs-tech-community/vs-tech-community-tile.png "Select 'Get help' on the Microsoft Tech Community tile")
 
-<<<<<<< HEAD
-1. If you haven't previously registered for the community, select **Get Started**
-1. In the **Step 1: Setup your Profile** section:
-   - Select your preferred language
-   - Enter your work email address
-   - Create your profile name
-1. In the section entitled **Step 2: Select Communities to join**, you can select various communities by clicking on the **Join** button listed on the information card for each one.  You can also use the search box at the far right to filter the list of available communities.  To see the complete list of 90 communities, click the **View All (90)** link below the information cards.
-1. For **Step 3: Code of Conduct**, please read the Code of Conduct and then click the checkbox to indicate your acceptance of the Code of Conduct and Terms of Service.
-1. Click **Register** to finish setting up your profile.
-=======
-0. If you haven't previously registered for the community, click **Get started**
+0. If you haven't previously registered for the community, click **Get Started**
 0. In the **Step 1: Setup your profile** section:
    + Select your preferred language
    + Enter your work email address
    + Create your profile name 
 0. For **Step 2: Code of Conduct**, please read the Code of Conduct and then click the checkbox to indicate your acceptance of the Code of Conduct and Terms of Service.
 0. Click **Register** to finish setting up your profile.
->>>>>>> ffa3740c
 
 That's all there is to it.  You're now ready to use the community portal.  The home page has news about the community.  To see content specific to the communities you joined, click on the **Community Hubs** drop-down at the top of the page and choose a community from your list.  You can always add communities to the list by clicking **Browse All Community Hubs** clicking on the hub of your choice, and then clicking the **Join** button.
 
@@ -55,40 +39,22 @@
 The Microsoft Tech Community is available freely.  No subscription is required.
 
 ## Support Resources
-<<<<<<< HEAD
 
-- Need assistance with sales, subscriptions, accounts and billing for Visual Studio Subscriptions?  Contact [Visual Studio subscriptions support](https://my.visualstudio.com/gethelp).
-- Have a question about Visual Studio IDE, Azure DevOps Services or other Visual Studio products or services?  Visit [Visual Studio Support](https://visualstudio.microsoft.com/support/).
-
-## See also
-
-- [Visual Studio documentation](/visualstudio/)
-- [Azure DevOps documentation](/azure/devops/)
-- [Azure documentation](/azure/)
-- [Microsoft 365 documentation](/microsoft-365/)
-=======
 + Need assistance with sales, subscriptions, accounts and billing for Visual Studio Subscriptions?  Contact [Visual Studio subscriptions support](https://my.visualstudio.com/gethelp).
 + Have a question about Visual Studio IDE, Azure DevOps Services or other Visual Studio products or services?  Visit [Visual Studio Support](https://visualstudio.microsoft.com/support/).
 
 ## See also
+
 + [Visual Studio documentation](/visualstudio/)
 + [Azure DevOps documentation](/azure/devops/)
 + [Azure documentation](/azure/)
 + [Microsoft 365 documentation](/microsoft-365/)
->>>>>>> ffa3740c
 
 ## Next steps
 
 Check out the other support resources available, including:
-<<<<<<< HEAD
 
-- [Concierge Chat](vs-concierge-chat.md)
-- [Developer Community](vs-developer-community.md)
-- [Microsoft Q&A](vs-microsoft-qa.md)
-- [Azure Community](vs-azure-community.md)
-=======
 + [Concierge Chat](vs-concierge-chat.md)
 + [Developer Community](vs-developer-community.md)
 + [Microsoft Q&A](vs-microsoft-qa.md)
-+ [Azure Community](vs-azure-community.md)
->>>>>>> ffa3740c
++ [Azure Community](vs-azure-community.md)