---
title: Enhance your data science skills today with the DataCamp benefit in selected Visual Studio subscriptions. | Microsoft Docs
author: evanwindom
ms.author: jaunger
manager: evelynp
ms.date: 05/30/20108
ms.topic: Get-Started-Article
description:  Learn about the DataCamp training subscription included with selected Visual Studio subscriptions.
ms.prod: vs-subscription
ms.technology: vs-subscriptions
searchscope: VS Subscription
---

# The DataCamp training benefit in Visual Studio subscriptions

Eligible Visual Studio subscriptions include subscriptions to DataCamp.  With DataCamp, you can learn all the data science skills you need from the comfort of your browser. You get to choose when and what you learn. With no software to install and no special hardware requirements, learning data science is easier than ever.

The duration of your DataCamp benefit depends upon your Visual Studio subscription.

## Activation steps

1. Sign in to [https://my.visualstudio.com/benefits](https://my.visualstudio.com/benefits?wt.mc_id=o~msft~docs).

2. Locate the DataCamp benefit tile in the "Professional Development" category, and click on **Activate**.
    ![DataCamp Benefit Tile](_img\vs-datacamp\vs-datacamp-tile-2.png)

3. On the DataCamp page, you can create a new account.  You can choose to enter an email address and password, or sign in using existing accounts from Facebook, LinkedIn, or Google.  Once you've provided your sign-in information, click **Get Started**.
    ![DataCamp Create New Account](_img\vs-datacamp\vs-datacamp-create-account.png)

    > [!NOTE]
    > When you begin creating your account, you may receive the following error message: "OOPS!  Your promo code is invalid or expired."  This happens because when your promo code is created, it expires after a few minutes.  If you receive this message, simply return to the [Benefits](https://my.visualstudio.com/benefits) page and click on the **Activate** link on the DataCamp benefit tile.

4. Once your account has been created, you can choose a learning path.  Options include:
    - Learning R for Data Science
    - Start Learning Python for Data Science
    - Develop your Data Science Skillset

<<<<<<< HEAD
    Just click on your chosen path to get started.   
    [DataCamp Choose Path](_img\vs-datacamp\vs-datacamp-choose-path.png)
     
5. After you have selected your path, you can further refine your learning path by selecting a goal.  For example, if you chose the "Develop your Data Science Skillset" path, you will see the following options. Choose an option, or click **I am not sure.  Show me all career paths** to create a broader path. 
    [DataCamp Data Science Skillset](_img\vs-datacamp\vs-datacamp-datascience.png)
 
6. Based on the path and options you have selected, you'll see a selection of Career Tracks.  Click on the **Enroll** button for the track of your choice. 
    ![DataCamp Career Track](_img\vs-datacamp\vs-datacamp-all-tracks.png)

7. Once you have enrolled in your track, the first course in that track will open.  You'll see a tutorial explaining how to interact with the course, including navigation and completing the course exercises.  
=======
    Just click on your chosen path to get started.

     ![DataCamp Choose Path](_img\vs-datacamp\vs-datacamp-choose-path.png)

5. After you have selected your path, you can further refine your learning path by selecting a goal.  For example, if you chose the "Develop your Data Science Skillset" path, you will see the following options. Choose an option, or click **I am not sure.  Show me all career paths** to create a broader path.

    ![DataCamp Data Science Skillset](_img\vs-datacamp\vs-datacamp-datascience.png)


6. Based on the path and options you have selected, you'll see a selection of Career Tracks.  Click on the **Enroll** button for the track of your choice.

    ![DataCamp Career Track](_img\vs-datacamp\vs-datacamp-all-tracks.png)

7. Once you have enrolled in your track, the first course in that track will open.  You'll see a tutorial explaining how to interact with the course, including navigation and completing the course exercises.

>>>>>>> 6de95222
    ![DataCamp Getting Started](_img\vs-datacamp\vs-datacamp-getting-started.png)

You can stop at any point, and resume your training in your next session.  Just visit [http://www.datacamp.com](http://www.datacamp.com), and sign in.  You'll see your dashboard and can resume your training right where you paused. Simply click **Continue Track**.
    ![DataCamp Continue Training](_img\vs-datacamp\vs-datacamp-continue-training.png)

## Eligibility

| Subscription Level                                                 |     Channels                                            | Benefit                                                          | Renewable?    |
|--------------------------------------------------------------------|---------------------------------------------------------|------------------------------------------------------------------|---------------|
| Visual Studio Enterprise (Standard, annual cloud)   | VL, Azure, Retail, | 3 months       |  No.  Available to new subscribers only          |
| Visual Studio Professional (Standard, annual cloud) | VL, Azure, Retail                                       | 3 months                                                            |  No.  Available to new subscribers only           |
| Visual Studio Test Professional (Standard)                         | VL, Retail                                              | Available                                             |  No.  Available to new subscribers only           |
| MSDN Platforms (Standard)                                          | VL, Retail                                              | Available                                              |  No.  Available to new subscribers only           |
| Visual Studio Dev Essentials | N/A  | 2 months | No. Available to new subscribers only |
| Visual Studio Enterprise (Standard, annual cloud)  | NFR<sup>1</sup> |Not available  | N/A |
| Visual Studio Enterprise, Visual Studio Professional (monthly cloud) | Azure | Not available | N/A |



<sup>1</sup>  *Includes:  Not for Resale (NFR), FTE, Microsoft Valued Partner (MVP), Region Director (RD), Microsoft Partner Network (MPN), Visual Studio Industry Partner (VSIP), Microsoft Certified Trainer, BizSpark, Imagine*

<<<<<<< HEAD
Not sure which subscription you're using?  Connect to [https://my.visualstudio.com/subscriptions](https://my.visualstudio.com/subscriptions?wt.mc_id=o~msft~docs) to see all the subscriptions assigned to your email address. If you don't see all your subscriptions, you may have one or more assigned to a different email address.  You'll need to sign in with that email address to see those subscriptions. 
=======

Not sure which subscription you're using?  Connect to [https://my.visualstudio.com/subscriptions](https://my.visualstudio.com/subscriptions?wt.mc_id=o~msft~docs) to see all the subscriptions assigned to your email address. If you don't see all your subscriptions, you may have one or more assigned to a different email address.  You'll need to sign in with that email address to see those subscriptions.
>>>>>>> 6de95222

## Support resources
-  Need help with using DataCamp?  Check out these resources:
    - [DataCamp Community](https://www.datacamp.com/community/tutorials), featuring forums and tutorials.
    - [DataCamp Help Center](https://support.datacamp.com/hc), where search support topics and see request user questions.
    - [Submit a support request](https://support.datacamp.com/hc/requests/new)
-  For assistance with sales, subscriptions, accounts and billing for Visual Studio Subscriptions, contact Visual Studio [Subscriptions Support](https://visualstudio.microsoft.com/subscriptions/support/).
-  Have a question about Visual Studio IDE, Visual Studio Team Services or other Visual Studio products or services?  Visit [Visual Studio Support](https://visualstudio.microsoft.com/support/).<|MERGE_RESOLUTION|>--- conflicted
+++ resolved
@@ -35,18 +35,7 @@
     - Start Learning Python for Data Science
     - Develop your Data Science Skillset
 
-<<<<<<< HEAD
-    Just click on your chosen path to get started.   
-    [DataCamp Choose Path](_img\vs-datacamp\vs-datacamp-choose-path.png)
-     
-5. After you have selected your path, you can further refine your learning path by selecting a goal.  For example, if you chose the "Develop your Data Science Skillset" path, you will see the following options. Choose an option, or click **I am not sure.  Show me all career paths** to create a broader path. 
-    [DataCamp Data Science Skillset](_img\vs-datacamp\vs-datacamp-datascience.png)
- 
-6. Based on the path and options you have selected, you'll see a selection of Career Tracks.  Click on the **Enroll** button for the track of your choice. 
-    ![DataCamp Career Track](_img\vs-datacamp\vs-datacamp-all-tracks.png)
 
-7. Once you have enrolled in your track, the first course in that track will open.  You'll see a tutorial explaining how to interact with the course, including navigation and completing the course exercises.  
-=======
     Just click on your chosen path to get started.
 
      ![DataCamp Choose Path](_img\vs-datacamp\vs-datacamp-choose-path.png)
@@ -62,7 +51,7 @@
 
 7. Once you have enrolled in your track, the first course in that track will open.  You'll see a tutorial explaining how to interact with the course, including navigation and completing the course exercises.
 
->>>>>>> 6de95222
+
     ![DataCamp Getting Started](_img\vs-datacamp\vs-datacamp-getting-started.png)
 
 You can stop at any point, and resume your training in your next session.  Just visit [http://www.datacamp.com](http://www.datacamp.com), and sign in.  You'll see your dashboard and can resume your training right where you paused. Simply click **Continue Track**.
@@ -84,12 +73,10 @@
 
 <sup>1</sup>  *Includes:  Not for Resale (NFR), FTE, Microsoft Valued Partner (MVP), Region Director (RD), Microsoft Partner Network (MPN), Visual Studio Industry Partner (VSIP), Microsoft Certified Trainer, BizSpark, Imagine*
 
-<<<<<<< HEAD
-Not sure which subscription you're using?  Connect to [https://my.visualstudio.com/subscriptions](https://my.visualstudio.com/subscriptions?wt.mc_id=o~msft~docs) to see all the subscriptions assigned to your email address. If you don't see all your subscriptions, you may have one or more assigned to a different email address.  You'll need to sign in with that email address to see those subscriptions. 
-=======
+
 
 Not sure which subscription you're using?  Connect to [https://my.visualstudio.com/subscriptions](https://my.visualstudio.com/subscriptions?wt.mc_id=o~msft~docs) to see all the subscriptions assigned to your email address. If you don't see all your subscriptions, you may have one or more assigned to a different email address.  You'll need to sign in with that email address to see those subscriptions.
->>>>>>> 6de95222
+
 
 ## Support resources
 -  Need help with using DataCamp?  Check out these resources:
