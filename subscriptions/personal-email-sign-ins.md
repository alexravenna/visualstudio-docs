---
title: Personal emails displayed in VLSC
author: evanwindom
<<<<<<< HEAD
ms.author: v-evwin
manager: cabuschl
ms.assetid: 3f4b0528-03f0-4a02-b3c3-a39292a9bbe1
ms.date: 09/17/2020
=======
ms.author: lank
manager: cabuschl
ms.assetid: 3f4b0528-03f0-4a02-b3c3-a39292a9bbe1
ms.date: 08/10/2020
>>>>>>> ce475d1c
ms.topic: conceptual
description:  Visual Studio Subscriptions – Why Am I Seeing Hotmail or Gmail Addresses for My Subscribers?
---

# Visual Studio subscriptions – Why do I see personal accounts for my subscribers?
After companies migrated from the Volume Licensing Service Center (VLSC) to the new Visual Studio [Subscriptions Administration Portal](https://manage.visualstudio.com), administrators were surprised to find that the “Sign-in Email Address” for some subscribers shows a personal email address like Hotmail or Outlook.  

## Cause
This scenario occurs due to sign-in processes that were associated with the legacy MSDN subscriber experience. Users were migrated from the Volume License Service Center (VLSC) to the Visual Studio Subscriptions Administration Portal without modifications. Administrators may not have been aware that users had been using personal accounts to access their subscription benefits. Prior to the Visual Studio subscriber migrations, which were completed in 2016, there were two actions required to successfully use a Visual Studio Subscription:
1. The administrator “assigned” the subscription to an individual subscriber, using their work or school email address.
2. The subscriber “activated” the subscription.

During the subscriber activation process:
A Microsoft Account (MSA) was required to sign-in. If the subscriber didn’t attempt to make their work or school account (e.g. tasha@contoso.com) an MSA, they could create a new MSA or leverage an existing one. This resulted in their “Sign-in Email Address” being different than their “Assigned to Email Address”.

> [!NOTE]
> The modern subscriber experience on [https://my.visualstudio.com](https://my.visualstudio.com?wt.mc_id=o~msft~docs) supports both Work/School and Microsoft Account (MSA) identity types.

## Solution

> [!VIDEO https://www.microsoft.com/videoplayer/embed/RE4th6B]

To correct the problem, simply select the **Connect Emails** button and the system will attempt to match the accounts with MSAs to existing users in your organization’s Azure Active Directory (Azure AD) based on matching the first and last name. If there is an error, you can remove any match by clicking on the **X** to the right of the match.  

> [!div class="mx-imgBorder"]
<<<<<<< HEAD
> ![Connect Emails Button](_img/connect-emails/connect-emails-button.png "Click Connect Emails to link MSAs to work/school accounts.")
=======
> ![Connect Emails Button](_img/connect-emails/connect-emails-button.png "Click Connect Emails to match your users with Microsoft accounts to your Azure Active Directory")
>>>>>>> ce475d1c

You can also use the **Search Directory** to correct the errors or fill in missing information from your Azure AD. If the all the matches look correct, you can choose to “Select all matching subscribers”, rather than selecting them one at a time.  

> [!div class="mx-imgBorder"]
<<<<<<< HEAD
> ![Connect Emails Fly-out](_img/connect-emails/connect-emails-flyout.png "The fly-out window will show recommended matches for subscribers found in your organization's Azure Active Directory.")
=======
> ![Connect Emails Fly-out](_img/connect-emails/connect-emails-flyout.png "Select which subscribers you want to match to their Azure AD identities and click Continue.")
>>>>>>> ce475d1c

Next click on “continue” which will take you to a list of the changes to take place. If you agree, click “save” and the changes will be made. Your subscriber will also get a message informing them of the change the next time they sign in to their subscription.   

> [!div class="mx-imgBorder"]
<<<<<<< HEAD
> ![Connect Emails Confirmation](_img/connect-emails/connect-emails-confirm.png "Click Continue to implement the proposed changes, then click Save.") 
=======
> ![Connect Emails Confirmation](_img/connect-emails/connect-emails-confirm.png "The proposed changes will be displayed.  Click Save to accept them.") 
>>>>>>> ce475d1c

> [!NOTE]
> When you edit the sign in email address this only updates the email used by the subscriber to sign in to their subscription on https://my.visualstudio.com. If the subscriber has already activated benefits such as Azure or Pluralsight using the other email address, they will need to continue to use those email addresses to access them. For any new benefits that they access, they should use the new email address. 

## See also
- [Visual Studio documentation](https://docs.microsoft.com/visualstudio/)
- [Azure DevOps documentation](https://docs.microsoft.com/azure/devops/)
- [Azure documentation](https://docs.microsoft.com/azure/)
- [Microsoft 365 documentation](https://docs.microsoft.com/microsoft-365/)

##  Next steps
- If you have updated the subscriber(s) email address(es), you may want to notify them that their sign-in information has changed.  They will also receive an email with the updated information.
- It may be useful to [filter the list of subscribers](search-license.md) in your organization to look for any sign in email addresses that may need to be changed.  <|MERGE_RESOLUTION|>--- conflicted
+++ resolved
@@ -1,17 +1,10 @@
 ---
 title: Personal emails displayed in VLSC
 author: evanwindom
-<<<<<<< HEAD
 ms.author: v-evwin
 manager: cabuschl
 ms.assetid: 3f4b0528-03f0-4a02-b3c3-a39292a9bbe1
 ms.date: 09/17/2020
-=======
-ms.author: lank
-manager: cabuschl
-ms.assetid: 3f4b0528-03f0-4a02-b3c3-a39292a9bbe1
-ms.date: 08/10/2020
->>>>>>> ce475d1c
 ms.topic: conceptual
 description:  Visual Studio Subscriptions – Why Am I Seeing Hotmail or Gmail Addresses for My Subscribers?
 ---
@@ -37,29 +30,17 @@
 To correct the problem, simply select the **Connect Emails** button and the system will attempt to match the accounts with MSAs to existing users in your organization’s Azure Active Directory (Azure AD) based on matching the first and last name. If there is an error, you can remove any match by clicking on the **X** to the right of the match.  
 
 > [!div class="mx-imgBorder"]
-<<<<<<< HEAD
-> ![Connect Emails Button](_img/connect-emails/connect-emails-button.png "Click Connect Emails to link MSAs to work/school accounts.")
-=======
 > ![Connect Emails Button](_img/connect-emails/connect-emails-button.png "Click Connect Emails to match your users with Microsoft accounts to your Azure Active Directory")
->>>>>>> ce475d1c
 
 You can also use the **Search Directory** to correct the errors or fill in missing information from your Azure AD. If the all the matches look correct, you can choose to “Select all matching subscribers”, rather than selecting them one at a time.  
 
 > [!div class="mx-imgBorder"]
-<<<<<<< HEAD
-> ![Connect Emails Fly-out](_img/connect-emails/connect-emails-flyout.png "The fly-out window will show recommended matches for subscribers found in your organization's Azure Active Directory.")
-=======
 > ![Connect Emails Fly-out](_img/connect-emails/connect-emails-flyout.png "Select which subscribers you want to match to their Azure AD identities and click Continue.")
->>>>>>> ce475d1c
 
 Next click on “continue” which will take you to a list of the changes to take place. If you agree, click “save” and the changes will be made. Your subscriber will also get a message informing them of the change the next time they sign in to their subscription.   
 
 > [!div class="mx-imgBorder"]
-<<<<<<< HEAD
 > ![Connect Emails Confirmation](_img/connect-emails/connect-emails-confirm.png "Click Continue to implement the proposed changes, then click Save.") 
-=======
-> ![Connect Emails Confirmation](_img/connect-emails/connect-emails-confirm.png "The proposed changes will be displayed.  Click Save to accept them.") 
->>>>>>> ce475d1c
 
 > [!NOTE]
 > When you edit the sign in email address this only updates the email used by the subscriber to sign in to their subscription on https://my.visualstudio.com. If the subscriber has already activated benefits such as Azure or Pluralsight using the other email address, they will need to continue to use those email addresses to access them. For any new benefits that they access, they should use the new email address. 
