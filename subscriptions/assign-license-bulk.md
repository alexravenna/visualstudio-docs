--- conflicted
+++ resolved
@@ -3,12 +3,8 @@
 author: evanwindom
 ms.author: lank
 manager: lank
-<<<<<<< HEAD
-ms.date: 03/17/2020
-=======
 ms.assetid: c2853359-18fd-4be4-97a6-02230c862f92
 ms.date: 03/02/2020
->>>>>>> b9bc464f
 ms.topic: conceptual
 description:  Learn how administrators can assign licenses to multiple subscribers using either the Bulk add feature or Microsoft Azure Active Directory groups
 ---
