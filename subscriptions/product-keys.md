--- conflicted
+++ resolved
@@ -3,13 +3,8 @@
 author: joseb-rdc
 ms.author: amast
 manager: shve
-<<<<<<< HEAD
 ms.date: 08/01/2025
 ms.topic: how-to
-=======
-ms.date: 10/29/2025
-ms.topic: conceptual
->>>>>>> fd389074
 description: Obtain and manage your product keys in Visual Studio subscriptions for products that require keys for installation or activation.
 ---
 
