--- conflicted
+++ resolved
@@ -3,12 +3,8 @@
 author: evanwindom
 ms.author: amast
 manager: shve
-<<<<<<< HEAD
 ms.assetid: e49242bc-e9f2-49e8-8caa-f574d508aba6
 ms.date: 10/13/2023
-=======
-ms.date: 03/20/2023
->>>>>>> a8c26d5c
 ms.topic: how-to
 description:  Learn how admins can delete subscription assignments in the Visual Studio Subscriptions Administration Portal
 ---
