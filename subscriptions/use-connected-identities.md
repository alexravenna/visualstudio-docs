---
title: Use connected identities in Visual Studio subscriptions 
author: evanwindom
ms.author: amast
manager: shve
ms.date: 11/02/2023
ms.topic: conceptual
robots: "noindex, nofollow"
<<<<<<< HEAD
description:  Learn how to work with connected Microsoft accounts and Microsoft Entra identities
=======
description: Work with connected identities such as Microsoft accounts and Microsoft Entra ID identities in Visual Studio subscriptions.
>>>>>>> 062d34e8
---

# Use connected identities in Visual Studio subscriptions

If you receive a Visual Studio subscription through your work or school, and you use your Microsoft account (MSA) to sign in, your subscriptions admin can connect your MSA to your identity in your organization's Microsoft Entra ID.  This connection changes how you access some of the benefits included in your subscription. 

## About connected IDs

Organizations are increasingly moving to Microsoft Entra ID-based identities to provide improved security and support for automated management of subscriptions.  If your subscription uses an MSA such as an @outlook.com or other personal email address, your admin can change your sign-in email to your Microsoft Entra identity.  Switching  changes how you sign in to the subscriber portal at https://my.visualstudio.com.  It might not change how you access all of your benefits, however.  

If your admin connects your MSA and Microsoft Entra identities, you receive an email letting you know to start accessing your Visual Studio subscription with your Microsoft Entra identity instead of your MSA. 

<a name='how-to-access-benefits-using-microsoft-entra-id-identities'></a>

## How to access benefits using Microsoft Entra identities

After your admin connects your MSA to your Microsoft Entra identity, sign in to the [subscriber portal](https://my.visualstudio.com) with your Microsoft Entra identity to access benefits that rely on Microsoft Entra ID.  These benefits include:
+ Visual Studio IDE
+ Azure DevOps
+ Azure DevTest individual credit

## How to access benefits using your MSA

For many of the benefits offered in Visual Studio subscriptions such as Pluralsight, LinkedIn, CloudPilot and others, you actually create user accounts on the partners' web sites.  For those accounts, you should continue to use the identity you used when you created the account.  For example, if you activated your Pluralsight benefit using your MSA, you should continue to use your MSA when taking Pluralsight training.  

## Use an alternate identity to access your subscription

Adding an alternate account to your Visual Studio subscription allows you to access the subscription benefits with a different identity than the one to which the subscription is assigned. In the past, this functionality was available only if your Visual Studio subscription was assigned to a Microsoft Account (MSA). We extended this functionality for work or school accounts in Microsoft Entra ID.  

### Why add an alternate account to your subscription

Adding an alternate account to your Visual Studio subscription allows you to access certain subscription benefits with a different identity than that to which the subscription is assigned. These benefits include things like Azure DevOps and Azure, and the Visual Studio IDE.  In the past, this option was possible only if your Visual Studio subscription used a Microsoft Account (MSA). We extended this functionality for work or school accounts in Microsoft Entra ID.

> [!NOTE]
> An alternate ID only allows you to use that second ID to activate Azure credits and Azure DevOps, and to sign in to the Visual Studio IDE.  It can't be used to sign in to the subscription portal at <https://my.visualstudio.com>.  You still need to use the ID to which the subscription is assigned to sign in to the portal. 

### Add the alternate account

1. Sign in to the Visual Studio subscriber portal with your Microsoft account (https://my.visualstudio.com).
2. Select the **Subscriptions** tab.
3. Choose **Add alternate account**.
4. Add your work or school account.
5. Use your work or school account to sign in to Azure DevOps (https://{youraccount}.visualstudio.com).

Your alternate account is added to the Visual Studio subscription, allowing both identities to utilize the benefits of the subscription that require you to sign in with the alternate account (IDE, Azure DevOps, and Azure).

## FAQ

### Q:  Why doesn't Azure DevOps recognize me as a Visual Studio subscriber?

A: Azure DevOps should automatically recognize your subscription when you sign in using your primary or alternate identity. If not, you can try a few things:
+ Check that you have an active Visual Studio subscription that includes [Azure DevOps](vs-azure-devops.md#eligibility) as a benefit.
+ Confirm that you're using a login/identity that is either the primary or alternate identity for your Visual Studio subscription.  Many people, for example, also have a Visual Studio Dev Essentials membership associated with a different sign-in ID.  Attempting to sign in to other subscriptions with that ID fails unless those subscriptions are associated with that email address.
+ Visit the [Visual Studio subscriber portal](https://my.visualstudio.com?wt.mc_id=o~msft~docs) at least once before you sign in to Azure DevOps.

If Azure DevOps still doesn't recognize your subscription, contact [Azure DevOps support](https://azure.microsoft.com/support/devops/).

### Q: How can I contact my admin about alternate IDs?

A:  Look for the "Contact my admin" button at the top right in the subscriber portal. For more information, see our [Contact your subscriptions admin](contact-my-admin.md) article.  

### Q: I'm an admin.  How do I use alternate IDs?

A:  Implementing connected identities is simple.  Check out [this article](personal-email-sign-ins.md) for more information. 

## Resources

For assistance with sales, subscriptions, accounts and billing for Visual Studio Subscriptions, see Visual Studio [Subscriptions support](https://aka.ms/vssubscriberhelp).

## See also

+ [Visual Studio documentation](/visualstudio/)
+ [Azure DevOps documentation](/azure/devops/)
+ [Azure documentation](/azure/)
+ [Microsoft 365 documentation](/microsoft-365/)

## Next steps

After your admin connects your Microsoft Entra ID and MSA accounts, we recommend verifying that you can successfully sign in to the [subscription portal](https://my.visualstudio.com?wt.mc_id=o~msft~docs).  Make sure you can access benefits like Azure DevOps, Visual Studio, and your Azure DevTest individual credit.<|MERGE_RESOLUTION|>--- conflicted
+++ resolved
@@ -6,11 +6,7 @@
 ms.date: 11/02/2023
 ms.topic: conceptual
 robots: "noindex, nofollow"
-<<<<<<< HEAD
-description:  Learn how to work with connected Microsoft accounts and Microsoft Entra identities
-=======
 description: Work with connected identities such as Microsoft accounts and Microsoft Entra ID identities in Visual Studio subscriptions.
->>>>>>> 062d34e8
 ---
 
 # Use connected identities in Visual Studio subscriptions
