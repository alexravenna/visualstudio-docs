---
title: Azure Dev/Test credits eligibility in Visual Studio subscriptions | Microsoft Docs
author: evanwindom
ms.author: amast
manager: shve
ms.assetid: 3a8f9439-90e7-4a8a-a5a1-d0d6dcd1ba49
<<<<<<< HEAD
ms.date: 05/23/2023
=======
ms.date: 05/18/2023
>>>>>>> cc55243d
ms.topic: conceptual
description:  Learn whether your Visual Studio subscription includes Azure Dev/Test credits
---
# Azure Dev/Test credits for Visual Studio subscribers

Many Visual Studio subscriptions include Azure individual Dev/Test credits.  With these credits, you can try various Azure services at no cost. Credit amounts vary by subscription level.  This article explains the credit allotments for each subscription level.  

To get started using the Azure Dev/Test credits included in your subscription, visit the [How to get started with your individual Azure Credit Subscription](https://learn.microsoft.com/azure/devtest/offer/quickstart-individual-credit) article in the Azure documentation.  

## Eligibility

|  Subscription Level / Program  | Benefit | Renewable? |
|--------------------------------|---------|------------|
| Visual Studio Enterprise Standard | $150 monthly credit | Yes |
| Visual Studio Enterprise subscription with GitHub Enterprise | $150 monthly credit | Yes |
| Visual Studio Enterprise monthly | Not available | |
| Visual Studio Professional Standard | $50 monthly credit | Yes |
| Visual Studio Professional subscription with GitHub Enterprise | $50 monthly credit | Yes |
| Visual Studio Professional monthly | Not available |  |
| Visual Studio Test Pro | $50 monthly credit | Yes |
| MSDN Platforms | $100 monthly credit | Yes |
| Visual Studio Enterprise - NFR* | $150 monthly credit | Yes |
| Visual Studio Enterprise - FTE | $150 monthly credit | Yes |
| Visual Studio Enterprise - Microsoft Partner Network | $150 monthly credit | Yes |
| Visual Studio Professional - Microsoft Partner Network | Not available | |
| Visual Studio Enterprise – Imagine (Standard) | Not available | |
| Visual Studio Enterprise – Imagine (Premium) | Not available | |
| Visual Studio Enterprise – BizSpark | $150 monthly credit | Yes |
| Visual Studio Enterprise – MCT Software & Services | $100 monthly credit | Yes |
| Visual Studio Enterprise – MCT Software & Services Developer | $150 monthly credit | Yes |

\* *Includes: Not for Resale (NFR), Most Valuable Professional (MVP), Regional Director (RD), Visual Studio Industry Partner (VSIP)
Excludes:  NFR Basic*

> [!NOTE]
> Microsoft no longer offers Visual Studio Professional Annual subscriptions and Visual Studio Enterprise Annual subscriptions in Cloud Subscriptions. There will be no change to existing customers experience and ability to renew, increase, decrease, or cancel their subscriptions. New customers are encouraged to go to [https://visualstudio.microsoft.com/vs/pricing/](https://visualstudio.microsoft.com/vs/pricing/) to explore different options to purchase Visual Studio.

Not sure which subscription you're using?  Connect to [https://my.visualstudio.com/subscriptions](https://my.visualstudio.com/subscriptions?wt.mc_id=o~msft~docs) to see all the subscriptions assigned to your email address. If you don't see all your subscriptions, you may have one or more assigned to a different email address.  You need to sign in with that email address to see those subscriptions.

## Frequently Asked Questions

### Q:  Can I use my Azure credits for Azure OpenAI?

A:  Yes, Azure credits can be used to pay for Azure OpenAI Service usage. However, you need to apply for access to Azure OpenAI Service first and specify your use case and mitigations.  Access is currently limited as we navigate high demand, upcoming product improvements, and [Microsoft’s commitment to responsible AI](https://www.microsoft.com/ai/responsible-ai?activetab=pivot1:primaryr6). For now, we're working with customers with an existing partnership with Microsoft, lower risk use cases, and those committed to incorporating mitigations.

More specific information is included in the application form. We appreciate your patience as we work to responsibly enable broader access to Azure OpenAI.

Apply here for access: [Apply now](https://aka.ms/oaiapply) 

## Support resources

+ For assistance with sales, subscriptions, accounts and billing for Visual Studio Subscriptions, see Visual Studio [Subscriptions support](https://aka.ms/vssubscriberhelp).
+ Have a question about Visual Studio IDE, Azure DevOps, or other Visual Studio products or services?  Visit [Visual Studio support](https://visualstudio.microsoft.com/support/).
+ [Azure DevOps documentation](/azure/devops/).

## See also

+ [Visual Studio documentation](/visualstudio/)
+ [Azure DevOps documentation](/azure/devops/)
+ [Azure documentation](/azure/)
+ [Microsoft 365 documentation](/microsoft-365/)

## Next steps

+ [Learn more](https://learn.microsoft.com/azure/devtest/offer/overview-what-is-devtest-offer-visual-studio) about Azure Dev/Test credits
+ [Get started with Azure Dev/Test credits](https://learn.microsoft.com/azure/devtest/offer/quickstart-individual-credit)
+ See how you can use Azure Dev/Test credits with [Windows Virtual Desktop](vs-windows-virtual-desktop.md)<|MERGE_RESOLUTION|>--- conflicted
+++ resolved
@@ -4,11 +4,7 @@
 ms.author: amast
 manager: shve
 ms.assetid: 3a8f9439-90e7-4a8a-a5a1-d0d6dcd1ba49
-<<<<<<< HEAD
 ms.date: 05/23/2023
-=======
-ms.date: 05/18/2023
->>>>>>> cc55243d
 ms.topic: conceptual
 description:  Learn whether your Visual Studio subscription includes Azure Dev/Test credits
 ---
