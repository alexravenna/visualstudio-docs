---
<<<<<<< HEAD
title: VSTS benefits for Visual Studio subscribers | Microsoft Docs
=======
title: VSTS for Visual Studio subscribers | Microsoft Docs
>>>>>>> f62ded9c
Author: evanwindom
Ms.author: jaunger
Manager: evelynp
Ms.date: 3/15/2018
Ms.topic: Get-Started-Article
Description:  Understand how you can use Visual Studio Team Services (VSTS) as a Visual Studio subscriber. 
Ms.prod: vs-subscription
Ms.technology: vs-subscriptions
Searchscope: VS Subscription
---

<<<<<<< HEAD
# Visual Studio Team Services (VSTS) benefits for Visual Studio subscribers

As an active Visual Studio subscriber, you can use a range of features in VSTS that are included with your subscription as a benefit. You'll be able to use these same features in each VSTS 
account in which you are a member--whether you created the account or were added by someone else. 

When you sign in to VSTS using either the identity that you used for activating your Visual Studio subscription or your [alternate identity](vs-alternate-identity.md), 
we recognize this automatically. 

[Sign up for a free VSTS account](https://www.visualstudio.com/team-services/)

## Eligibility
| Subscription Level                                                 |     Channels                                            | Benefit                                                          | Renewable?    |
|--------------------------------------------------------------------|---------------------------------------------------------|------------------------------------------------------------------|---------------|
| Visual Studio Enterprise (Standard, annual cloud, monthly cloud)   | VL, Azure, Retail, MPN, BizSpark, NFR<sup>1</sup>, FTE  | Basic, Test Manager, Package Management, Self-hosted CI/CD       |  Yes          |
| Visual Studio Professional (Standard, annual cloud, monthly cloud) | VL, Azure, Retail                                       | Basic                                                            |  Yes          |
| Visual Studio Test Professional (Standard)                         | VL, Retail                                              | Basic, Test Manager                                              |  Yes          |
| MSDN Platforms (Standard)                                          | VL, Retail                                              | Basic, Test Manager                                              |  Yes          |

<sup>1</sup>  *Includes:  Not for Resale (NFR), Microsoft Valued Partner (MVP), Region Director (RD), Visual Studio Industry Partner (VSIP)*  

Learn more about VSTS features: 
- [Basic](https://www.visualstudio.com/team-services/compare-features/)
- [Test Manager](https://marketplace.visualstudio.com/items?itemName=ms.vss-testmanager-web)
- [Package Management](https://marketplace.visualstudio.com/items?itemName=ms.feed)
=======
# Visual Studio Team Services (VSTS) Benefit in Visual Studio Subscriptions

## Overview 
Free Git repos, Agile planning tools and hosted builds, for any language -- it's the perfect complement to your IDE. 
- Create the perfect dev environment for your team. 
- Stay connected from idea to release. 
- Improve code quality and catch issues early.
- Automate and simplify your Azure deployments
- Increase productivity with powerful features. 

## Eligibility
| Subscription Level / Program                                                  | Benefit               | Renewable?                                                         |
|-------------------------------------------------------------------------------|-----------------------|--------------------------------------------------------------------|
| Visual Studio Enterprise Standard                                             | Advanced Access       |  Yes                                                               |
| Visual Studio Enterprise annual                                               | Advanced Access       |  Yes                                                               |
| Visual Studio Enterprise monthly                                              | Advanced Access       |  Yes                                                               |
| Visual Studio Professional Standard                                           | Basic Access          |  Yes                                                               |
| Visual Studio Professional annual                                             | Basic Access          |  Yes                                                               | 
| Visual Studio Professional monthly                                            | Basic Access          |  Yes                                                               |
| Visual Studio Test Pro                                                        | Advanced Access       |  Yes                                                               |
| MSDN Platforms                                                                | Advanced Access       |  Yes                                                               |
| Visual Studio Dev Essentials                                                  | Stakeholder           |  Yes                                                               |
| Visual Studio Enterprise - NFR<sup>1</sup>                                               | Advanced Access       |  Yes                                                               |
| Visual Studio Enterprise - FTE                                                | Advanced Access       |  Yes                                                               |
| Visual Studio Enterprise - Microsoft Partner Network                          | Advanced Access       |  Yes                                                               |
| Visual Studio Professional - Microsoft Partner Network                        | Basic Access          |  Yes                                                               |
| Visual Studio Enterprise – Imagine (Standard)                                 | Basic Access          |  Yes                                                               |
| Visual Studio Enterprise – Imagine (Premium)                                  | Basic Access          |  Yes                                                               |
| Visual Studio Enterprise – BizSpark                                           | Advanced Access       |  Yes                                                               |
| Microsoft Certified Trainer - Software & Services                             | Basic Access          |  Yes                                                               |
| Microsoft Certified Trainer - Software & Services Developer                   | Advanced Access       |  Yes                                                               |

<sup>1</sup>  *Includes:  Not for Resale (NFR), Microsoft Valued Partner (MVP), Region Director (RD), Visual Studio Industry Partner (VSIP)*  

Not sure which subscription you're using?  Connect to [https://my.visualstudio.com/subscriptions](https://my.visualstudio.com/subscriptions?wt.mc_id=o~msft~docs) to see all the subscriptions assigned to your email address. If you don't see all your subscriptions, you may have one or more assigned to a different email address.  You'll need to sign in with that email address to see those subscriptions. 

When you sign in to VSTS using the same identity that you used for activating your Visual Studio subscription, we recognize this automatically. This works for both the primary identity that you use when you log in to the Subscriber Portal and any alternate identity you've configured for your Visual Studio subscription. VSTS supports both Microsoft accounts (like @outlook.com) and work or school accounts (which use an Azure Active Directory managed by your organization). You can use both your primary and alternate identities in VSTS, and can join any number of VSTS accounts as a member.

To use VSTS, you’ll need an account. You can sign in with an existing account, or create a new one.  To create a new account:
1.	Sign in to [https://my.visualstudio.com/benefits](https://my.visualstudio.com/benefits?wt.mc_id=o~msft~docs).
2.  Locate the Visual Studio Team Services tile in the Tools section, and click the “Get Started” link at the bottom of the benefit tile.   

These VSTS features are included in the following subscriptions: 
- Visual Studio Enterprise: [Basic](https://www.visualstudio.com/team-services/compare-features/), [Test Manager](https://marketplace.visualstudio.com/items?itemName=ms.vss-testmanager-web), [Package Management](https://marketplace.visualstudio.com/items?itemName=ms.feed)
- Visual Studio Professional: [Basic](https://www.visualstudio.com/team-services/compare-features/)
- MSDN Platforms: [Basic](https://www.visualstudio.com/team-services/compare-features/), [Test Manager](https://marketplace.visualstudio.com/items?itemName=ms.vss-testmanager-web)
- Visual Studio Test Professional: [Basic](https://www.visualstudio.com/team-services/compare-features/), [Test Manager](https://marketplace.visualstudio.com/items?itemName=ms.vss-testmanager-web)

3.	Enter a name for your VSTS project site.  

4.  Choose whether you want to use **Git** or **Team Foundation Version Control (TFVC)** to manage your project.  This is a permanent choice for each team project you create, but you can use both TFVC and Git team projects in the same team project collection.  Not sure which to use? 
    - Git:  Git is a decentralized version control system. Each developer has a copy of the entire source repository on their dev machine. Developers can commit each set of changes on their dev machine and perform version control operations such as history and compare without a network connection.  [Learn more](https://www.visualstudio.com/docs/git/gitquickstart) about Git.
    - TFVC: Team Foundation Version Control (TFVC) is a centralized version control system. Typically, Team members have only one version of each file on their dev machines. Historical data is maintained only on the server. Branches are path-based and created on the server. [Learn more](https://www.visualstudio.com/docs/tfvc/overview) about Team Foundation Version Control.

 
5.  Click **Change details** to customize options for Project name, how you organize your work (Agile, Scrum, CMMI), where to host your projects, and how to share your work with others.  Click “Continue”.

# Create Your VSTS Account

6.	It will take a moment to create your account, and then you’ll see the VSTS page for your first project, using the name you specified.  You’re now ready to begin using Visual Studio Team Services!
>>>>>>> f62ded9c

Not sure which subscription you're using?  Connect to [https://my.visualstudio.com/subscriptions](https://my.visualstudio.com/subscriptions?wt.mc_id=o~msft~docs) to see all the subscriptions assigned to you. 
If you don't see all your subscriptions, you may have one or more assigned to a different email address.  You'll need to sign in with that email address to see those subscriptions. 

## Support Resources
-  For assistance with sales, subscriptions, accounts and billing for Visual Studio Subscriptions, contact Visual Studio [Subscriptions Support](https://www.visualstudio.com/subscriptions/support/).
-  Have a question about Visual Studio IDE, Visual Studio Team Services or other Visual Studio products or services?  Visit [Visual Studio Support](https://www.visualstudio.com/support/). 
-  For complete Visual Studio Team Services documentation, please visit /vsts/ .

<<<<<<< HEAD
=======
![VSTS Benefit Welcome Email](_img\vs-vsts\vs-vsts-welcome.png)


## FAQ
### Q:  What is the difference between Free, Basic Access, and Advanced Access?
A:  The features available varies by access level.  Find in-depth information about [access levels](/vsts/security/access-levels). 

### Q:  How do I add users to my VSTS account or team project?
A:  Learn how to [manage users and access](/vsts/accounts/add-account-users-from-user-hub) in VSTS.

## Support Resources
-  For assistance with sales, subscriptions, accounts and billing for Visual Studio Subscriptions, contact Visual Studio [Subscriptions Support](https://www.visualstudio.com/subscriptions/support/).
-  Have a question about Visual Studio IDE, Visual Studio Team Services or other Visual Studio products or services?  Visit [Visual Studio Support](https://www.visualstudio.com/support/). 
-  For complete Visual Studio Team Services documentation, please visit /vsts/ .
To use VSTS, you’ll need to create an account, or to be added as a member in an account that someone else owns. Creating a VSTS account is free, and you can create multiple VSTS accounts. 

[How to sign up for VSTS](/vsts/accounts/index)
>>>>>>> f62ded9c
<|MERGE_RESOLUTION|>--- conflicted
+++ resolved
@@ -1,28 +1,21 @@
 ---
-<<<<<<< HEAD
 title: VSTS benefits for Visual Studio subscribers | Microsoft Docs
-=======
-title: VSTS for Visual Studio subscribers | Microsoft Docs
->>>>>>> f62ded9c
 Author: evanwindom
 Ms.author: jaunger
 Manager: evelynp
 Ms.date: 3/15/2018
 Ms.topic: Get-Started-Article
-Description:  Understand how you can use Visual Studio Team Services (VSTS) as a Visual Studio subscriber. 
+Description:  Understand how you can use Visual Studio Team Services (VSTS) as a Visual Studio subscriber.
 Ms.prod: vs-subscription
 Ms.technology: vs-subscriptions
 Searchscope: VS Subscription
 ---
-
-<<<<<<< HEAD
 # Visual Studio Team Services (VSTS) benefits for Visual Studio subscribers
 
-As an active Visual Studio subscriber, you can use a range of features in VSTS that are included with your subscription as a benefit. You'll be able to use these same features in each VSTS 
-account in which you are a member--whether you created the account or were added by someone else. 
+As an active Visual Studio subscriber, you can use a range of features in VSTS that are included with your subscription as a benefit. You'll be able to use these same features in each VSTS account in which you are a member--whether you created the account or were added by someone else.
 
-When you sign in to VSTS using either the identity that you used for activating your Visual Studio subscription or your [alternate identity](vs-alternate-identity.md), 
-we recognize this automatically. 
+When you sign in to VSTS using either the identity that you used for activating your Visual Studio subscription or your [alternate identity](vs-alternate-identity.md),
+we recognize this automatically.
 
 [Sign up for a free VSTS account](https://www.visualstudio.com/team-services/)
 
@@ -34,100 +27,18 @@
 | Visual Studio Test Professional (Standard)                         | VL, Retail                                              | Basic, Test Manager                                              |  Yes          |
 | MSDN Platforms (Standard)                                          | VL, Retail                                              | Basic, Test Manager                                              |  Yes          |
 
-<sup>1</sup>  *Includes:  Not for Resale (NFR), Microsoft Valued Partner (MVP), Region Director (RD), Visual Studio Industry Partner (VSIP)*  
+<sup>1</sup>  *Includes:  Not for Resale (NFR), Microsoft Valued Partner (MVP), Region Director (RD), Visual Studio Industry Partner (VSIP)*
 
-Learn more about VSTS features: 
+Learn more about VSTS features:
 - [Basic](https://www.visualstudio.com/team-services/compare-features/)
 - [Test Manager](https://marketplace.visualstudio.com/items?itemName=ms.vss-testmanager-web)
 - [Package Management](https://marketplace.visualstudio.com/items?itemName=ms.feed)
-=======
-# Visual Studio Team Services (VSTS) Benefit in Visual Studio Subscriptions
 
-## Overview 
-Free Git repos, Agile planning tools and hosted builds, for any language -- it's the perfect complement to your IDE. 
-- Create the perfect dev environment for your team. 
-- Stay connected from idea to release. 
-- Improve code quality and catch issues early.
-- Automate and simplify your Azure deployments
-- Increase productivity with powerful features. 
-
-## Eligibility
-| Subscription Level / Program                                                  | Benefit               | Renewable?                                                         |
-|-------------------------------------------------------------------------------|-----------------------|--------------------------------------------------------------------|
-| Visual Studio Enterprise Standard                                             | Advanced Access       |  Yes                                                               |
-| Visual Studio Enterprise annual                                               | Advanced Access       |  Yes                                                               |
-| Visual Studio Enterprise monthly                                              | Advanced Access       |  Yes                                                               |
-| Visual Studio Professional Standard                                           | Basic Access          |  Yes                                                               |
-| Visual Studio Professional annual                                             | Basic Access          |  Yes                                                               | 
-| Visual Studio Professional monthly                                            | Basic Access          |  Yes                                                               |
-| Visual Studio Test Pro                                                        | Advanced Access       |  Yes                                                               |
-| MSDN Platforms                                                                | Advanced Access       |  Yes                                                               |
-| Visual Studio Dev Essentials                                                  | Stakeholder           |  Yes                                                               |
-| Visual Studio Enterprise - NFR<sup>1</sup>                                               | Advanced Access       |  Yes                                                               |
-| Visual Studio Enterprise - FTE                                                | Advanced Access       |  Yes                                                               |
-| Visual Studio Enterprise - Microsoft Partner Network                          | Advanced Access       |  Yes                                                               |
-| Visual Studio Professional - Microsoft Partner Network                        | Basic Access          |  Yes                                                               |
-| Visual Studio Enterprise – Imagine (Standard)                                 | Basic Access          |  Yes                                                               |
-| Visual Studio Enterprise – Imagine (Premium)                                  | Basic Access          |  Yes                                                               |
-| Visual Studio Enterprise – BizSpark                                           | Advanced Access       |  Yes                                                               |
-| Microsoft Certified Trainer - Software & Services                             | Basic Access          |  Yes                                                               |
-| Microsoft Certified Trainer - Software & Services Developer                   | Advanced Access       |  Yes                                                               |
-
-<sup>1</sup>  *Includes:  Not for Resale (NFR), Microsoft Valued Partner (MVP), Region Director (RD), Visual Studio Industry Partner (VSIP)*  
-
-Not sure which subscription you're using?  Connect to [https://my.visualstudio.com/subscriptions](https://my.visualstudio.com/subscriptions?wt.mc_id=o~msft~docs) to see all the subscriptions assigned to your email address. If you don't see all your subscriptions, you may have one or more assigned to a different email address.  You'll need to sign in with that email address to see those subscriptions. 
-
-When you sign in to VSTS using the same identity that you used for activating your Visual Studio subscription, we recognize this automatically. This works for both the primary identity that you use when you log in to the Subscriber Portal and any alternate identity you've configured for your Visual Studio subscription. VSTS supports both Microsoft accounts (like @outlook.com) and work or school accounts (which use an Azure Active Directory managed by your organization). You can use both your primary and alternate identities in VSTS, and can join any number of VSTS accounts as a member.
-
-To use VSTS, you’ll need an account. You can sign in with an existing account, or create a new one.  To create a new account:
-1.	Sign in to [https://my.visualstudio.com/benefits](https://my.visualstudio.com/benefits?wt.mc_id=o~msft~docs).
-2.  Locate the Visual Studio Team Services tile in the Tools section, and click the “Get Started” link at the bottom of the benefit tile.   
-
-These VSTS features are included in the following subscriptions: 
-- Visual Studio Enterprise: [Basic](https://www.visualstudio.com/team-services/compare-features/), [Test Manager](https://marketplace.visualstudio.com/items?itemName=ms.vss-testmanager-web), [Package Management](https://marketplace.visualstudio.com/items?itemName=ms.feed)
-- Visual Studio Professional: [Basic](https://www.visualstudio.com/team-services/compare-features/)
-- MSDN Platforms: [Basic](https://www.visualstudio.com/team-services/compare-features/), [Test Manager](https://marketplace.visualstudio.com/items?itemName=ms.vss-testmanager-web)
-- Visual Studio Test Professional: [Basic](https://www.visualstudio.com/team-services/compare-features/), [Test Manager](https://marketplace.visualstudio.com/items?itemName=ms.vss-testmanager-web)
-
-3.	Enter a name for your VSTS project site.  
-
-4.  Choose whether you want to use **Git** or **Team Foundation Version Control (TFVC)** to manage your project.  This is a permanent choice for each team project you create, but you can use both TFVC and Git team projects in the same team project collection.  Not sure which to use? 
-    - Git:  Git is a decentralized version control system. Each developer has a copy of the entire source repository on their dev machine. Developers can commit each set of changes on their dev machine and perform version control operations such as history and compare without a network connection.  [Learn more](https://www.visualstudio.com/docs/git/gitquickstart) about Git.
-    - TFVC: Team Foundation Version Control (TFVC) is a centralized version control system. Typically, Team members have only one version of each file on their dev machines. Historical data is maintained only on the server. Branches are path-based and created on the server. [Learn more](https://www.visualstudio.com/docs/tfvc/overview) about Team Foundation Version Control.
-
- 
-5.  Click **Change details** to customize options for Project name, how you organize your work (Agile, Scrum, CMMI), where to host your projects, and how to share your work with others.  Click “Continue”.
-
-# Create Your VSTS Account
-
-6.	It will take a moment to create your account, and then you’ll see the VSTS page for your first project, using the name you specified.  You’re now ready to begin using Visual Studio Team Services!
->>>>>>> f62ded9c
-
-Not sure which subscription you're using?  Connect to [https://my.visualstudio.com/subscriptions](https://my.visualstudio.com/subscriptions?wt.mc_id=o~msft~docs) to see all the subscriptions assigned to you. 
-If you don't see all your subscriptions, you may have one or more assigned to a different email address.  You'll need to sign in with that email address to see those subscriptions. 
+Not sure which subscription you're using?  Connect to [https://my.visualstudio.com/subscriptions](https://my.visualstudio.com/subscriptions?wt.mc_id=o~msft~docs) to see all the subscriptions assigned to you.
+If you don't see all your subscriptions, you may have one or more assigned to a different email address.  You'll need to sign in with that email address to see those subscriptions.
 
 ## Support Resources
+
 -  For assistance with sales, subscriptions, accounts and billing for Visual Studio Subscriptions, contact Visual Studio [Subscriptions Support](https://www.visualstudio.com/subscriptions/support/).
--  Have a question about Visual Studio IDE, Visual Studio Team Services or other Visual Studio products or services?  Visit [Visual Studio Support](https://www.visualstudio.com/support/). 
--  For complete Visual Studio Team Services documentation, please visit /vsts/ .
-
-<<<<<<< HEAD
-=======
-![VSTS Benefit Welcome Email](_img\vs-vsts\vs-vsts-welcome.png)
-
-
-## FAQ
-### Q:  What is the difference between Free, Basic Access, and Advanced Access?
-A:  The features available varies by access level.  Find in-depth information about [access levels](/vsts/security/access-levels). 
-
-### Q:  How do I add users to my VSTS account or team project?
-A:  Learn how to [manage users and access](/vsts/accounts/add-account-users-from-user-hub) in VSTS.
-
-## Support Resources
--  For assistance with sales, subscriptions, accounts and billing for Visual Studio Subscriptions, contact Visual Studio [Subscriptions Support](https://www.visualstudio.com/subscriptions/support/).
--  Have a question about Visual Studio IDE, Visual Studio Team Services or other Visual Studio products or services?  Visit [Visual Studio Support](https://www.visualstudio.com/support/). 
--  For complete Visual Studio Team Services documentation, please visit /vsts/ .
-To use VSTS, you’ll need to create an account, or to be added as a member in an account that someone else owns. Creating a VSTS account is free, and you can create multiple VSTS accounts. 
-
-[How to sign up for VSTS](/vsts/accounts/index)
->>>>>>> f62ded9c
+-  Have a question about Visual Studio IDE, Visual Studio Team Services or other Visual Studio products or services?  Visit [Visual Studio Support](https://www.visualstudio.com/support/).
+-  Complete [Visual Studio Team Services documentation](/vsts/).