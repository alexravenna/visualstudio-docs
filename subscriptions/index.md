--- conflicted
+++ resolved
@@ -1,20 +1,4 @@
 ---
-<<<<<<< HEAD
-title: Visual Studio Subscriptions | Visual Studio Marketplace
-description: [SEO-targeted description for search results HERE]
-ms.topic: get-started-article
-ms.prod: vs-devops-alm
-ms.technology: vs-devops-marketplace
-ms.assetid: [GET GUID FROM guidgen.com]
-ms.manager: douge
-ms.author: douge
-ms.date: 7/10/2017
----
-
-# TITLE HERE
-=======
-# Welcome to subscriptions!
-=======
 title: Visual Studio Subscriptions 
 Breadcrumb_path: 
 Author: evanwindom
@@ -37,5 +21,4 @@
 
 ##  Whether you're a subscriber, or you manage subscriptions for your company, you'll find information to help you get the most out of Visual Studio subscriptions.  
 
-##  Click on a link to get started!
->>>>>>> 812f8a8f
+##  Click on a link to get started!