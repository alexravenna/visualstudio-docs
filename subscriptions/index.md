---
title: Visual Studio Subscriptions 
Author: evanwindom
Ms.author: jaunger
Manager: evelynp
layout: LandingPage
Ms.date: 02/26/2018
Ms.topic: landing-page
Description:  Welcome to Visual Studio Subscriptions
Ms.prod: vs-subscription
Ms.technology: vs-subscriptions
Searchscope: VS Subscription
---

# Visual Studio Subscriptions
Visual Studio subscriptions is a comprehensive set of resources for you to create, deploy, and manage great applications on your preferred platforms and devices, including Windows, iOS, Android, and Linux.  Benefits of subscriptions include access to developer tools, cloud services and software, training, and support for your development and testing needs.

##  Get Started
Administrators sign in to [https://manage.visualstudio.com](https://manage.visualstudio.com) to assign subscriptions to your team.<br>
Subscribers sign in to [https://my.visualstudio.com](https://my.visualstudio.com) to access your subscription benefits.

<ul class="panelContent cardsFTitle">
    <li>
        <a href="/azure/">
        <div class="cardSize">
            <div class="cardPadding">
                <div class="card">
                    <div class="cardImageOuter">
                        <div class="cardImage">
                            <img src="https://docs.microsoft.com/media/logos/logo_azure.svg" alt="" />
                        </div>
                    </div>
                    <div class="cardText">
                        <h3>Azure</h3>
                    </div>
                </div>
            </div>
        </div>
        </a>
    </li>
    <li>
        <a href="/visualstudio/">
        <div class="cardSize">
            <div class="cardPadding">
                <div class="card">
                    <div class="cardImageOuter">
                        <div class="cardImage">
                            <img src="https://docs.microsoft.com/media/logos/logo_vs-ide.svg" alt="" />
                        </div>
                    </div>
                    <div class="cardText">
                        <h3>Visual Studio IDE</h3>
                    </div>
                </div>
            </div>
        </div>
        </a>
    </li>
    <li>
        <a href="/vsts/">
        <div class="cardSize">
            <div class="cardPadding">
                <div class="card">
                    <div class="cardImageOuter">
                        <div class="cardImage">
                            <img src="https://docs.microsoft.com/media/logos/logo_vs-team-services.svg" alt="" />
                        </div>
                    </div>
                    <div class="cardText">
                        <h3>Visual Studio Team Services</h3>
                    </div>
                </div>
            </div>
        </div>
        </a>
    </li>
    <li>
        <a href="https://code.visualstudio.com/docs">
        <div class="cardSize">
            <div class="cardPadding">
                <div class="card">
                    <div class="cardImageOuter">
                        <div class="cardImage">
                            <img src="https://docs.microsoft.com/media/logos/logo_vs-code.svg" alt="" />
                        </div>
                    </div>
                    <div class="cardText">
                        <h3>Visual Studio Code</h3>
                    </div>
                </div>
            </div>
        </div>
        </a>
    </li>
    <li>
        <a href="/visualstudio/mac/">
        <div class="cardSize">
            <div class="cardPadding">
                <div class="card">
                    <div class="cardImageOuter">
                        <div class="cardImage">
                            <img src="https://docs.microsoft.com/media/logos/logo_vs-mac.svg" alt="" />
                        </div>
                    </div>
                    <div class="cardText">
                        <h3>Visual Studio for Mac</h3>
                    </div>
                </div>
            </div>
        </div>
        </a>
    </li>
    <li>
        <a href="/appcenter/">
        <div class="cardSize">
            <div class="cardPadding">
                <div class="card">
                    <div class="cardImageOuter">
                        <div class="cardImage">
                            <img src="https://docs.microsoft.com/media/logos/logo_vs-mobile-center.svg" alt="" />
                        </div>
                    </div>
                    <div class="cardText">
                        <h3>Visual Studio App Center</h3>
                    </div>
                </div>
            </div>
        </div>
        </a>
    </li>   
</ul>

<<<<<<< HEAD
Whether you're a subscriber, or you manage subscriptions for your company, you'll find information to help you get the most out of Visual Studio subscriptions.---
title: Visual Studio Subscriptions 
Author: evanwindom
Ms.author: jaunger
Manager: evelynp
layout: LandingPage
Ms.date: 02/26/2018
Ms.topic: landing-page
Description:  Welcome to Visual Studio Subscriptions
Ms.prod: vs-subscription
Ms.technology: vs-subscriptions
Searchscope: VS Subscription
---

# Visual Studio Subscriptions
Visual Studio subscriptions is a comprehensive set of resources for you to create, deploy, and manage great applications on your preferred platforms and devices, including Windows, iOS, Android, and Linux.  Benefits of subscriptions include access to developer tools, cloud services and software, training, and support for your development and testing needs.

##  Get Started
Administrators sign in to [https://manage.visualstudio.com](https://manage.visualstudio.com) to assign subscriptions to your team.<br>
Subscribers sign in to [https://my.visualstudio.com](https://my.visualstudio.com) to access your subscription benefits.

<ul class="panelContent cardsFTitle">
    <li>
        <a href="/azure/">
        <div class="cardSize">
            <div class="cardPadding">
                <div class="card">
                    <div class="cardImageOuter">
                        <div class="cardImage">
                            <img src="https://docs.microsoft.com/media/logos/logo_azure.svg" alt="" />
                        </div>
                    </div>
                    <div class="cardText">
                        <h3>Azure</h3>
                    </div>
                </div>
            </div>
        </div>
        </a>
    </li>
    <li>
        <a href="/visualstudio/">
        <div class="cardSize">
            <div class="cardPadding">
                <div class="card">
                    <div class="cardImageOuter">
                        <div class="cardImage">
                            <img src="https://docs.microsoft.com/media/logos/logo_vs-ide.svg" alt="" />
                        </div>
                    </div>
                    <div class="cardText">
                        <h3>Visual Studio IDE</h3>
                    </div>
                </div>
            </div>
        </div>
        </a>
    </li>
    <li>
        <a href="/vsts/">
        <div class="cardSize">
            <div class="cardPadding">
                <div class="card">
                    <div class="cardImageOuter">
                        <div class="cardImage">
                            <img src="https://docs.microsoft.com/media/logos/logo_vs-team-services.svg" alt="" />
                        </div>
                    </div>
                    <div class="cardText">
                        <h3>Visual Studio Team Services</h3>
                    </div>
                </div>
            </div>
        </div>
        </a>
    </li>
    <li>
        <a href="https://code.visualstudio.com/docs">
        <div class="cardSize">
            <div class="cardPadding">
                <div class="card">
                    <div class="cardImageOuter">
                        <div class="cardImage">
                            <img src="https://docs.microsoft.com/media/logos/logo_vs-code.svg" alt="" />
                        </div>
                    </div>
                    <div class="cardText">
                        <h3>Visual Studio Code</h3>
                    </div>
                </div>
            </div>
        </div>
        </a>
    </li>
    <li>
        <a href="/visualstudio/mac/">
        <div class="cardSize">
            <div class="cardPadding">
                <div class="card">
                    <div class="cardImageOuter">
                        <div class="cardImage">
                            <img src="https://docs.microsoft.com/media/logos/logo_vs-mac.svg" alt="" />
                        </div>
                    </div>
                    <div class="cardText">
                        <h3>Visual Studio for Mac</h3>
                    </div>
                </div>
            </div>
        </div>
        </a>
    </li>
    <li>
        <a href="/appcenter/">
        <div class="cardSize">
            <div class="cardPadding">
                <div class="card">
                    <div class="cardImageOuter">
                        <div class="cardImage">
                            <img src="https://docs.microsoft.com/media/logos/logo_vs-mobile-center.svg" alt="" />
                        </div>
                    </div>
                    <div class="cardText">
                        <h3>Visual Studio App Center</h3>
                    </div>
                </div>
            </div>
        </div>
        </a>
    </li>   
</ul>

---

<h2>Benefits</h2>
<ul class="cardsD cols cols3">
=======
---

<h2>Benefits</h2>
<ul class="panelContent cardsW">
>>>>>>> c98c7059
    <li>
        <div class="cardSize">
            <div class="cardPadding">
                <div class="card">
                    <div class="cardText">
                        <h3>Developer Tools</h3>
                        <p>You get access to the latest versions of Visual Studio,                         the full featured IDE for Android, iOS, Windows, macOS,                         web and cloud app development, and other cross-platform                         tooling on PC or Mac.</p>
                        <ul>
                            <li><a href="/visualstudio/subscriptions/vs-ide-benefit">Visual Studio</a></li>
                            <li>Visual Studio for Mac</li>
                            <li><a href="/visualstudio/subscriptions/vs-vsts">Visual Studio Team Services</a></li>
                            <li>Team Foundation Server and TFS CAL</li>
                        </ul>                        
                    </div>
                </div>
            </div>
        </div>
    </li>
    <li>
        <div class="cardSize">
            <div class="cardPadding">
                <div class="card">
                    <div class="cardText">
                        <h3>Cloud Services</h3>
                        <p>With your Visual Studio subscription, you may receive a                         monthly Azure credit and free access to Azure services,                         discounted development and test rates, and exclusive                            access to a subscriber-only image gallery with                                  preconfigured virtual machines. Depending on your                               subscription, cloud services may include:</p>
                        <ul>
                            <li><a href="/visualstudio/subscriptions/vs-azure">Azure</a></li>
                            <li><a href="/visualstudio/subscriptions/vs-vsts">Visual Studio Team Services</a></li>
                            <li><a href="/visualstudio/subscriptions/vs-visual-studio-app-center">Visual Studio App Center</a></li>
                            <li><a href="/visualstudio/subscriptions/vs-office-dev">Office 365 Developer Subscription</a></li>
                            <li><a href="/visualstudio/subscriptions/vs-pbi">Windows Developer Account</a></li>
                            <li>PowerBI Pro</li>
                        </ul>                        
                    </div>
                </div>
            </div>
        </div>
    </li>
    <li>
        <div class="cardSize">
            <div class="cardPadding">
                <div class="card">
                    <div class="cardText">
                        <h3>Training and Support</h3>
                        <p>Visual Studio subscriptions include technical and                               professional training benefits through Microsoft and our                        partners. Training content includes the latest courses                          on technology topics and professional courseware for                            your continued career development. Get expert help to                           solve issues and answer questions. Your subscription may                        include:</p>
                        <ul>
                            <li><a href="/visualstudio/subscriptions/vs-linkedin-learning">LinkedIn Premium</a> (business, tech, and creative)</li>
                            <li><a href="/visualstudio/subscriptions/vs-pluralsight">Pluralsight</a> (cloud, design, mobile and data)</li>
                            <li><a href="/visualstudio/subscriptions/vs-datacamp">Data Camp</a> (data science and AI)</li>
                            <li><a href="/visualstudio/subscriptions/vs-xamarin">Xamarin University</a> (mobile development)</li>
                            <li><a href="/visualstudio/subscriptions/vs-opsgility">Opsgility training</a> (cloud-focused)</li>
                            <li><a href="/visualstudio/subscriptions/vs-tech-support">Microsoft Professional Technical Support incidents</a></li>
                            <li><a href="/visualstudio/subscriptions/vs-azure-advisory-chat">Azure Advisory Chat</a></li>
                            <li><a href="/visualstudio/subscriptions/vs-azure-community">Azure Community</a></li>
                        </ul>                        
                    </div>
                </div>
            </div>
        </div>
    </li>
</ul><|MERGE_RESOLUTION|>--- conflicted
+++ resolved
@@ -1,137 +1,4 @@
 ---
-title: Visual Studio Subscriptions 
-Author: evanwindom
-Ms.author: jaunger
-Manager: evelynp
-layout: LandingPage
-Ms.date: 02/26/2018
-Ms.topic: landing-page
-Description:  Welcome to Visual Studio Subscriptions
-Ms.prod: vs-subscription
-Ms.technology: vs-subscriptions
-Searchscope: VS Subscription
----
-
-# Visual Studio Subscriptions
-Visual Studio subscriptions is a comprehensive set of resources for you to create, deploy, and manage great applications on your preferred platforms and devices, including Windows, iOS, Android, and Linux.  Benefits of subscriptions include access to developer tools, cloud services and software, training, and support for your development and testing needs.
-
-##  Get Started
-Administrators sign in to [https://manage.visualstudio.com](https://manage.visualstudio.com) to assign subscriptions to your team.<br>
-Subscribers sign in to [https://my.visualstudio.com](https://my.visualstudio.com) to access your subscription benefits.
-
-<ul class="panelContent cardsFTitle">
-    <li>
-        <a href="/azure/">
-        <div class="cardSize">
-            <div class="cardPadding">
-                <div class="card">
-                    <div class="cardImageOuter">
-                        <div class="cardImage">
-                            <img src="https://docs.microsoft.com/media/logos/logo_azure.svg" alt="" />
-                        </div>
-                    </div>
-                    <div class="cardText">
-                        <h3>Azure</h3>
-                    </div>
-                </div>
-            </div>
-        </div>
-        </a>
-    </li>
-    <li>
-        <a href="/visualstudio/">
-        <div class="cardSize">
-            <div class="cardPadding">
-                <div class="card">
-                    <div class="cardImageOuter">
-                        <div class="cardImage">
-                            <img src="https://docs.microsoft.com/media/logos/logo_vs-ide.svg" alt="" />
-                        </div>
-                    </div>
-                    <div class="cardText">
-                        <h3>Visual Studio IDE</h3>
-                    </div>
-                </div>
-            </div>
-        </div>
-        </a>
-    </li>
-    <li>
-        <a href="/vsts/">
-        <div class="cardSize">
-            <div class="cardPadding">
-                <div class="card">
-                    <div class="cardImageOuter">
-                        <div class="cardImage">
-                            <img src="https://docs.microsoft.com/media/logos/logo_vs-team-services.svg" alt="" />
-                        </div>
-                    </div>
-                    <div class="cardText">
-                        <h3>Visual Studio Team Services</h3>
-                    </div>
-                </div>
-            </div>
-        </div>
-        </a>
-    </li>
-    <li>
-        <a href="https://code.visualstudio.com/docs">
-        <div class="cardSize">
-            <div class="cardPadding">
-                <div class="card">
-                    <div class="cardImageOuter">
-                        <div class="cardImage">
-                            <img src="https://docs.microsoft.com/media/logos/logo_vs-code.svg" alt="" />
-                        </div>
-                    </div>
-                    <div class="cardText">
-                        <h3>Visual Studio Code</h3>
-                    </div>
-                </div>
-            </div>
-        </div>
-        </a>
-    </li>
-    <li>
-        <a href="/visualstudio/mac/">
-        <div class="cardSize">
-            <div class="cardPadding">
-                <div class="card">
-                    <div class="cardImageOuter">
-                        <div class="cardImage">
-                            <img src="https://docs.microsoft.com/media/logos/logo_vs-mac.svg" alt="" />
-                        </div>
-                    </div>
-                    <div class="cardText">
-                        <h3>Visual Studio for Mac</h3>
-                    </div>
-                </div>
-            </div>
-        </div>
-        </a>
-    </li>
-    <li>
-        <a href="/appcenter/">
-        <div class="cardSize">
-            <div class="cardPadding">
-                <div class="card">
-                    <div class="cardImageOuter">
-                        <div class="cardImage">
-                            <img src="https://docs.microsoft.com/media/logos/logo_vs-mobile-center.svg" alt="" />
-                        </div>
-                    </div>
-                    <div class="cardText">
-                        <h3>Visual Studio App Center</h3>
-                    </div>
-                </div>
-            </div>
-        </div>
-        </a>
-    </li>   
-</ul>
-
-<<<<<<< HEAD
-Whether you're a subscriber, or you manage subscriptions for your company, you'll find information to help you get the most out of Visual Studio subscriptions.---
 title: Visual Studio Subscriptions 
 Author: evanwindom
 Ms.author: jaunger
@@ -267,19 +134,13 @@
 
 <h2>Benefits</h2>
 <ul class="cardsD cols cols3">
-=======
----
-
-<h2>Benefits</h2>
-<ul class="panelContent cardsW">
->>>>>>> c98c7059
     <li>
         <div class="cardSize">
             <div class="cardPadding">
                 <div class="card">
                     <div class="cardText">
                         <h3>Developer Tools</h3>
-                        <p>You get access to the latest versions of Visual Studio,                         the full featured IDE for Android, iOS, Windows, macOS,                         web and cloud app development, and other cross-platform                         tooling on PC or Mac.</p>
+                        <p>You get access to the latest versions of Visual Studio, the full featured IDE for Android, iOS, Windows, macOS,web and cloud app development, and other cross-platform tooling on PC or Mac.</p>
                         <ul>
                             <li><a href="/visualstudio/subscriptions/vs-ide-benefit">Visual Studio</a></li>
                             <li>Visual Studio for Mac</li>
