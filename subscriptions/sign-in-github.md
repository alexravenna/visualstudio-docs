--- conflicted
+++ resolved
@@ -4,11 +4,7 @@
 ms.author: v-evwin
 manager: cabuschl
 ms.assetid: 1bdcb3c9-bba1-4e25-a609-9d7e539d78e0
-<<<<<<< HEAD
-ms.date: 02/19/2021
-=======
 ms.date: 03/05/2021
->>>>>>> 35fa9201
 ms.topic: conceptual
 description:  Learn how to sign in to your Visual Studio subscription(s) with your GitHub account. 
 ---
