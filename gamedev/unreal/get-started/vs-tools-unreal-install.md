---
title: "Install Visual Studio Tools for Unreal Engine"
description: "Learn how to connect Unreal Engine and Visual Studio. Visual Studio Tools for Unreal Engine offers support for writing and debugging C++ Unreal Engine games."
<<<<<<< HEAD
ms.date: 10/25/2024
=======
ms.date: 10/29/2024
>>>>>>> 97174b16
ms.service: visual-studio
ms.subservice: unreal-engine-tools
ms.topic: get-started
author: "TylerMSFT"
ms.author: "twhitney"
manager: Coxford
---

# Install Visual Studio Tools for Unreal Engine

This article helps you install Visual Studio Tools for Unreal Engine (UE). These tools allow you to do the following from within Visual Studio:

- Add UE classes
- View UE logging
- View and expand UE macros
- View and find references to UE Blueprints<sup>*</sup>

<sup>*</sup>As of Visual Studio 2022 version 17.7, you no longer need the Unreal Engine Visual Studio Integration Tool plugin to view UE Blueprints in Visual Studio. However, you do need the plugin to use the Unreal Engine test adapter in Visual Studio.

## Prerequisites

You should have the following installed before you install Visual Studio Tools for Unreal Engine:

- Visual Studio version 17.7 or later. To install, see [Visual Studio downloads](https://visualstudio.microsoft.com/downloads/?cid=learn-onpage-download-cta)
- Unreal Engine version 4.27 or 5.0 or later. To install, see [Download instructions](https://www.unrealengine.com/download)

## Installation

This article covers installing two tools that connect Visual Studio and Unreal Engine:

<<<<<<< HEAD
- **Visual Studio Tools for Unreal Engine** are installed with the Visual Studio installer. It lets you add UE classes, see Unreal Engine header tool warnings, view UE logging, and more--all from within Visual Studio.
- **Unreal Engine Visual Studio Integration Tool plugin** is installed into Unreal Engine from the Epic Games marketplace or from source. It supports viewing UE Blueprints from within Visual Studio, and the Unreal Engine test adapter in Visual Studio which lets you discover, run, manage, and debug your Unreal Engine tests from within Visual Studio. As of Visual Studio 2022 17.10, you no longer need the plugin to view UE Blueprints in Visual Studio, however, you do need it to use the Unreal Engine test adapter in Visual Studio.
=======
- **Visual Studio Tools for Unreal Engine** are installed into Visual Studio with the Visual Studio installer. It lets you add UE classes, view UE logging, and more--all from within Visual Studio.
- **Unreal Engine Visual Studio Integration Tool plugin** is installed into Unreal Engine from the Epic Games marketplace. It supports the Unreal Engine test adapter in Visual Studio, which lets you discover, run, manage, and debug your Unreal Engine tests from within Visual Studio. As of Visual Studio 2022 17.10, you no longer need the plugin to view UE Blueprints in Visual Studio. But you do need it to use the Unreal Engine test adapter in Visual Studio.
>>>>>>> 97174b16

To install Visual Studio Tools for Unreal Engine:

1. In the Windows search box, type "Visual Studio Installer".
1. Look for the installer under the Apps results and double-click it.
1. When the installer appears, select the version of Visual Studio you're using and then select **Modify**.
1. Select the **Workloads** tab, then select the **Game development with C++** workload.
1. In the **Installations details** pane, ensure that under **Game development with C++** > **Optional** that **Visual Studio Tools for Unreal Engine** is selected. If you work with High-Level Shader Language (HLSL) files, ensure that **HLSL Tools** is also selected.
1. Select the **Individual components** tab at the top of the dialog.
1. Under **Installation details** on the right, expand **Game development with C++**.
1. Ensure that under **Optional** that **Windows 10 SDK 10.0.18362.0**, or higher, is selected.
1. Select **Modify** to complete the installation.

   :::image type="content" source="../media/unreal-workload.png" alt-text="Screenshot of the game development with C++ workload selected in the installer. In the installation details pane, IDE support for Unreal Engine and HLSL Tools are checked." lightbox="../media/unreal-workload.png":::

## Configure Unreal Engine to use Visual Studio

<<<<<<< HEAD
The UnrealVS extension provides convenience features in Visual Studio such as making it easier to build UE projects, switching between startup projects, set command-line arguments, batch build projects, and so on. The UnrealVS extension isn't required to use Visual Studio Tools for Unreal Engine. For more information, see [UnrealVS Extension](https://docs.unrealengine.com/using-the-unrealvs-extension-for-unreal-engine-cplusplus-projects/).
=======
Epic Games provides the UnrealVS extension for Visual Studio. It's not necessary to install the plugin to use Visual Studio Tools for Unreal Engine but it provides convenience features such as making it easier to build UE projects, set command-line arguments, batch build projects, and so on. For more information, see [UnrealVS Extension](https://docs.unrealengine.com/using-the-unrealvs-extension-for-unreal-engine-cplusplus-projects/).

You can install the Unreal Engine Visual Studio Integration Tool plugin via the [Unreal Engine Marketplace (now called FAB)](https://aka.ms/vsituemarketplace)  website. Search for "Visual Studio Integration Tool". The website provides instructions for installing the plugin.
>>>>>>> 97174b16

Install the plugin by cloning and installing the plugin from the [GitHub vc-ue-extensions repo](https://aka.ms/vc-ue-extensions). See the [README](https://github.com/microsoft/vc-ue-extensions#unreal-engine-plugin-for-visual-studio) in the repo for installation instructions. If you have difficulty with the UE plugin, see the [Troubleshooting guide](https://github.com/microsoft/vc-ue-extensions/blob/main/Docs/Troubleshooting.md).

For more information about customizations you can make to the Visual Studio IDE to work well with Unreal Engine, see the **Recommended Settings** section at [Setting Up Visual Studio for Unreal Engine](https://docs.unrealengine.com/en-US/setting-up-visual-studio-development-environment-for-cplusplus-projects-in-unreal-engine/).

## Check for updates

We recommend that you keep Visual Studio updated for the latest bug fixes, features, and Unreal Engine support. Updating Visual Studio doesn't require an update of Unreal Engine.

1. From the Visual Studio main menu, select **Help** > **Check for Updates**.

   :::image type="content" source="../../unity/media/vs/check-for-updates.png" alt-text="Screenshot of the Check for Updates menu in Visual Studio Help menu.":::

1. If an update is available, the Visual Studio Installer shows a new version. Select **Update**.

   :::image type="content" source="../../unity/media/vs/click-to-update.png" alt-text="Screenshot of Visual Studio Installer with the Updates.":::

## Next steps

Try out some of the features of the Visual Studio Tools for Unreal Engine:

[Quickstart: Use Visual Studio Tools for Unreal Engine](vs-tools-unreal-quickstart.md)\
[Add Unreal Engine classes, modules, and plugins in Visual Studio](vs-tools-unreal-add-class-module-plugin.md)\
[View Unreal Engine Blueprints in Visual Studio](vs-tools-unreal-view-blueprints.md)\
[View Unreal Engine logging in Visual Studio](vs-tools-unreal-logging.md)\
[View Unreal Engine macros in Visual Studio](vs-tools-unreal-view-macros.md)<|MERGE_RESOLUTION|>--- conflicted
+++ resolved
@@ -1,11 +1,7 @@
 ---
 title: "Install Visual Studio Tools for Unreal Engine"
 description: "Learn how to connect Unreal Engine and Visual Studio. Visual Studio Tools for Unreal Engine offers support for writing and debugging C++ Unreal Engine games."
-<<<<<<< HEAD
-ms.date: 10/25/2024
-=======
-ms.date: 10/29/2024
->>>>>>> 97174b16
+ms.date: 10/30/2024
 ms.service: visual-studio
 ms.subservice: unreal-engine-tools
 ms.topic: get-started
@@ -36,13 +32,8 @@
 
 This article covers installing two tools that connect Visual Studio and Unreal Engine:
 
-<<<<<<< HEAD
-- **Visual Studio Tools for Unreal Engine** are installed with the Visual Studio installer. It lets you add UE classes, see Unreal Engine header tool warnings, view UE logging, and more--all from within Visual Studio.
-- **Unreal Engine Visual Studio Integration Tool plugin** is installed into Unreal Engine from the Epic Games marketplace or from source. It supports viewing UE Blueprints from within Visual Studio, and the Unreal Engine test adapter in Visual Studio which lets you discover, run, manage, and debug your Unreal Engine tests from within Visual Studio. As of Visual Studio 2022 17.10, you no longer need the plugin to view UE Blueprints in Visual Studio, however, you do need it to use the Unreal Engine test adapter in Visual Studio.
-=======
 - **Visual Studio Tools for Unreal Engine** are installed into Visual Studio with the Visual Studio installer. It lets you add UE classes, view UE logging, and more--all from within Visual Studio.
-- **Unreal Engine Visual Studio Integration Tool plugin** is installed into Unreal Engine from the Epic Games marketplace. It supports the Unreal Engine test adapter in Visual Studio, which lets you discover, run, manage, and debug your Unreal Engine tests from within Visual Studio. As of Visual Studio 2022 17.10, you no longer need the plugin to view UE Blueprints in Visual Studio. But you do need it to use the Unreal Engine test adapter in Visual Studio.
->>>>>>> 97174b16
+- **Unreal Engine Visual Studio Integration Tool plugin** is installed into Unreal Engine via the Epic Games marketplace (now called HAB) or from source. It supports the Unreal Engine test adapter in Visual Studio, which lets you discover, run, manage, and debug your Unreal Engine tests from within Visual Studio. As of Visual Studio 2022 17.10, you no longer need the plugin to view UE Blueprints in Visual Studio. But you do need it to use the Unreal Engine test adapter in Visual Studio.
 
 To install Visual Studio Tools for Unreal Engine:
 
@@ -60,15 +51,11 @@
 
 ## Configure Unreal Engine to use Visual Studio
 
-<<<<<<< HEAD
 The UnrealVS extension provides convenience features in Visual Studio such as making it easier to build UE projects, switching between startup projects, set command-line arguments, batch build projects, and so on. The UnrealVS extension isn't required to use Visual Studio Tools for Unreal Engine. For more information, see [UnrealVS Extension](https://docs.unrealengine.com/using-the-unrealvs-extension-for-unreal-engine-cplusplus-projects/).
-=======
-Epic Games provides the UnrealVS extension for Visual Studio. It's not necessary to install the plugin to use Visual Studio Tools for Unreal Engine but it provides convenience features such as making it easier to build UE projects, set command-line arguments, batch build projects, and so on. For more information, see [UnrealVS Extension](https://docs.unrealengine.com/using-the-unrealvs-extension-for-unreal-engine-cplusplus-projects/).
 
-You can install the Unreal Engine Visual Studio Integration Tool plugin via the [Unreal Engine Marketplace (now called FAB)](https://aka.ms/vsituemarketplace)  website. Search for "Visual Studio Integration Tool". The website provides instructions for installing the plugin.
->>>>>>> 97174b16
+You can install the Unreal Engine Visual Studio Integration Tool plugin via the [Unreal Engine Marketplace (now called FAB)](https://aka.ms/vsituemarketplace) website. Search for "Visual Studio Integration Tool". The website provides instructions for installing the plugin.
 
-Install the plugin by cloning and installing the plugin from the [GitHub vc-ue-extensions repo](https://aka.ms/vc-ue-extensions). See the [README](https://github.com/microsoft/vc-ue-extensions#unreal-engine-plugin-for-visual-studio) in the repo for installation instructions. If you have difficulty with the UE plugin, see the [Troubleshooting guide](https://github.com/microsoft/vc-ue-extensions/blob/main/Docs/Troubleshooting.md).
+If you build Unreal Engine from source, or if your project isn't compatible with Unreal Engine Marketplace plugins, install the plugin manually by cloning and installing the plugin from the [GitHub vc-ue-extensions repo](https://aka.ms/vc-ue-extensions). See the [README](https://github.com/microsoft/vc-ue-extensions#unreal-engine-plugin-for-visual-studio) in the repo for installation instructions. If you have difficulty with the UE plugin, see the [Troubleshooting guide](https://github.com/microsoft/vc-ue-extensions/blob/main/Docs/Troubleshooting.md).
 
 For more information about customizations you can make to the Visual Studio IDE to work well with Unreal Engine, see the **Recommended Settings** section at [Setting Up Visual Studio for Unreal Engine](https://docs.unrealengine.com/en-US/setting-up-visual-studio-development-environment-for-cplusplus-projects-in-unreal-engine/).
 
