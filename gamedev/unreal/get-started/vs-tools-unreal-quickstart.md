---
title: "Quickstart: Visual Studio Tools for Unreal Engine | Microsoft Docs"
description: Read an overview about Visual Studio Tools for Unreal Engine, which is a free Visual Studio extension that helps you develop games with Unreal Engine.
ms.date: "07/24/2023"
ms.topic: quickstart
ms.prod: visual-studio
ms.technology: vs-unreal-tools
author: TylerMSFT
ms.author: TWhitney
manager: MarkL
---

# Quickstart: Visual Studio Tools for Unreal Engine

Learn how to download a Unreal Engine (UE) game sample and use the Visual Studio Tools for Unreal Engine to do the following:
- [View UE Blueprints in Visual Studio](#view-ue-blueprints-in-visual-studio)\
- [View UE logging in Visual Studio](#view-ue-logging-within-visual-studio)\
- [View UE macros in Visual Studio](#view-ue-macros-in-visual-studio)

## Prerequisites

The following must be installed:

<<<<<<< HEAD
- Visual Studio version 17.7 or higher
- UnReal Engine version 5 or higher (the example used in this quickstart requires UE5 or higher)
- Visual Studio Tools for Unreal Engine. See [Install Visual Studio Tools for Unreal Engine](vs-tools-unreal-install.md) for instructions how to install them.
=======
- Visual Studio version 17.7 or later
- UnReal Engine version 5 or later (the example used in this quickstart requires UE5 or later)
- Visual Studio Tools for Unreal Engine. See [Install Visual Studio Tools for Unreal Engine](vs-tools-unreal-install.md) for instructions on how to install them.
>>>>>>> 994c0d7c

## Download and build the Lyra game sample in Visual Studio

Lyra is a sample 3D game project for learning about the frameworks in Unreal Engine for UE version 5.0 and higher. For instructions to download it, see the **Downloading the Lyra Starter Game** section at [Lyra Sample Game](https://docs.unrealengine.com/5.0/lyra-sample-game-in-unreal-engine/).

## Configure the Lyra game sample to use Visual Studio Tools for Unreal Engine

Once you have downloaded the game sample, update `LyraStarterGame.uproject` to use the Visual Studio Tools plugin. You can do this in the Unreal Editor from the main menu under **Edit** > **Plugins** and then find the Visual Studio Integration plugin and check the box next to it. But we'll do it by following these steps:
1. Open the `LyraStarterGame.uproject` file in a text editor. It's in the directory where you installed the game sample.
1. Add the following to the end of the `Plugins` section:

    ```json
	,{
		"Name": "VisualStudioTools",
		"Enabled": true,
		"MarketplaceURL": "com.epicgames.launcher://ue/marketplace/product/362651520df94e4fa65492dbcba44ae2",
		"SupportedTargetPlatforms": [
			"Win64"
		]
	}
    ```

1. Open the Lyra project in Unreal Engine.
1. From the Unreal Engine editor main menu, choose **Tools** > **Refresh Visual Studio Project**. This creates/refreshes the solution file for Visual Studio.
1. From the Unreal Engine editor main menu, choose **File** > **Open Visual Studio**. This opens the game in Visual Studio. If you have multiple versions of Visual Studio on your machine, ensure that the right version opened. From the Visual Studio main menu, choose **Help** > **About Microsoft Visual Studio**. You need to use Visual Studio 2022 version 17.7 or higher. If the right version didn't open, manually open `LyraStarterGame.sln` in the correct version of Visual Studio.
1. From the Visual Studio main menu, choose **Build** > **Build Solution** to build the game.
1. Change the **Solutions Configurations** dropdown to **Development Editor**. This enables the Blueprints Visual Studio Tools for Unreal Engine.

:::image type="content" source="../media/ue-config-dropdown.png" alt-text="Screenshot of Visual Studio with the Solutions Configurations dropdown expanded and Development Editor selected.":::

## View UE Blueprints in Visual Studio

1. In Visual Studio, open `LyraCharacter.h`. Search for that file in the Search pane of the **Solution Explorer**, or find it under **Games** > **LyraStarterGame** > **Source** > **LyraGame** > **AbilitySystem** > **Abilities** > **LyraGameplayAbility.h**

In `LyraCharacter.h`, go to line 96. You should see the following code:

```cpp
class LYRAGAME_API ALyraCharacter : public AModularCharacter, public IAbilitySystemInterface, public IGameplayCueInterface, public IGameplayTagAssetInterface, public ILyraTeamAgentInterface
```

There are four Blueprint classes that extend this class. You should see a link just above the `ALyraCharacter` class definition that says: `4 derived Blueprint classes`. Click that link to view the four Blueprint classes that extend this class:

:::image type="content" source="../media/vs-blueprints-link.png" alt-text="Screenshot of the ALyra Character class, which has a link above it that says 4 derived blueprint classes. It has been selected, showing Blueprints such as B_ShootingTarget_C, Character_Default_C, and so on, along with their Asset Paths.":::

To view the properties of the `Character_Default_C` Blueprint, double-click it. This opens the Blueprint asset viewer. You can view the various properties of the Blueprint, but you can't change them.

:::image type="content" source="../media/vs-blueprints-asset-viewer.png" alt-text="Screenshot of the Character_Default_C Blueprint asset viewer. It shows properties such as Actor, Camera, Character, Collision, and so on. ":::

## View UE logging within Visual Studio

1. In Visual Studio, open `LyraGameplayAbility_RangedWeapon.cpp`. Search for that file in the Search pane of the **Solution Explorer**, or find it under **Games** > **LyraStarterGame** > **Source** > **LyraGame** > **Weapons** > **LyraGameplayAbility_RangedWeapon.cpp**

In `LyraGameplayAbility_RangedWeapon.cpp`, go to line 477. You should see the following function: `void ULyraGameplayAbility_RangedWeapon::OnTargetDataReadyCallback`

1. Create a new line at the beginning of the function and insert `UE_LOG(LogLyra, Log, TEXT("shot fired"));` This will create a log entry, associated with the category `LogLyra`, that says `shot fired` when this function is called.
1. Run the sample game in Visual Studio: choose **Debug** > **Start Debugging**. The Unreal Editor will open with the Lyra game. Give it a few moments to load.
1. In Visual Studio, open the UE logging window: from the Visual Studio main menu, choose **View** > **Other Windows** > **Unreal Engine Log**.
1. Reduce the log noise by filtering to only show the `LogLyra` category events: in the UE logging window, choose the **Categories** dropdown. Clear all of the log sources by choosing **(Select All)** at the top of the list. Then select **LogLyra**.
1. In the Unreal Editor, choose the Play button on the toolbar (or Alt+P) to start the game.
1. In the Lyra game, use the w,a,s,d keys to navigate the player to the left to **Elimination**. Once you hover over the entry portal, wait for the game to load.
1. In the Lyra game, click with your mouse to fire. In the UE logging window, you should see the following log message: `shot fired`.

:::image type="content" source="../media/vs-ue-log.png" alt-text="A screenshot of the Unreal Engine Log in Visual Studio. It shows several 'shot fired' events that are prefaced by a timestamp and the text 'LogLyra' since that's that category the events were logged as."::: 

The events will be at the bottom of the log so you may have to scroll down to see them. You could also choose the **Clear** button to clear the log and then fire again to see the log message.

If you find the font color hard to read, you can adjust it under **Tools** > **Options** > **Environment** > **Fonts and Colors**. Change the dropdown **Show settings for:** to **Unreal Engine Log**. Then in **Display items:**, select **Log** and change the **Item foreground** color.

Having the UE logging window open while you're debugging is very convenient because you don't have to switch to the Unreal Editor to see them.

## View UE macros in Visual Studio

Long UE macros can be difficult to read. Visual Studio Tools for Unreal Engine expands UE macros so that you can read them more easily. You can also copy the expanded macro if you want to use it somewhere else or search for it or compare with another macro.

1. In Visual Studio, open `LyraGameplayAbility_RangedWeapon.cpp`. Search for that file in the Search pane of the **Solution Explorer**, or find it under **Games** > **LyraStarterGame** > **Source** > **LyraGame** > **Weapons** > **LyraGameplayAbility_RangedWeapon.cpp**
1. In `LyraGameplayAbility_RangedWeapon.cpp`, go to line 41. You should see the following macro: `UE_DEFINE_GAMEPLAY_TAG_STATIC(TAG_WeaponFireBlocked, "Ability.Weapon.NoFiring");`
1. Hover the mouse pointer over `UE_DEFINE_GAMEPLAY_TAG_STATIC` to see the macro definition window appear:

:::image type="content" source="../media/vs-ue-macro-tooltip.png" alt-text="A screenshot in Visual Studio of the UE macro tooltip. It shows the UE_DEFINE_GAMEPLAY_TAG_STATIC macro and has options at the bottom to copy, expand inline, visualize expansion, and search online":::

The options at the bottom allow you to copy the macro to the clipboard, expand the macro inline, visualize the expansion, and search online.

Choose **Expand inline**, to expand the macro, and all nested macros, in the code window.

:::image type="content" source="../media/vs-ue-macro-expanded-inline.png" alt-text="A screenshot in Visual Studio of the code window. It shows the expanded contents of the UE_DEFINE_GAMEPLAY_TAG_STATIC macro, which has replaced the macro on that line in the code windows.":::

You can press `Ctrl+Z` to undo the expansion.

Choose **Search online** to open your browser with a search for C++ plus the name of the macro. In the previous example, this opens the browser to search for `C++ #define UE_DEFINE_GAMEPLAY_TAG_STATIC(TagName, Tag) static FNativeGameplayTag TagName(UE_PLUGIN_NAME, UE_MODULE_NAME,  …`

Choose **Visualize the expansion** to open the **Macro Expansion** window. You can expand the nested macros that are part of the larger macro one step at a time. Scroll to the end of the expansion to see the macro expansion arrows in the upper-right corner of the window. Choose the right arrow to expand the next nested macro. Choose the left arrow to collapse the last nested macro that was expanded:

:::image type="content" source="../media/vs-ue-macro-expansion.png" alt-text="A screenshot in Visual Studio of the macro expansion window. It displays the expanded contents of the UE_DEFINE_GAMEPLAY_TAG_STATIC macro and has two arrows in the upper right, which are highlighted, that allow you to expand or unexpand the macros embedded in the larger macro one step at a time":::

## Next Steps

See [Visual Studio Tools for Unreal Engine](./vs-tools-unreal-overview.md) for an overview of the Visual Studio Tools for Unreal Engine features.<|MERGE_RESOLUTION|>--- conflicted
+++ resolved
@@ -21,15 +21,9 @@
 
 The following must be installed:
 
-<<<<<<< HEAD
-- Visual Studio version 17.7 or higher
-- UnReal Engine version 5 or higher (the example used in this quickstart requires UE5 or higher)
-- Visual Studio Tools for Unreal Engine. See [Install Visual Studio Tools for Unreal Engine](vs-tools-unreal-install.md) for instructions how to install them.
-=======
 - Visual Studio version 17.7 or later
 - UnReal Engine version 5 or later (the example used in this quickstart requires UE5 or later)
-- Visual Studio Tools for Unreal Engine. See [Install Visual Studio Tools for Unreal Engine](vs-tools-unreal-install.md) for instructions on how to install them.
->>>>>>> 994c0d7c
+- Visual Studio Tools for Unreal Engine. See [Install Visual Studio Tools for Unreal Engine](vs-tools-unreal-install.md) for instructions how to install them.
 
 ## Download and build the Lyra game sample in Visual Studio
 
