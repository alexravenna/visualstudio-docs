---
title: "Change Log (Visual Studio Tools for Unity, Windows) | Microsoft Docs"
description: View the change log for Visual Studio Tools for Unity, Windows. See changes from version 1.0.0.0 through 4.7.0.0 and beyond.
<<<<<<< HEAD

ms.date: "6/2/2021"
=======
ms.custom: ""
ms.date: "9/28/2021"
>>>>>>> 2764edd9
ms.technology: vs-unity-tools
ms.prod: visual-studio-dev16
ms.topic: "conceptual"
ms.assetid: ea490b7e-fc0d-44b1-858a-a725ce20e396
author: therealjohn
ms.author: johmil
manager: crdun
ms.workload:
  - "unity"
---
# Change log (Visual Studio Tools for Unity, Windows)

Visual Studio Tools for Unity change log.

## 4.11.4.0
Released October 4, 2021

### New Features

- **Integration:**

  - Automatically disable asset-indexing for large Unity projects.

### Bug fixes

- **Integration:**

  - Fixed supported expression detection with [`UNT0024`](https://github.com/microsoft/Microsoft.Unity.Analyzers/blob/main/doc/UNT0024.md) diagnostic.

## 4.11.3.0
Released August 10, 2021

### Bug fixes

- **Integration:**

  - Reduced memory consumption when processing assets.

  - Optimized allocations with [`USP0008`](https://github.com/microsoft/Microsoft.Unity.Analyzers/blob/main/doc/USP0008.md), [`USP0009`](https://github.com/microsoft/Microsoft.Unity.Analyzers/blob/main/doc/USP0009.md), [`USP0010`](https://github.com/microsoft/Microsoft.Unity.Analyzers/blob/main/doc/USP0010.md) and [`USP0011`](https://github.com/microsoft/Microsoft.Unity.Analyzers/blob/main/doc/USP0011.md) suppressors.

  - Optimized symbol usage with [`UNT0002`](https://github.com/microsoft/Microsoft.Unity.Analyzers/blob/main/doc/UNT0002.md), [`UNT0003`](https://github.com/microsoft/Microsoft.Unity.Analyzers/blob/main/doc/UNT0003.md), [`UNT0012`](https://github.com/microsoft/Microsoft.Unity.Analyzers/blob/main/doc/UNT0012.md), [`UNT0014`](https://github.com/microsoft/Microsoft.Unity.Analyzers/blob/main/doc/UNT0014.md) diagnostics.

## 4.11.2.0
Released July 13, 2021

### Bug fixes

- **Integration:**

  - Improved light-build time, by only running suppressors able to handle CS compiler warnings. All other analyzers will run through solution analysis.

## 4.11.1.0
Released June 15, 2021

### Bug fixes

- **Integration:**

  - Reduced memory consumption when parsing yaml assets.

## 4.11.0.0
Released May 25, 2021

### New Features

- **Integration:**

  - Added [`UNT0025`](https://github.com/microsoft/Microsoft.Unity.Analyzers/blob/main/doc/UNT0025.md) diagnostic. Prefer Input.GetKey overloads with KeyCode argument.

  - Added more invalid usages (static and readonly fields) to [`UNT0013`](https://github.com/microsoft/Microsoft.Unity.Analyzers/blob/main/doc/UNT0013.md) diagnostic.

### Bug fixes

- **Integration:**

  - Fixed issues with explicit method implementations and [`UNT0006`](https://github.com/microsoft/Microsoft.Unity.Analyzers/blob/main/doc/UNT0006.md) diagnostic.

## 4.10.3.0
Released June 8, 2021

### Bug fixes

- **Integration:**

  - [Backported] Reduced memory consumption when parsing yaml assets.

## 4.10.2.0
Released May 25, 2021

### New Features

- **Integration:**

  - Added [`UNT0024`](https://github.com/microsoft/Microsoft.Unity.Analyzers/blob/main/doc/UNT0024.md) diagnostic. Give priority to scalar calculations over vector calculations.

- **Evaluation:**

  - Added support for using portable pdb symbols to properly filter visible locals.

### Bug fixes

- **Integration:**

  - Fixed asset reference search stability.

  - Fixed player announce parsing with recent Unity versions.

## 4.10.1.0
Released May 11, 2021

### Bug fixes

- **Integration:**

  - Fixed stability issues with [`UNT0008`](https://github.com/microsoft/Microsoft.Unity.Analyzers/blob/main/doc/UNT0008.md) quickfix.

  - Fixed performance issues with threads.

## 4.10.0.0
Released April 13, 2021

### New Features

- **Integration:**

  - Added [`UNT0019`](https://github.com/microsoft/Microsoft.Unity.Analyzers/blob/main/doc/UNT0019.md) diagnostic. Unnecessary indirection call for `GameObject.gameObject`.

  - Added [`UNT0020`](https://github.com/microsoft/Microsoft.Unity.Analyzers/blob/main/doc/UNT0020.md) diagnostic. `MenuItem` attribute used on non-static method.

  - Added [`UNT0021`](https://github.com/microsoft/Microsoft.Unity.Analyzers/blob/main/doc/UNT0021.md) diagnostic. Unity message should be protected (opt-in).

  - Added [`UNT0022`](https://github.com/microsoft/Microsoft.Unity.Analyzers/blob/main/doc/UNT0022.md) diagnostic. Inefficient method to set position and rotation.

  - Added [`UNT0023`](https://github.com/microsoft/Microsoft.Unity.Analyzers/blob/main/doc/UNT0023.md) diagnostic. Coalescing assignment on Unity objects.

  - Added [`USP0017`](https://github.com/microsoft/Microsoft.Unity.Analyzers/blob/main/doc/USP0017.md) suppressor for `IDE0074`. Unity objects should not use coalescing assignment.

  - Added detection of unflavored C# projects targeting Unity.

  - Added Unity asset reference search in CodeLens.

## 4.9.1.0
Released March 2, 2021

### New Features

- **Evaluation:**

  - Added `Active Scene` to locals, showing root game objects.

  - Added `this.gameObject` to locals, given it's widely used in Unity projects.

  - Added `Children` and `Components` groups to all `GameObject` instances, so that you can easily display all the object hierarchy.

  - Added `Scene Path` to all `GameObject` instances, to show the location in the scene.

  - Added support for `JobEntityBatch`/Lambdas when using Entities with source generators.

  - Improved support for displaying large arrays (using index bucketing).
  
  - Added missing Unity messages for 2019.4 API.

### Bug fixes

- **Integration:**

  - Fixed various UI issues for non ENU languages.

  - Fixed stability issues with [`UNT0018`](https://github.com/microsoft/Microsoft.Unity.Analyzers/blob/main/doc/UNT0018.md) diagnostic.
  
- **Debugging:**

  - Fixed VM disconnection issues when using `Trace` methods.

- **Evaluation:**

  - Fixed filtering of obsolete properties throwing exceptions.

## 4.9.0.0
Released January 20, 2021

### New Features

- **Integration:**

  - Added support for `raytrace shaders`, `UXML` and `USS` files.

  - Added `.vsconfig` generation support. Visual Studio should now detect which components are missing and prompt you to install them when using Unity projects.

  - Updated Unity messages API (for all methods used as coroutines).

  - Updated Android SDK detection.

### Bug fixes

- **Integration:**

  - Fixed process refresh when using instance selection dialog.

  - Fixed [`UNT0006`](https://github.com/microsoft/Microsoft.Unity.Analyzers/blob/main/doc/UNT0006.md) diagnostic, giving wrong warnings for Coroutines and `AssetPostprocessor.OnAssignMaterialModel`.

## 4.8.2.0
Released November 10, 2020

### New Features

- **Integration:**

  - Improved [`UNT0010`](https://github.com/microsoft/Microsoft.Unity.Analyzers/blob/main/doc/UNT0010.md) diagnostic to apply to everything inheriting from `Component`, not just `MonoBehaviour`.

### Bug fixes

- **Integration:**

  - Fixed CodeLens message invalidation.

## 4.8.1.0
Released October 13, 2020

### New Features

- **Evaluation:**

  - Added support for implicit conversion with invocations. Previously the evaluator enforced strict type checking, resulting in `Failed to find a match for method([parameters...])` warning messages.

- **Integration:**

  - Added [`UNT0018`](https://github.com/microsoft/Microsoft.Unity.Analyzers/blob/main/doc/UNT0018.md) diagnostic. You should not use `System.Reflection` features in performance critical messages like `Update`, `FixedUpdate`, `LateUpdate`, or `OnGUI`.

  - Improved [`USP0003`](https://github.com/microsoft/Microsoft.Unity.Analyzers/blob/main/doc/USP0003.md) and [`USP0005`](https://github.com/microsoft/Microsoft.Unity.Analyzers/blob/main/doc/USP0005.md) suppressors, with support for all `AssetPostprocessor` static methods.

  - Added [`USP0016`](https://github.com/microsoft/Microsoft.Unity.Analyzers/blob/main/doc/USP0016.md) suppressor for `CS8618`. `C# 8.0` introduces nullable reference types and non-nullable reference types. Initialization detection of types inheriting from `UnityEngine.Object` is not supported and will result in errors.

  - Now using the same player and asmdef project generation mechanism for both Unity 2019.x and 2020.x+.

### Bug fixes

- **Integration:**

  - Fixed unexpected completion for messages in comments.

## 4.8.0.0 
Released September 14, 2020

### Bug fixes

- **Integration:**

  - Fixed player project generation with Unity 2019.x.

## 4.7.1.0
Released August 5, 2020

### New Features

- **Integration:**

  - Added namespace support to default templates.
  
  - Updated Unity messages API to 2019.4.

  - Added [`USP0013`](https://github.com/microsoft/Microsoft.Unity.Analyzers/blob/main/doc/USP0013.md) suppressor for `CA1823`. Private fields with the `SerializeField` or `SerializeReference` attributes should not be marked as unused (FxCop).
  
  - Added [`USP0014`](https://github.com/microsoft/Microsoft.Unity.Analyzers/blob/main/doc/USP0014.md) suppressor for `CA1822`. Unity messages should not be flagged as candidates for `static` modifier (FxCop).

  - Added [`USP0015`](https://github.com/microsoft/Microsoft.Unity.Analyzers/blob/main/doc/USP0015.md) suppressor for `CA1801`. Unused parameters should not be removed from Unity messages (FxCop).
  
  - Added MenuItem support to the [`USP0009`](https://github.com/microsoft/Microsoft.Unity.Analyzers/blob/main/doc/USP0009.md) suppressor.  

### Bug fixes

- **Integration:**

  - Fixed [`USP0001`](https://github.com/microsoft/Microsoft.Unity.Analyzers/blob/main/doc/USP0001.md) and [`USP0002`](https://github.com/microsoft/Microsoft.Unity.Analyzers/blob/main/doc/USP0002.md) suppressors not working with extra parentheses or with method arguments.
  
  - Fixed mandatory asset database refresh even when auto-refresh was disabled in the Unity settings.

## 4.7.0.0
Released June 23, 2020

### New Features

- **Integration:**

  - Added support to persist solution folders when Unity is regenerating solution and projects.

  - Added [`UNT0015`](https://github.com/microsoft/Microsoft.Unity.Analyzers/blob/main/doc/UNT0015.md) diagnostic. Detect incorrect method signature with `InitializeOnLoadMethod` or `RuntimeInitializeOnLoadMethod` attribute.

  - Added [`UNT0016`](https://github.com/microsoft/Microsoft.Unity.Analyzers/blob/main/doc/UNT0016.md) diagnostic. Using `Invoke`, `InvokeRepeating`, `StartCoroutine` or `StopCoroutine` with a first argument being a string literal is not type safe.

  - Added [`UNT0017`](https://github.com/microsoft/Microsoft.Unity.Analyzers/blob/main/doc/UNT0017.md) diagnostic. `SetPixels` invocation is slow.

  - Added support for block comment and indentation for Shader files.

### Bug fixes

- **Integration:**

  - Do not reset selection when filtering messages in the Unity message wizard.
  
  - Always use the default browser when opening Unity API documentation.
  
  - Fixed [`USP0004`](https://github.com/microsoft/Microsoft.Unity.Analyzers/blob/main/doc/USP0004.md), [`USP0006`](https://github.com/microsoft/Microsoft.Unity.Analyzers/blob/main/doc/USP0006.md) and [`USP0007`](https://github.com/microsoft/Microsoft.Unity.Analyzers/blob/main/doc/USP0007.md) suppressors with the following rules: suppress `IDE0044` (readonly), `IDE0051` (unused), `CS0649` (never assigned) for all fields decorated with SerializeField attribute. Suppress `CS0649` (never assigned) for public fields of all types extending `Unity.Object`.

  - Fixed generic type parameter checking for [`UNT0014`](https://github.com/microsoft/Microsoft.Unity.Analyzers/blob/main/doc/UNT0014.md) diagostic.

- **Evaluation:**

  - Fixed equality comparison with enums.

## 4.6.1.0
Released May 19, 2020

### Bug fixes

- **Integration:**

  - Warn if we are unable to create the messaging server on the Unity side.
  
  - Properly run analyzers during lightweight compilation.
  
  - Fixed an issue where a MonoBehaviour class created from the UPE did not match the name of the file.

## 4.6.0.0
Released April 14, 2020

### New Features

- **Integration:**

  - Added support for CodeLens (Unity scripts and messages).
  
  - Added [`UNT0012`](https://github.com/microsoft/Microsoft.Unity.Analyzers/blob/main/doc/UNT0012.md) diagnostic. Detect and wrap calls to coroutines in `StartCoroutine()`.

  - Added [`UNT0013`](https://github.com/microsoft/Microsoft.Unity.Analyzers/blob/main/doc/UNT0013.md) diagnostic. Detect and remove invalid or redundant `SerializeField` attribute.

  - Added [`UNT0014`](https://github.com/microsoft/Microsoft.Unity.Analyzers/blob/main/doc/UNT0014.md) diagnostic. Detect `GetComponent()` called with non-Component or non-Interface Type.
  
  - Added [`USP0009`](https://github.com/microsoft/Microsoft.Unity.Analyzers/blob/main/doc/USP0009.md) suppressor for `IDE0051`. Don't flag methods with the `ContextMenu` attribute or referenced by a field with the `ContextMenuItem` attribute as unused.

  - Added [`USP0010`](https://github.com/microsoft/Microsoft.Unity.Analyzers/blob/main/doc/USP0010.md) suppressor for `IDE0051`. Don't flag fields with the `ContextMenuItem` attribute as unused.
  
  - Added [`USP0011`](https://github.com/microsoft/Microsoft.Unity.Analyzers/blob/main/doc/USP0011.md) suppressor for `IDE0044`. Don't make fields with the `ContextMenuItem` attribute read-only.
  
  - [`USP0004`](https://github.com/microsoft/Microsoft.Unity.Analyzers/blob/main/doc/USP0004.md), [`USP0006`](https://github.com/microsoft/Microsoft.Unity.Analyzers/blob/main/doc/USP0006.md) and [`USP0007`](https://github.com/microsoft/Microsoft.Unity.Analyzers/blob/main/doc/USP0007.md) are now working for both `SerializeReference` and `SerializeField` attributes.
  
### Bug fixes

- **Integration:**

  - Only send start/stop commands to Unity when the Editor is able to communicate.
  
  - Fixed QuickInfo documentation with inherited messages.
  
  - Fixed message scope for `CreateInspectorGUI` message.

  - Do not report [`UNT0001`](https://github.com/microsoft/Microsoft.Unity.Analyzers/blob/main/doc/UNT0001.md) on methods with polymorphic modifiers.

- **Evaluation:**

  - Fixed handling of aliased usings.

## 4.5.1.0

Released March 16, 2020

### New Features

- **Integration:**

  - Added [`USP0008`](https://github.com/microsoft/Microsoft.Unity.Analyzers/blob/main/doc/USP0008.md) suppressor for `IDE0051`. Private methods used with Invoke, InvokeRepeating, StartCoroutine or StopCoroutine should not be marked as unused.

### Bug fixes

- **Integration:**

  - Fixed OnDrawGizmos/OnDrawGizmosSelected documentation.

- **Evaluation:**

  - Fixed lambda argument inspection.

## 4.5.0.1

Released February 19, 2020

### Bug fixes

- **Integration:**

  - Fixed [`UNT0006`](https://github.com/microsoft/Microsoft.Unity.Analyzers/blob/main/doc/UNT0006.md) diagnostic checking for incorrect message signature. When inspecting types with multiple levels of inheritance, this diagnostic could fail with the following message: `warning AD0001: Analyzer 'Microsoft.Unity.Analyzers.MessageSignatureAnalyzer' threw an exception of type 'System.ArgumentException' with message 'An item with the same key has already been added`.

## 4.5.0.0

Released January 22, 2020

### New Features

- **Integration:**

  - Added support for HLSL files.
  
  - Added [`USP0006`](https://github.com/microsoft/Microsoft.Unity.Analyzers/blob/main/doc/USP0006.md) suppressor for `IDE0051`. Private fields with the `SerializeField` attribute should not be marked as unused.
  
  - Added [`USP0007`](https://github.com/microsoft/Microsoft.Unity.Analyzers/blob/main/doc/USP0007.md) suppressor for `CS0649`. Fields with the `SerializeField` attribute should not be marked as unassigned.  

### Bug fixes

- **Integration:**

  - Fixed project generation (`GenerateTargetFrameworkMonikerAttribute` target was not always located correctly).

## 4.4.2.0

Released December 3, 2019

### Bug fixes

- **Integration:**

  - Fixed diagnostics with user-defined interfaces.

  - Fixed quick tooltips with malformed expressions.

## 4.4.1.0

Released November 6, 2019

### New Features

- **Integration:**

  - Added support for Unity background processes. (The debugger is able to auto-connect to the main process instead of a child process).
  
  - Added a quick tooltip for Unity messages, displaying the associated documentation.

### Bug fixes

- **Integration:**

  - Fixed the tag comparison analyzer [`UNT0002`](https://github.com/microsoft/Microsoft.Unity.Analyzers/blob/main/doc/UNT0002.md) with advanced binary and invocation expressions.

### Deprecated Features

- **Integration:**

  - Going forward, Visual Studio Tools for Unity will only support Visual Studio 2017+.

## 4.4.0.0

Released October 15, 2019

### New Features

- **Integration:**

  - Added [`USP0005`](https://github.com/microsoft/Microsoft.Unity.Analyzers/blob/main/doc/USP0005.md) suppressor for `IDE0060` (unused parameter) for all Unity messages.
  
  - Added a quick tooltip for fields tagged with `TooltipAttribute`. (This will work for a simple get accessor using this field as well).

## 4.3.3.0

Released September 23, 2019

### Bug fixes

- **Integration:**

  - Fixed error and warning reporting for lightweight builds.

## 4.3.2.0

Released September 16, 2019

### New Features

- **Integration:**

  - We've deepened the understanding that Visual Studio has for Unity projects by adding new diagnostics specific to Unity. We've also made the IDE smarter by suppressing general C# diagnostics that don't apply to Unity projects. For example, the IDE won't show a quick-fix to change an inspector variable to `readonly` which would prevent you from modifying the variable in the Unity Editor.
    - [`UNT0001`](https://github.com/microsoft/Microsoft.Unity.Analyzers/blob/main/doc/UNT0001.md): Unity messages are called by the runtime even if they are empty, do not declare them to avoid uncesseray processing by the Unity runtime.
    - [`UNT0002`](https://github.com/microsoft/Microsoft.Unity.Analyzers/blob/main/doc/UNT0002.md): Tag comparison using string equality is slower than the built-in CompareTag method.
    - [`UNT0003`](https://github.com/microsoft/Microsoft.Unity.Analyzers/blob/main/doc/UNT0003.md): Usage of the generic form of GetComponent is preferred for type safety.
    - [`UNT0004`](https://github.com/microsoft/Microsoft.Unity.Analyzers/blob/main/doc/UNT0004.md): Update message is frame-rate dependent, and should use Time.deltaTime instead of Time.fixedDeltaTime.
    - [`UNT0005`](https://github.com/microsoft/Microsoft.Unity.Analyzers/blob/main/doc/UNT0005.md): FixedUpdate message is frame-rate independent, and should use Time.fixedDeltaTime instead of Time.deltaTime.
    - [`UNT0006`](https://github.com/microsoft/Microsoft.Unity.Analyzers/blob/main/doc/UNT0006.md): An incorrect method signature was detected for this Unity message.
    - [`UNT0007`](https://github.com/microsoft/Microsoft.Unity.Analyzers/blob/main/doc/UNT0007.md): Unity overrides the null comparison operator for Unity objects which is incompatible with null coalescing.
    - [`UNT0008`](https://github.com/microsoft/Microsoft.Unity.Analyzers/blob/main/doc/UNT0008.md): Unity overrides the null comparison operator for Unity objects which is incompatible with null propagation.
    - [`UNT0009`](https://github.com/microsoft/Microsoft.Unity.Analyzers/blob/main/doc/UNT0009.md): When applying the InitializeOnLoad attribute to a class, you need to provide a static constructor. InitializeOnLoad attribute ensures that it will be called as the editor launches.
    - [`UNT0010`](https://github.com/microsoft/Microsoft.Unity.Analyzers/blob/main/doc/UNT0010.md): MonoBehaviours should only be created using AddComponent(). MonoBehaviour is a component, and needs to be attached to a GameObject.
    - [`UNT0011`](https://github.com/microsoft/Microsoft.Unity.Analyzers/blob/main/doc/UNT0011.md): ScriptableObject should only be created using CreateInstance(). ScriptableObject needs to be created by the Unity engine to handle Unity message methods.
    - [`USP0001`](https://github.com/microsoft/Microsoft.Unity.Analyzers/blob/main/doc/USP0001.md) for `IDE0029`: Unity objects should not use null coalescing.
    - [`USP0002`](https://github.com/microsoft/Microsoft.Unity.Analyzers/blob/main/doc/USP0002.md) for `IDE0031`: Unity objects should not use null propagation.
    - [`USP0003`](https://github.com/microsoft/Microsoft.Unity.Analyzers/blob/main/doc/USP0003.md) for `IDE0051`: Unity messages are invoked by the Unity runtime.
    - [`USP0004`](https://github.com/microsoft/Microsoft.Unity.Analyzers/blob/main/doc/USP0004.md) for `IDE0044`: Fields with a SerializeField attribute should not be made readonly.

## 4.3.1.0

Released September 4, 2019

### New Features

- **Evaluation:**

  - Added support for better type display, i.e. `List<object>` instead of `List'1[[System.Object, <corlib...>]]`.

  - Added support for pointer member access, i.e. `p->data->member`.

  - Added support for implicit conversions in array initializers, i.e. `new byte [] {1,2,3,4}`.

## 4.3.0.0

Released August 13, 2019

### New Features

- **Debugger:**

  - Added support for MDS protocol 2.51.

- **Integration:**

  - Improved the "Attach To Unity instance" window with sort, search and refresh features. PID is now displayed even for local players (by querying listening sockets on the system to retrieve the owning process).

  - Added support for asmdef files.

### Bug fixes

- **Integration:**

  - Fixed handling of malformed messages while communicating with Unity Players.

- **Evaluation:**

  - Fixed handling of namespaces in expressions.

  - Fixed inspection with IntPtr types.
  
  - Fixed stepping issues with exceptions.

  - Fixed evaluation of pseudo identifiers (like $exception).

  - Prevent crash when dereferencing invalid addresses.  

  - Fixed issue with unloaded appdomains.

## 4.2.0.1

Released July 24, 2019

### New Features

- **Integration:**

  - Added a new option to create any type of files from the Unity Project Explorer.
  
  - Improve diagnostic caching when using fast builds for Unity projects.

### Bug fixes

- **Integration:**

  - Fixed an issue when the file extension was not handled by any well-known editor.

  - Fixed support for custom extensions in the Unity Project Explorer.

  - Fixed saving settings outside of the main dialog.

  - Removed legacy Microsoft.VisualStudio.MPF dependency.

## 4.1.1.0

Released May 24, 2019

### New Features

- **Integration:**

  - Updated MonoBehaviour API to 2019.1.

### Bug fixes

- **Integration:**

  - Fixed reporting warnings and errors to output when lightweight build is enabled.

  - Fixed lightweight build performance.

## 4.1.0.0

Released May 21, 2019

### New Features

- **Integration:**

  - Added support for the new batch API to reload projects faster.

  - Disabled the full build for Unity projects, in favor of using the IntelliSense errors and warnings. Indeed Unity creates a Visual Studio solution with class library projects that represent what Unity is doing internally. That being said, the result of the build in Visual Studio is never used or picked up by Unity as their compilation pipeline is closed. Building in Visual Studio is just consuming resources for nothing. If you need a full build because you have tools or a setup that depends on it, you can disable this optimization (Tools/Options/Tools for Unity/Disable the full build of projects).

  - Automatically show the Unity Project Explorer (UPE) when a Unity project is loaded. The UPE will be docked next to the Solution Explorer.

  - Updated project name extraction mechanism with Unity 2019.x.

  - Added support for Unity packages in the UPE. Only Referenced packages (using manifest.json in the `Packages` folder) and Local packages (embedded in the `Packages` folder) are visible.

- **Project Generation:**

  - Preserve external properties when processing the solution file.

- **Evaluation:**

  - Added support for alias-qualified names (only the global namespace for now). So the expression evaluator is now accepting types using the form global::namespace.type.

  - Added support for `pointer[index]` form, which is semantically identical to pointer dereference `*(pointer+index)` form.

### Bug fixes

- **Integration:**

  - Fixed dependency issues with Microsoft.VisualStudio.MPF.

  - Fixed UWP player attach, without any project loaded.

  - Fixed automatic asset database refresh when Visual Studio was not yet attached.

  - Fixed theme issues with labels and checkboxes.

- **Debugger:**

  - Fixed stepping with static constructors.

## 4.0.0.5

Released February 27, 2019

### Bug fixes

- **Integration:**

  - Fixed Visual Studio version detection with the setup package.

  - Removed unused assemblies from the setup package.

## 4.0.0.4

Released February 13, 2019

### New Features

- **Integration:**

  - Added support to properly detect Unity processes during installation and allow setup engine to better handle file locks.

  - Updated the `ScriptableObject` API.

## 4.0.0.3

Released January 31, 2019

### New Features

- **Project Generation:**

  - Public and serialized fields will no longer cause warnings. We've auto-suppressed the `CS0649` and `IDE0051` compiler warnings in Unity projects that created these messages.

- **Integration:**

  - Improved the user experience for displaying Unity editor and player instances (windows are now resizable, use uniform margins and display a resizing grip). Added Process-Id information for Unity editors.

  - Updated the `MonoBehaviour` API.

- **Evaluation:**

  - Added support for local functions.

  - Added support for pseudo variables (exception and object identifiers).

### Bug fixes

- **Integration:**

  - Fixed an issue with moniker images and themes.

  - Only write to Output Window while debugging, when auto-refreshing asset database.

  - Fixed UI delays with the MonoBehaviour wizard filtering.

- **Debugger:**

  - Fixed reading custom attribute on named arguments when using old protocol versions.

## 4.0.0.2

Released January 23, 2019

### Bug fixes

- **Integration:**

  - Fixed experimental build generation.

  - Fixed project file event handling to minimize UI-thread pressure.

  - Fixed completion provider with batched text changes.

- **Debugger:**

  - Fixed the display of user debug messages to the attached debugger.

## 4.0.0.1

Released December 10, 2018

### New Features

- **Evaluation:**

  - Replaced NRefactory in favor of Roslyn for expression evaluation.

  - Added support for pointers: dereference, casting and pointer arithmetic (both Unity 2018.2+ and the new runtime are required for this).

  - Added support for array pointer view (like in C++). Take a pointer expression then append a comma and the number of elements you want to see.

  - Added support for async constructs.

- **Integration:**

  - Added support for automatically refreshing Unity's asset database on save. This is enabled by default and will trigger a recompilation on the Unity side when saving a script in Visual Studio. You can disable this feature in Tools\Options\Tools for Unity\Refresh Unity's AssetDatabase on save.

### Bug fixes

- **Integration:**

  - Fixed bridge activation when Visual Studio is not selected as the preferred external editor.

  - Fixed expression evaluation with malformed or unsupported expressions.

## 4.0.0.0

Released December 4, 2018

### New Features

- **Integration:**

  - Added support for Visual Studio 2019 (you need at least Unity 2018.3 for being able to use Visual Studio 2019 as an external script editor).

  - Adopted the Visual Studio image service and catalog, with full support for HDPI scaling, pixel perfect images and theming.

### Deprecated features

- **Integration:**

  - Going forward, Visual Studio Tools for Unity will only support Unity 5.2+ (with Unity’s built-in Visual Studio integration).

  - Going forward, Visual Studio Tools for Unity will only support Visual Studio 2015+.

  - Removed legacy language service, error list and status bar.

  - Removed the Quick Monobehaviour Wizard (in favor of the dedicated intellisense support).

## 3.9.0.3

Released November 28, 2018

### Bug fixes

- **Integration:**

  - Fixed project reloading and intellisense issues when adding or removing scripts located in the very first project.

## 3.9.0.2

Released November 19, 2018

### Bug fixes

- **Debugger:**

  - Fixed a deadlock in the library used to communicate with Unity’s debugger engine, making Visual Studio or Unity freeze, especially when hitting ‘Attach to Unity’ or restarting game.

## 3.9.0.1

Released November 15, 2018

### Bug fixes

- **Integration:**

  - Fixed Unity plugin activation when another default editor was selected.

## 3.9.0.0

Released November 13, 2018

### Bug fixes

- **Project Generation:**

  - Rolled back the workaround for a Unity performance bug that has been fixed by Unity.

## 3.8.0.7

Released September 20, 2018

### Bug fixes

- **Debugger:**

  - (Backported from 3.9.0.2) Fixed a deadlock in the library used to communicate with Unity’s debugger engine, making Visual Studio or Unity freeze, especially when hitting ‘Attach to Unity’ or restarting game.

## 3.8.0.6

Released August 27, 2018

### Bug fixes

- **Integration:**

  - Fixed reloading of projects and solution.

## 3.8.0.5

Released August 20, 2018

### Bug fixes

- **Integration:**

  - Fixed project monitoring subscription disposal.

## 3.8.0.4

Released August 14, 2018

### New Features

- **Evaluation:**

  - Added support for pointer values.

  - Added support for generic methods.

### Bug fixes

- **Integration:**

  - Smart reload with multiple projects changed.

## 3.8.0.3

Released July 24, 2018

### Bug fixes

- **Project Generation:**

  - (Backported from 3.9.0.0) Rolled back the workaround for a Unity performance bug that has been fixed by Unity.

## 3.8.0.2

Released July 7, 2018

### Bug fixes

- **Project Generation:**

  - Transient workaround for a Unity performance bug: cache MonoIslands when generating projects.

## 3.8.0.1

Released June 26, 2018

### New Features

- **Debugging:**

  - Added support for UserLog and UserBreak commands.

  - Added lazy type-load support (optimizing the network load and debugger response latency).

### Bug fixes

- **Evaluation:**

  - Improved binary-operator expression evaluation and method search.

## 3.8.0.0

Released May 30, 2018

### New Features

- **Debugging:**

  - Added support for displaying variables in async constructs.

  - Added support for processing nested types when setting breakpoints, to prevent warnings with compiler constructs.

- **Integration:**

  - Added support for textmate grammars for Shaders (the C++ workload is no longer needed for Shader code coloration).

### Bug fixes

- **Project Generation:**

  - Do not convert portable pdb to mdb anymore when using the new Unity runtime.

## 3.7.0.1

Released May 7, 2018

### Bug fixes

- **Installer:**

  - Fixed dependency issue when using experimental builds.

## 3.7.0.0

Released May 7, 2018

### New Features

- **Debugging:**

  - Added support for orchestrated debugging (debugging multiple players/editor with the same Visual Studio session).

  - Added support for Android USB player debugging.

  - Added support for UWP/IL2CPP player debugging.

- **Evaluation:**

  - Added support for hexadecimal specifiers.

  - Improved watch window evaluation experience.

### Bug fixes

- **Integration:**

  - Fixed usage of exception settings.

- **Project Generation:**

  - Exclude package manager compilation units from generation.

## 3.6.0.5

Released March 13, 2018

### New Features

- **Project Generation:**

  - Added support for the new project generator in Unity 2018.1.

### Bug fixes

- **Integration:**

  - Fixed handling corrupted states with custom projects.

- **Debugger:**

  - Fixed setting the next statement.

## 3.6.0.4

Released March 5, 2018

### Bug fixes

- **Project Generation:**

  - Fixed Mono version detection.

- **Integration:**

  - Fixed timing issues with 2018.1 and plugin activation.

## 3.6.0.3

Released February 23, 2018

### New Features

- **Project Generation:**

  - Added support for .NET Standard.

### Bug fixes

- **Project Generation:**

  - Fixed Unity target framework detection.

- **Debugger:**

  - Fixed breaking on exceptions that are thrown outside of usercode.

## 3.6.0.2

Released February 7, 2018

### New Features

- **Integration:**

  - Update UnityMessage API surface for 2017.3.

### Bug fixes

- **Integration:**

  - Only reload projects on external change (with throttling).

## 3.6.0.1

Released January 24, 2018

### Bug fixes

- **Integration:**

  - Fixed automatic pdb to mdb debug symbol conversion.

  - Fixed indirect call to EditorPrefs.GetBool impacting the inspector while trying to change array size.

## 3.6.0.0

Released January 10, 2018

### New Features

- **Project Generation:**

  - Added support for 2018.1 MonoIsland reference model.

- **Evaluation:**

  - Added support for $exception identifier.

- **Debugger:**

  - Added support for DebuggerHidden/DebuggerStepThrough attributes with the new Unity runtime.

- **Wizards:**

  - Introduce 'Latest' version for wizards.

### Bug fixes

- **Project Generation:**

  - Fixed project guid computation for player projects.

- **Debugger:**

  - Fixed a race in handling breaking events.

- **Wizards:**

  - Refresh roslyn context before inserting method.

## 3.5.0.3

Released January 9, 2018

### Bug fixes

- **Integration:**

  - Fixed automatic pdb to mdb debug symbol conversion.

## 3.5.0.2

Released December 4, 2017

### New Features

- **Integration:**

  - Unity projects are now automatically reloaded in Visual Studio when you add or remove a script from Unity.

- **Debugger:**

  - Added an option to use the Mono debugger shared by Xamarin and Visual Studio for Mac to debug the Unity Editor.

  - Added support for portable debug symbol files.

### Bug fixes

- **Integration:**

  - Fixed setup dependencies issues.

  - Fixed Unity API help menu not showing.

- **Project Generation:**

  - Fixed player project generation when working on a UWP game with the IL2CPP/.NET 4.6 backend.

  - Fixed extra .dll extension wrongly added to the assembly filename.

  - Fixed usage of a specific project API compatibility level instead of the global one.

  - Do not force the AllowAttachedDebuggingOfEditor Unity flag as the default is now 'true'.

## 3.4.0.2

Released September 19, 2017

### New Features

- **Project Generation:**

  - Added support for assembly.json compilation units.

  - Stopped copying Unity assemblies to the project folder.

- **Debugger:**

  - Added support for setting the next statement with the new Unity runtime.

  - Added support for Decimal type with the new Unity runtime.

  - Added support for implicit/explicit conversions.

### Bug fixes

- **Evaluation:**

  - Fixed array creation with implicit size.

  - Fixed compiler generated items with locals.

- **Project Generation:**

  - Fixed reference to Microsoft.CSharp for 4.6 API level.

## 3.3.0.2

Released August 15, 2017

### Bug fixes

- **Project Generation:**

  - Fixed the Visual Studio solution generation on Unity 5.5 and previous versions.

## 3.3.0.0

Released August 14, 2017

### New Features

- **Evaluation:**

  - Added support for creating structs with the new Unity runtime.

  - Added minimalist support for pointers.

### Bug fixes

- **Evaluation:**

  - Fixed method invocation on primitives.

  - Fixed field evaluation with types marked with BeforeFieldInit.

  - Fixed non supported calls with binary operators (substract).

  - Fixed issues when adding items to the Visual Studio Watch.

- **Project Generation:**

  - Fixed assembly name references with mcs.rsp files.

  - Fixed defines with API levels.

## 3.2.0.0

Released May 10, 2017

### New Features

- **Installer:**

  - Added support for cleaning the MEF cache.

### Bug fixes

- **Code Editor:**

  - Fixed classification/completion with custom attributes.

  - Fixed flickering with Unity messages.

## 3.1.0.0

Released April 7, 2017

### New Features

- **Debugger:**

  - Added support for the new Unity runtime (with .NET 4.6 / C# 6 compatibility).

- **Project Generation:**

  - Added support for .NET 4.6 profile.

  - Added support for mcs.rsp files.

  - Always enable unsafe compilation switch when Unity 5.6 is used.

  - Added support for "Player" project generation when using Windows Store platform and il2cpp backend.

### Bug fixes

- **Code Editor:**

  - Fixed caret position after inserting method with auto-completion.

- **Project Generation:**

  - Removed assembly version post-processing.

## 3.0.0.1

Released March 7, 2017

### This version includes all new features and bug fixes introduced with 2.8.x series.

## 2.8.2.0 - 3.0 Preview 3
Released January 25, 2017

### Bug fixes

- **Project Generation:**

  - Fixed regression where Plugins projects where referenced twice, first as a binary DLL then as a project reference.

## 2.8.1.0 - 3.0 Preview 2
Released January 23, 2017

### Bug fixes

- **Code Editor:**

  - Fixed a crash when starting an attribute declaration without brace completion.

- **Debugger:**

  - Fixed function breakpoints with coroutines under the new Unity compiler/runtime.

  - Added warning in case of an unbindable breakpoint (when no corresponding source-location is found).

- **Project Generation:**

  - Fixed csproj generation with special/localized characters.

  - Fixed references outside of Assets, such as Library (like the Facebook SDK).

- **Misc:**

  - Added check to prevent Unity from running when installing or uninstalling.

  - Switched to https to target the remote Unity documentation.

## 2.8.0.0 - 3.0 Preview
Released November 17, 2016

### New Features

- **General:**

  - Added Visual Studio 2017 installer support.

  - Added Visual Studio 2017 extension support.

  - Added localization support.

- **Code Editor:**

  - Added C# IntelliSense for Unity messages.

  - Added C# code coloration for Unity messages.

- **Debugger:**

  - Added support for `is`, `as`, direct cast, `default`, `new` expressions.

  - Added support for string concat expressions.

  - Added support for hexadecimal display of integer values.

  - Added support for creating new temporary variables (statements).

  - Added support for implicit primitive conversions.

  - Added better error messages when a type is expected or not found.

- **Project Generation:**

  - Removed the CSharp suffix from the project names.

  - Removed reference to a system wide msbuild targets file.

- **Wizards:**

  - Added support for Unity messages in non Behaviour types such as Editor or EditorWindow.

  - Switched to Roslyn to inject and format Unity messages.

### Bug fixes

- **Debugger:**

  - Fixed a bug crashing Unity when evaluating generic types.

  - Fixed handling of nullable types.

  - Fixed handling of enums.

  - Fixed handling of nested member types.

  - Fixed collection indexer access.

  - Fixed support for debugging iterator frames with new C# compiler.

- **Project Generation:**

  - Fixed bug that prevented compilation when targeting the Unity Web player.

  - Fixed bug that prevented compilation when compiling a script with a web encoded file name.

## 2.3.0.0

Released July 14, 2016

### New Features

- **General:**

  - Added an option to disable Unity console logs in Visual Studio's error list.

  - Added an option to allow generated project properties to be modified.

- **Debugger:**

  - Added Text, XML, HTML and JSON string visualizers.

- **Wizards:**

  - Added missing MonoBehaviors.

### Bug fixes

- **General:**

  - Fixed a conflict with ReSharper that prevented controls inside Visual Studio settings from being displayed.

  - Fixed a conflict with Xamarin that  prevented debugging in some cases.

- **Debugger:**

  - Fixed an issue that caused Visual Studio to freeze when debugging.

  - Fixed an issue with function breakpoints in Visual Studio 2015.

  - Fixed several expression evaluation issues.

## 2.2.0.0

Released February 4, 2016

### New Features

- **Wizards:**

  - Added smart search in the **Implement MonoBehavior** wizard.

  - Made wizards context aware; for example, NetworkBehavior messages are only available when working with a NetworkBehavior.

  - Added support for NetworkBehavior messages in the wizards.

- **UI:**

  - Added an option to configure the visibility of MonoBehavior messages.

  - Removed Visual Studio property pages that are not relevant to Unity projects.

### Bug fixes

- **Project generation:**

  - Fixed references to UnityEngine and UnityEditor on Unity 4.6.

  - Fixed generation of project files when Unity is running on OSX.

  - Fixed handling of project names containing hashmark (#) characters.

  - Restricted generated projects to C# 4.

- **Debugger:**

  - Fixed an issue with expression evaluation when debugging inside a Unity coroutine.

  - Fixed an issue that caused Visual Studio to freeze when debugging.

- **UI:**

  - Fixed an incompatibility with the [Tabs Studio](https://tabsstudio.com/) Visual Studio extension.

- **Installer:**

  - Support machine-wide installation of VSTU (install for all users)  by creating HKLM registry entries.

  - Fixed issues with uninstallation of VSTU when the same version of VSTU is installed for multiple different versions of Visual Studio. For example, when VSTU **2015** 2.1.0.0 and VSTU **2013** 2.1.0.0 were both installed.

## 2.1.0.0

Released September 8, 2015

### New Features

- Support for Unity 5.2

### Bug fixes

- Display menu items on Unity < 4.2

- An error message is no longer displayed when Visual Studio locks XML intellisense files.

- Handle <\<When Changed>> conditional breakpoints when conditional argument is not a boolean value.

- Fixed references to UnityEngine and UnityEditor assemblies for Windows Store apps.

- Fixed error when stepping in the debugger: Unable to step, general exception.

- Fixed hit-count breakpoints in Visual Studio 2015.

## 2.0.0.0

Released July 20, 2015

### Bug fixes

- **Unity Integration:**

  - Fixed the conversion of debug symbols created with Visual Studio 2015 when importing a DLL and its debug symbols (PDB).

  - Always generate MDB files when importing a DLL and its debug symbols (PDB), except when an MDB file is also provided.

  - Fixed pollution of the Unity project directory with an obj directory.

  - Fixed generation of references to System.Xml.Link and System.Runtime.Serialization.

  - Added support for multiple subscribers to the project file generation API hooks.

  - Always complete project file generation even when one of the files to be generated is locked.

  - Added support for * wildcards in the extension filter when specifying files to be included in the C# project.

- **Visual Studio integration:**

  - Fixed a compatibility issue with the Productivity Power Tools.

  - Fixed generating MonoBehaviors around events and delegates declarations.

- **Debugger:**

  - Fixed a potential freeze when debugging.

  - Fixed an issue where locals would not be displayed in certain stack frames.

  - Fixed inspecting empty arrays.

## 1.9.9.0 - 2.0 Preview 2
Released April 2, 2015

### New features

- **Unity Project Explorer:**

  - Automatically rename class when renaming a file in the Unity Project Explorer (See **Options** dialog).

  - Automatically select newly created scripts in the Unity Project Explorer.

  - Track the active script in the Unity Project Explorer (See **Options** dialog).

  - Dual-synchronize the Visual Studio Solution Explorer (See **Options** dialog).

  - Adopt Visual Studio icons in Unity Project Explorer.

- **Debugger:**

  - Select the active debug target from a list of saved or recently-used debug targets (See **Options** dialog).

  - Create function breakpoints on MonoBehavior methods and apply them to multiple MonoBehavior classes.

  - Support Make Object ID in the debugger.

  - Support breakpoint hit count in the debugger.

  - Support break-on-exception in the debugger (Experimental. See **Options** Dialog).

  - Support creation of objects and arrays when evaluating expressions in the debugger.

  - Support null comparison when evaluation expressions in the debugger.

  - Filter out obsolete members in debugger watch windows.

- **Installer:**

  - Optimized Visual Studio Tools for Unity extension registration.

  - Install Visual Studio Tools for Unity package for Unity 5.

- **Documentation:** Improve performance of documentation generation.

- **Wizards:** Support new MonoBehavior methods for Unity 4.6 and Unity 5.

- **Unity:** Lookup unsafe flags and custom defines in .rsp files during project file generation.

- **UI:** Added Visual Studio Tools for Unity **Options** dialog in Visual Studio.

### Bug fixes

- **Unity Project Explorer:**

  - Refresh the Unity Project Explorer after files are moved or renamed from the Visual Studio Solution Explorer.

  - Preserve selections when renaming files in the Unity Project Explorer.

  - Prevent automatic expand and collapse when files are double clicked in the Unity Project Explorer.

  - Ensure that newly selected files are visible in the Unity Project Explorer.

- **Debugger:**

  - Prevent a possible Visual Studio freeze when evaluating expressions in the debugger.

  - Ensure that method invocations happen on the proper domain in the debugger.

- **Unity:**

  - Correct the location of UnityVS.OpenFile with Unity 5.

  - Correct the location of pdb2mdb with Unity 5.

  - Prevent a possible exception during project file generation.

  - Prevent a possible freeze when running Unity on OSX.

  - Handle internal exceptions.

  - Send Unity console logs to the VS error list.

- **Documentation:** Correct documentation generation for the new unity documentation.

- **Project:** Move and rename Unity .meta files when needed, even in folders.

- **Wizards:** Correct the order of MonoBehavior method parameters when generating code.

- **UI:** Support Visual Studio themes for context menu and icons.

## 1.9.8.0 - 2.0 Preview
Released November 12, 2014

### New features

- Support for Visual Studio 2015.

- Code Coloration for Unity shaders in Visual Studio 2015.

- Improved visualization of values when debugging:

  - Better visualization for ArrayLists, Lists, Hashtables and Dictionaries.

  - Show Non-Public members and Static members as categories in watch and local views.

  - Improved display of Unity's SerializedProperty to only evaluate the value field valid for the property.

  - DebuggerDisplayAttribute support for classes and structs.

  - DebuggerTypeProxyAttribute support.

- Make the insertion of MonoBehaviour methods using our wizards to respect the user coding conventions.

- Implement support for Compile Time Text Templates in UnityVS generated projects.

- Implement support for ResX resources in UnityVS generated projects.

- Support opening shaders in Visual Studio from Unity.

### Bug fixes

- Cleanup sockets before starting the game in Unity after Attach and Play was triggered in Visual Studio. This fixes some issues with the stability of the connection between Unity and VS when using Attach and Play.

- Avoid calling methods in Unity's scripting engine debugger interface that are prone to freeze Unity. This fixes the Unity freeze when attaching the debugger.

- Fix displaying of callstacks when no symbols are available.

- Do not register the log callback if we don't have to.

## 1.9.2.0

Released October 9, 2014

### New features

- Improve detection of Unity players.

- When using our file opener, make Unity pass the line number as well as the file name.

- Default to the online Unity documentation if there's no local documentation.

### Bug fixes

- Fix potential Unity crash when hitting a breakpoint after a domain reload.

- Fix exceptions shown in the Unity console when closing our Configuration or About windows, after a domain reload.

- Fix detection of 64bits Unity running locally.

- Fix filtering of MonoBehaviours per Unity version in wizards.

- Fix bug where all assets were included in the project files if the extension filter was empty.

## 1.9.1.0

Released September 22, 2014

### New features

- Optimize binding breakpoint to source locations.

- Support for overloaded methods in the Expression Evaluation of the debugger.

- Support for boxing primitives and value types in the Expression Evaluation of the debugger.

- Support recreating the C# local variables environment when debugging anonymous methods.

- Delete and rename .meta files when deleting or renaming files from Visual Studio.

### Bug fixes

- Fix handling of Visual Studio themes. Previously, dialogs on black themes could appear empty.

- Fix Unity freeze when connecting the debugger while Unity is recompiling.

- Fix breakpoints when debugging remote editors or players compiled on another system.

- Fix a possible Visual Studio crash when a breakpoint is hit.

- Fix breakpoints binding to avoid breakpoints showing as unloaded.

- Fix handling of variable scope in the debugger to avoid live variables that appear out of scope.

- Fix lookup of static members in the Expression Evaluation of the debugger.

- Fix displaying of types in the Expression Evaluation of the debugger to show static fields and properties.

- Fix generation of solution when the Unity project names includes special characters that Visual Studio forbids (Connect issue #948666).

- Fix the Visual Studio Tools Unity package to immediately stop sending console events after the option has been unchecked (Connect issue #933357).

- Fix detection of references to properly regenerate references to new APIs like UnityEngine.UI in the UnityVS generated projects.

- Fix installer to require that Visual Studio is closed before installation to avoid corrupted installations.

- Fix installer to install the Unity Reference Assemblies as a proper standalone component, shared between all versions of VSTU.

- Fix opening scripts with VSTU in 64 bits versions of Unity.

## 1.9.0.0

Released July 29, 2014

### New features

- In the Attach Unity Debugger window, add the ability to enter a custom IP and port to debug.

- Add configuration option to set Unity to run in the background or not.

- Add configuration option to generate solution and project files or project files only.

- Startup target: choose to Attach to Unity or Attach to Unity and Play.

- Display of multi-dimensional arrays in the debugger.

- Handle new Unity Player debugging ports.

- Handle references to new Unity assemblies like Unity's 4.6 GUI assemblies.

- Deconstructs closures to properly display local variables when debugging.

- Deconstructs generated iterators variables into arguments when debugging.

- Preserve Unity Project Explorer's state after a project reload.

- Add a command to synchronize the Unity Project Explorer with the current document.

### Bug fixes

- Fix conditional breakpoints whose conditions are set before starting the debugger.

- Fix references to UnityEngine to avoid warnings.

- Fix parsing versions for Unity betas.

- Fix issue where variables would not appear in the local variables window when hitting a breakpoint or stepping.

- Fix variables tooltips in Visual Studio 2013.

- Fix generation of the IntelliSense documentation for Unity 4.5.

- Fix the Unity / Visual Studio communication after a domain reload (play/stop in Unity).

- Fix handling of parts of Visual Studio themes.

> [!IMPORTANT]
> C# being the predominant language in the Unity ecosystem - the new Sample Assets are in C#, the Unity documentation will default to C# - we removed our basic support for UnityScript and Boo to better focus on the C# experience. As a result, VSTU solutions are now C# only and are much faster to load.

## 1.8.2.0

Released January 7, 2014

### New features

- Work around an issue in Unity's scripting engine's network layer on Mavericks for remote discovery of editors.

- Handle new ports to discover remote Unity players.

- Reference the UnityEngine assembly specific to the current build target.

- Add setting to filter files to include in generated projects.

- Add setting to disable sending console logs to Visual Studio error list. This is useful if you're using PlayMaker or Console Pro as there could be only one callback registered in Unity to receive console logs.

- Add setting to disable the generation of mdb debug symbols. This is useful if you're generating the mdb yourself.

### Bug fixes

- Fix a regression when files opened in VS from Unity >= 4.2 would lose IntelliSense.

- Fix our VS dialogs to handle custom themes.

- Fix closing the context menu of the UPE.

- Prevent crash in Unity when the version specific generated assembly if out of sync.

## 1.8.1.0

Released November 21, 2013

### New features

- Adjusted the MonoBehaviour wizards with Unity 4.3 APIs.

- MonoBehaviour wizards are filtering Unity APIs depending on the version you use.

- Add a reference to System.Xml.Linq to the projects for Unity > 4.1.

- Prettify our calls to Debug.Log to not include the beginning of the stacktrace in the message.

### Bug fixes

- Fixed a bug where we would interfere with the default handling of JavaScript files in Visual Studio.

- Fixed a white pixel appearing in VS, for real this time.

- Fixed deletion of the UnityVS.VersionSpecific assembly if it's marked as readonly by a SCM.

- Fixed exceptions when creating sockets in the UnityVS package.

- Fixed a crash in Visual Studio when loading stock images from Visual Studio assemblies.

- Fixed a bug in the generation of the UnityVS.VersionSpecific for source builds of Unity.

- Fixed a possible freeze when opening a socket in the Unity package.

- Fixed the handling of Unity project with a dash (-) in their name.

- Fixed opening scripts from Unity to not confuse the ALT+TAB order for Unity 4.2 and above.

## 1.8.0.0

Released September 24, 2013

### New features

- Drastically improved debugger connection speed.

- Automatically handle navigation to file and line on Unity 4.2 and above.

- Conditional breakpoints.

- Project file generator now handles T4 templates.

- Update MonBehavior wizards with new APIs.

- IntelliSense documentation in C# for Unity types.

- Arithmetic and logical expressions evaluation.

- Better discovery of remote editors for the remote debugging preview.

### Bug fixes

- Fixed a bug where we would leak a thread in VS after disconnecting the debugger.

- Fixed a white pixel appearing in VS.

- Fixed the handling of clicks on the status bar icon.

- Fixed the generation of references with assemblies in Plugins folders.

- Fixed creation of sockets from the UnityVS package in case of exceptions.

- Fixed the detection of new versions of UnityVS.

- Fixed the prompt of the license manager when the license expired.

- Fixed a bug that could render the process list empty in the attach debugger to process window of VS.

- Fixed changing values of Booleans in the local view.

## 1.2.2.0

Released July 9, 2013

### Bug fixes

- Handle fully qualified names in expression evaluator.

- Fixed a freeze related to exception handling where the Unity scripting engine is sending us incorrect stackframe data.

- Fixed build process for Web targets.

- Fixed an error that could happen if Visual Studio was started and that a deleted file was in the list of files to open at startup.

- Fixed UnityVS.OpenFile to handle non script files, like compiled shaders.

- We now reference Boo.Lang and UnityScript.Lang from all the C# projects.

- Fixed generation of references in projects if the project has special characters.

- Workaround a VS issue where method calls to disposed projects would trigger multiple NullReferenceException MessageBox.

- Fixed handling of Unity 4.2 Beta assemblies.

## 1.2.1.0

Released April 9, 2013

### Bug fixes

- Fixed local deployment of Unity assemblies for code completion in the event of an IO error (such as read-only files, or files locked by Visual Studio).

- Fixed a regression where opening a script from Unity would not focus the file if it was already opened in Visual Studio.

- Fixed performance issue of the new exception handling.

- Fixed binding of breakpoints in some external DLLs.

## 1.2.0.0

Released March 25, 2013

### New features

- Drastically improved debugger connection speed.

- Optimized Unity Project Explorer for larger projects.

- Honor the Visual Studio settings to break (or not) on handled and unhandled exceptions.

- Honor the Visual Studio setting to call ToString on local variables.

- Add new menu Debug -> Attach Unity debugger, which you can use to debug Unity players.

- Preserve custom projects added to the UnityVS solution upon solution file generation.

- Add new keyboard shortcut CTRL+ALT+M -> CTRL+H to display the Unity documentation for the Unity function or member at the caret position.

- Take compiler response files (rsp) into account when compiling from Visual Studio.

- Deconstruct compiler generated types to show variables when debugging generator methods.

- Simplify the remote debugging by removing the need to configure a shared folder to Unity. Now you just need to have access to your Unity project from Windows.

- Install a custom Unity profile as a standard .NET target profile. This fixes all false positives that ReSharper could show.

- Work around a Unity scripting engine bug, so the debugger won't break on non properly registered threads.

- Rework the file opener to avoid a race condition in VS where it claimed to be able to open files, while crashing on the file open request.

- UnityVS is now asking to refresh the build when VS is building the project, and not on file save anymore.

### Bug fixes

- Fixed our custom .NET profile

- Fixed the theming integration, this fixes our issues with the VS 2012 dark theme.

- Fixed quick behavior shortcut in VS 2012.

- Fixed a stepping issue that could happen when debugging and a non-main thread would hit a breakpoint.

- Fixed UnityScript and Boo completion of type aliases, such as int.

- Fixed exception when writing a new UnityScript or Boo string.

- Fixed exceptions in Unity menus when a solution was not loaded.

- Fixed bug UVS-48: typing double quote sometimes produce error and break all function (code completion, syntax highlight etc).

- Fixed bug UVS-46: Duplicated opened script file (UnityScript) when clicking on the Error List of Visual Studio.

- Fixed bug UVS-42: Unity connectivity logo in the status bar doesn't handle mouse events in VS 2012.

- Fixed bug UVS-44: CTRL+SHIFT+Q is not available in VS 2012 for Quick MonoBehaviours.

- Fixed bug UVS-40: Selected items in the Unity Project Explorer are unreadable when the window is inactive in VS2012 "dark" theme.

- Fixed bug UVS-39: Issue tokenizing escaped strings.

- Fixed bug UVS-35: Invoke ToString on objects when inspecting variables.

- Fixed bug UVS-27: Goto Symbol window inconsistency with "dark" theme in VS2012.

- Fixed bug UVS-11: Locals in coroutines.

## 1.1.0.0 - Beta release
Released March, 9, 2013

## 1.0.13.0
Released January 21, 2013

### Bug fixes

- Fixed a Visual Studio lockup that could happen if the target debuggee is sending invalid thread events. That would typically happen when debugging a remote Unity on OSX.

- Fixed a Visual Studio lockup that could happen if an exception shuts down the debugger.

- Fixed our MonoBehavior helpers when a C# MonoBehavior is in a namespace.

- Fixed debugger tooltips for UnityScript in Visual Studio 2012.

- Fixed project generation when only debug constants are changed from Unity.

- Fixed keyboard navigation in the Unity Project Explorer.

- Fixed UnityScript colorization for escaped strings.

- Fixed our file opener to guess better the project name when used outside of Unity. That's necessary when the user uses a third part file opener in Unity that delegates to UnityVS.

- Fixed handling of long messages sent from Unity to UnityVS. Before that, long messages could crash our messaging part of UnityVS. As a consequence, sometimes UnityVS wouldn't open a file from Unity.

## 1.0.12.0
Released January 3, 2013

### Bug fixes

- Fixed Visual Studio lockup that could happen when Visual Studio was deleting a breakpoint.

- Fixed a bug where some breakpoints would not be hit after Unity recompiled game scripts.

- Fixed the debugger to properly notify Visual Studio when breakpoints were unbound.

- Fixed a registration issue that could prevent the Visual Studio debugger to debug native programs.

- Fixed an exception that could happen when evaluating UnityScript and Boo expressions.

- Fixed a regression where changing the .NET API level in Unity would not trigger an update of the project files.

- Fixed an API glitch where user code could not participate in the log callback handler.

## 1.0.11.0
Released November 28, 2012

### New features

- Official support of Unity 4.

- Manipulation of scripts from the Unity Project Explorer.

- Integration in Visual Studio's Navigate To window.

- Parsing of Info console message, so that clicking in the Error List take you to the first stackframe with symbols.

- Add an API to let user participate in the project generation.

- Add an API to let user participate in the LogCallback.

### Bug fixes

- Fixed regression in the background of the Unity Project Explorer in Visual Studio 2012.

- Fixed project generation for users of the full .NET profile.

- Fixed project generation for users of the Web target.

- Fixed project generation to include DEBUG and TRACE compilation symbols as Unity does.

- Fixed crash when using special characters in our Goto Symbol window.

- Fixed crash if we can't inject our icon in Visual Studio's status bar.

## 1.0.10.0
Released October 9, 2012

### Bug Fixes

- Fixed the background of the Unity Project Explorer in Visual Studio 2010.

- Fixed a Visual Studio freeze that could happen if UnityVS tried to attach the debugger to a Unity whose debugger interface previously crashed.

- Fixed a Visual Studio freeze that could happen when a breakpoint was set and a AppDomain reload would occur.

- Fixed how assemblies are retrieved from Unity to avoid locking files and confuse the Unity build process.

## 1.0.9.0

Released October 3, 2012

### Bug fixes

- Fixed project generation when the Unity project includes actual JavaScript assets.

- Fixed error handling in expression evaluation.

- Fixed setting new values to fields of value types.

- Fixed possible side effects when hovering over expressions from the code editor.

- Fixed how types are searched in loaded assemblies for expression evaluation.

- Fixed bug UVS-21: Evaluation of assignment on Unity objects has no effect.

- Fixed bug UVS-21: Invalid pointer when evaluating a method invocation to Unity Math API.

## 1.0.8.0

Released September 26, 2012

### Bug fixes

- Fixed the way our script opener acquired the path to the project to be sure that it is able to open both Visual Studio and the scripts.

- Fixed a bug with breakpoints created while the debugging session was running that could cause Visual Studio to lock up.

- Fixed how UnityVS is registered on Visual Studio 2010.

## 1.0.7.0

Released September 14, 2012

### New features

- Visual Studio 2012 support.

### Bug fixes

- Fixed generation of Editor and Plugins project files to match Unity's behavior.

- Fixed the translation of .pdb symbols on Unity 4.

> [!IMPORTANT]
> Because of the Visual Studio 2012 support, we had to rename a few files and move some other around. The UnityVS package to import Unity is now named either UnityVS 2010 or UnityVS 2012, for respectively Visual Studio 2010 and Visual Studio 2012. This version also requires that the UnityVS project files are regenerated.

## 1.0.6.0 - Internal build
Released September 12, 2012

## 1.0.5.0

Released September 10, 2012

### Bug fixes

- Fixed generation of project files when scripts or shaders had an invalid xml character.

- Fixed detection of Unity instances when Unity was connected to the Asset server. This triggered failures to open files from Unity and the automatic connection of the Visual Studio debugger.

## 1.0.4.0

Released September 5, 2012

### New features

- Automatic conversion of debug symbols in Unity.

    If you have a .NET .dll assembly with its associated .pdb in your Asset folder, simply re-import the assembly and UnityVS will convert the .pdb into a debug symbols file that Unity's scripting engine understands, and you'll be able to step into your .NET assemblies from UnityVS.

### Bug fixes

- Fixed UnityVS crash while debugging caused by exceptions thrown by methods or properties inside Unity.

## 1.0.3.0

Released September 4, 2012

### New features

- New configuration option to disable the usage of UnityVS to open files from Unity.

### Bug fixes

- Fixed generation of references to UnityEditor for non editor projects.

- Fixed definition of UNITY_EDITOR symbol for non editor projects.

- Fixed random VS crash caused by our custom status bar.

## 1.0.2.0

Released August 30, 2012

### Bug fixes

- Fixed conflict with the PythonTools debugger.

- Fixed references to Mono.Cecil.

- Fixed bug in how scripting assemblies were retrieved from Unity with Unity 4 b7.

## 1.0.1.0

Released August 28, 2012

### New features

- Preview support for Unity 4.0 Beta.

### Bug fixes

- Fixed the inspection of properties throwing exceptions.

- Fixed descending into base objects when inspecting objects.

- Fixed blank dropdown list for the insertion point in the MonoBehavior wizard.

- Fixed completion for dll inside the Asset folder for UnityScript and Boo.

## 1.0.0.0 - Initial release
Released August 22, 2012<|MERGE_RESOLUTION|>--- conflicted
+++ resolved
@@ -1,13 +1,7 @@
 ---
 title: "Change Log (Visual Studio Tools for Unity, Windows) | Microsoft Docs"
 description: View the change log for Visual Studio Tools for Unity, Windows. See changes from version 1.0.0.0 through 4.7.0.0 and beyond.
-<<<<<<< HEAD
-
-ms.date: "6/2/2021"
-=======
-ms.custom: ""
 ms.date: "9/28/2021"
->>>>>>> 2764edd9
 ms.technology: vs-unity-tools
 ms.prod: visual-studio-dev16
 ms.topic: "conceptual"
