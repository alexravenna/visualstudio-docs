--- conflicted
+++ resolved
@@ -18,11 +18,7 @@
       pull-requests: write
 
     steps:
-<<<<<<< HEAD
-      - uses: actions/checkout@f43a0e5ff2bd294095638e18286ca9a3d1956744
-=======
       - uses: actions/checkout@3df4ab11eba7bda6032a0b82a6bb43b11571feac
->>>>>>> 366677d7
 
       - name: "Print manual run reason"
         if: ${{ github.event_name == 'workflow_dispatch' }}
