--- conflicted
+++ resolved
@@ -36,13 +36,8 @@
           GitHubKey: ${{ secrets.GITHUB_TOKEN }}
           OspoKey: ${{ secrets.OSPO_KEY }}
         with:
-<<<<<<< HEAD
-          owner: dotnet
-          repo: docs
-=======
           owner: MicrosoftDocs
           repo: visualstudio-docs-pr
->>>>>>> 720845c6
           savefile: './docs/ide/whats-new-visual-studio-docs.md'
 
       - name: create-pull-request
