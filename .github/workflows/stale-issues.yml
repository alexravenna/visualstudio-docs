--- conflicted
+++ resolved
@@ -19,11 +19,7 @@
       pull-requests: write  # for actions/stale to close stale PRs
     runs-on: ubuntu-latest
     steps:
-<<<<<<< HEAD
       - uses: actions/stale@v5.1.1
-=======
-      - uses: actions/stale@v3
->>>>>>> efd8fc05
         with:
           repo-token: ${{ secrets.GITHUB_TOKEN }}
           stale-issue-message: 'Thanks for sharing your feedback. We apologize for our delayed response. Due to the sheer volume of feedback in our repo, we have decided to prioritize the newest issues and are automatically closing our oldest issues with an Issues bot. If you believe your feedback is still actionable, then either respond directly in this issue or open a new documentation issue and we’ll review. If no activity occurs in the next 14 days, this issue will be closed.'
