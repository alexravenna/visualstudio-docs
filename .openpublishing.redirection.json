{
  "redirections": [
    {
      "source_path": "connected-environment/get-started-netcore-01.md",
      "redirect_url": "/azure/dev-spaces/get-started-netcore",
      "redirect_document_id": false
    },
    {
      "source_path": "connected-environment/get-started-netcore-02.md",
      "redirect_url": "/azure/dev-spaces/get-started-netcore",
      "redirect_document_id": false
    },
    {
      "source_path": "connected-environment/get-started-netcore-03.md",
      "redirect_url": "/azure/dev-spaces/get-started-netcore",
      "redirect_document_id": false
    },
    {
      "source_path": "connected-environment/get-started-netcore-04.md",
      "redirect_url": "/azure/dev-spaces/get-started-netcore",
      "redirect_document_id": false
    },
    {
      "source_path": "connected-environment/get-started-netcore-05.md",
      "redirect_url": "/azure/dev-spaces/get-started-netcore",
      "redirect_document_id": false
    },
    {
      "source_path": "connected-environment/get-started-netcore-06.md",
      "redirect_url": "/azure/dev-spaces/get-started-netcore",
      "redirect_document_id": false
    },
    {
      "source_path": "connected-environment/get-started-netcore-07.md",
      "redirect_url": "/azure/dev-spaces/get-started-netcore",
      "redirect_document_id": false
    },
    {
      "source_path": "connected-environment/get-started-netcore-visualstudio-01.md",
      "redirect_url": "/azure/dev-spaces/get-started-netcore-visualstudio",
      "redirect_document_id": false
    },
    {
      "source_path": "connected-environment/get-started-netcore-visualstudio-02.md",
      "redirect_url": "/azure/dev-spaces/get-started-netcore-visualstudio",
      "redirect_document_id": false
    },
    {
      "source_path": "connected-environment/get-started-netcore-visualstudio-03.md",
      "redirect_url": "/azure/dev-spaces/get-started-netcore-visualstudio",
      "redirect_document_id": false
    },
    {
      "source_path": "connected-environment/get-started-netcore-visualstudio-04.md",
      "redirect_url": "/azure/dev-spaces/get-started-netcore-visualstudio",
      "redirect_document_id": false
    },
    {
      "source_path": "connected-environment/get-started-netcore-visualstudio-05.md",
      "redirect_url": "/azure/dev-spaces/get-started-netcore-visualstudio",
      "redirect_document_id": false
    },
    {
      "source_path": "connected-environment/get-started-netcore-visualstudio-06.md",
      "redirect_url": "/azure/dev-spaces/get-started-netcore-visualstudio",
      "redirect_document_id": false
    },
    {
      "source_path": "connected-environment/get-started-netcore-visualstudio-07.md",
      "redirect_url": "/azure/dev-spaces/get-started-netcore-visualstudio",
      "redirect_document_id": false
    },
    {
      "source_path": "connected-environment/get-started-nodejs-01.md",
      "redirect_url": "/azure/dev-spaces/get-started-nodejs",
      "redirect_document_id": false
    },
    {
      "source_path": "connected-environment/get-started-nodejs-02.md",
      "redirect_url": "/azure/dev-spaces/get-started-nodejs",
      "redirect_document_id": false
    },
    {
      "source_path": "connected-environment/get-started-nodejs-03.md",
      "redirect_url": "/azure/dev-spaces/get-started-nodejs",
      "redirect_document_id": false
    },
    {
      "source_path": "connected-environment/get-started-nodejs-04.md",
      "redirect_url": "/azure/dev-spaces/get-started-nodejs",
      "redirect_document_id": false
    },
    {
      "source_path": "connected-environment/get-started-nodejs-05.md",
      "redirect_url": "/azure/dev-spaces/get-started-nodejs",
      "redirect_document_id": false
    },
    {
      "source_path": "connected-environment/get-started-nodejs-06.md",
      "redirect_url": "/azure/dev-spaces/get-started-nodejs",
      "redirect_document_id": false
    },
    {
      "source_path": "connected-environment/get-started-nodejs-07.md",
      "redirect_url": "/azure/dev-spaces/get-started-nodejs",
      "redirect_document_id": false
    },
    {
      "source_path": "connected-environment/get-started.md",
      "redirect_url": "/azure/dev-spaces/azure-dev-spaces",
      "redirect_document_id": false
    },
    {
      "source_path": "connected-environment/how-to/share-dev-environment.md",
      "redirect_url": "/azure/dev-spaces/how-to/share-dev-spaces",
      "redirect_document_id": false
    },
    {
      "source_path": "connected-environment/how-to/use-a-custom-nuget-feed.md",
      "redirect_url": "/azure/dev-spaces/how-to/use-custom-nuget-feed",
      "redirect_document_id": false
    },
    {
      "source_path": "connected-environment/how-to/use-kubectl-with-vsce.md",
      "redirect_url": "/azure/dev-spaces/how-to/use-kubectl-with-azure-dev-spaces",
      "redirect_document_id": false
    },
    {
      "source_path": "connected-environment/troubleshooting.md",
      "redirect_url": "/azure/dev-spaces/troubleshooting",
      "redirect_document_id": false
    },
    {
      "source_path": "connected-environment/visual-studio-connected-environment.md",
      "redirect_url": "/azure/dev-spaces/azure-dev-spaces",
      "redirect_document_id": false
    },
    {
      "source_path": "docs/code-quality/how-to-configure-code-analysis-for-an-aspnet-web-application.md",
      "redirect_url": "/visualstudio/code-quality/how-to-configure-code-analysis-for-a-managed-code-project",
      "redirect_document_id": false
    },
    {
      "source_path": "docs/code-quality/how-to-create-a-work-item-for-a-managed-code-defect.md",
      "redirect_url": "/visualstudio/code-quality/code-analysis-for-managed-code-overview",
      "redirect_document_id": false
    },
    {
      "source_path": "docs/code-quality/anonymous-methods-and-code-analysis.md",
      "redirect_url": "/visualstudio/code-quality/code-analysis-for-managed-code-overview",
      "redirect_document_id": false
    },
    {
      "source_path": "docs/code-quality/analyzing-application-quality-by-using-code-analysis-tools.md",
      "redirect_url": "/visualstudio/code-quality/code-analysis-for-managed-code-overview",
      "redirect_document_id": false
    },
    {
      "source_path": "docs/code-quality/analyzing-c-cpp-code-quality-by-using-code-analysis.md",
      "redirect_url": "/visualstudio/code-quality/code-analysis-for-c-cpp-overview",
      "redirect_document_id": false
    },
    {
      "source_path": "docs/code-quality/analyzing-managed-code-quality-by-using-code-analysis.md",
      "redirect_url": "/visualstudio/code-quality/code-analysis-for-managed-code-overview",
      "redirect_document_id": false
    },
    {
      "source_path": "docs/code-quality/code-analysis-rule-set-reference.md",
      "redirect_url": "/visualstudio/code-quality/rule-set-reference",
      "redirect_document_id": false
    },
    {
      "source_path": "docs/code-quality/creating-and-using-code-analysis-check-in-policies.md",
      "redirect_url": "/visualstudio/code-quality/how-to-create-or-update-standard-code-analysis-check-in-policies",
      "redirect_document_id": false
    },
    {
      "source_path": "docs/code-quality/creating-custom-code-analysis-rule-sets.md",
      "redirect_url": "/visualstudio/code-quality/how-to-create-a-custom-rule-set",
      "redirect_document_id": false
    },
    {
      "source_path": "docs/code-quality/enhancing-code-quality-with-team-project-check-in-policies.md",
      "redirect_url": "/visualstudio/code-quality/how-to-create-or-update-standard-code-analysis-check-in-policies",
      "redirect_document_id": false
    },
    {
      "source_path": "docs/code-quality/how-to-specify-managed-code-rule-sets-for-multiple-projects-in-a-solution.md",
      "redirect_url": "/visualstudio/code-quality/how-to-configure-code-analysis-for-a-managed-code-project",
      "redirect_document_id": false
    },
    {
      "source_path": "docs/code-quality/how-to-suppress-warnings-by-using-the-menu-item.md",
      "redirect_url": "/visualstudio/code-quality/in-source-suppression-overview",
      "redirect_document_id": false
    },
    {
      "source_path": "docs/code-quality/how-to-view-managed-code-defects.md",
      "redirect_url": "/visualstudio/code-quality/code-analysis-for-managed-code-overview",
      "redirect_document_id": false
    },
    {
      "source_path": "docs/code-quality/measuring-complexity-and-maintainability-of-managed-code.md",
      "redirect_url": "/visualstudio/code-quality/code-metrics-values",
      "redirect_document_id": false
    },
    {
      "source_path": "docs/code-quality/suppress-warnings-by-using-the-suppressmessage-attribute.md",
      "redirect_url": "/visualstudio/code-quality/in-source-suppression-overview",
      "redirect_document_id": false
    },
    {
      "source_path": "docs/code-quality/walkthrough-configuring-and-using-a-custom-rule-set.md",
      "redirect_url": "/visualstudio/code-quality/how-to-create-a-custom-rule-set",
      "redirect_document_id": false
    },
    {
      "source_path": "docs/code-quality/troubleshooting-code-analysis-issues.md",
      "redirect_url": "/visualstudio/code-quality/index",
      "redirect_document_id": false
    },
    {
      "source_path": "docs/code-quality/troubleshooting-code-metrics-issues.md",
      "redirect_url": "/visualstudio/code-quality/code-metrics-values",
      "redirect_document_id": false
    },
    {
      "source_path": "docs/code-quality/troubleshooting-quality-tools.md",
      "redirect_url": "/visualstudio/code-quality/index",
      "redirect_document_id": false
    },
    {
      "source_path": "docs/containers/vs-azure-tools-docker-setup.md",
      "redirect_url": "/visualstudio/containers/",
      "redirect_document_id": false
    },
    {
      "source_path": "docs/cross-platform/application-lifecycle-management-alm-with-xamarin-apps.md",
      "redirect_url": "/xamarin/tools/ci/devops/",
      "redirect_document_id": true
    },
    {
      "source_path": "docs/cross-platform/build-apps-with-native-ui-using-xamarin-in-visual-studio.md",
      "redirect_url": "/xamarin/cross-platform/get-started/",
      "redirect_document_id": false
    },
    {
      "source_path": "docs/cross-platform/learn-about-mobile-development-with-xamarin.md",
      "redirect_url": "/xamarin/cross-platform/get-started/introduction-to-mobile-development",
      "redirect_document_id": false
    },
    {
      "source_path": "docs/cross-platform/learn-app-building-basics-with-xamarin-forms-in-visual-studio.md",
      "redirect_url": "/xamarin/xamarin-forms/get-started/first-app/",
      "redirect_document_id": false
    },
    {
      "source_path": "docs/cross-platform/overview-of-visual-studio-tools-for-unity.md",
      "redirect_url": "/visualstudio/cross-platform/visual-studio-tools-for-unity",
      "redirect_document_id": false
    },
    {
      "source_path": "docs/cross-platform/setup-and-install.md",
      "redirect_url": "/xamarin/cross-platform/get-started/installation/",
      "redirect_document_id": false
    },
    {
      "source_path": "docs/cross-platform/setup-install-and-verifications-for-mac-users.md",
      "redirect_url": "/xamarin/cross-platform/get-started/installation/",
      "redirect_document_id": false
    },
    {
      "source_path": "docs/cross-platform/verify-your-xamarin-environment.md",
      "redirect_url": "/xamarin/cross-platform/get-started/installation/",
      "redirect_document_id": false
    },
    {
      "source_path": "docs/cross-platform/visual-studio-and-xamarin.md",
      "redirect_url": "/xamarin/",
      "redirect_document_id": false
    },
    {
      "source_path": "docs/cross-platform/visual-studio-tools-for-apache-cordova.md",
      "redirect_url": "/visualstudio/cross-platform/tools-for-cordova/",
      "redirect_document_id": false
    },
    {
      "source_path": "docs/cross-platform/visual-studio-tools-for-unity-azure-configure.md",
      "redirect_url": "/sandbox/gamedev/unity/samples/azure-mobile-apps-unity-racer",
      "redirect_document_id": false
    },
    {
      "source_path": "docs/cross-platform/visual-studio-tools-for-unity-azure-connection.md",
      "redirect_url": "/sandbox/gamedev/unity/samples/azure-mobile-apps-unity-racer",
      "redirect_document_id": false
    },
    {
      "source_path": "docs/cross-platform/visual-studio-tools-for-unity-azure-data.md",
      "redirect_url": "/sandbox/gamedev/unity/samples/azure-mobile-apps-unity-racer",
      "redirect_document_id": false
    },
    {
      "source_path": "docs/cross-platform/visual-studio-tools-for-unity-azure-game-assets.md",
      "redirect_url": "/sandbox/gamedev/unity/samples/azure-mobile-apps-unity-racer",
      "redirect_document_id": false
    },
    {
      "source_path": "docs/cross-platform/visual-studio-tools-for-unity-azure-game.md",
      "redirect_url": "/sandbox/gamedev/unity/samples/azure-mobile-apps-unity-racer",
      "redirect_document_id": false
    },
    {
      "source_path": "docs/cross-platform/visual-studio-tools-for-unity-azure-heatmapscene.md",
      "redirect_url": "/sandbox/gamedev/unity/samples/azure-mobile-apps-unity-racer",
      "redirect_document_id": false
    },
    {
      "source_path": "docs/cross-platform/visual-studio-tools-for-unity-azure-mobile-client.md",
      "redirect_url": "/sandbox/gamedev/unity/samples/azure-mobile-apps-unity-racer",
      "redirect_document_id": false
    },
    {
      "source_path": "docs/cross-platform/visual-studio-tools-for-unity-azure-prepare.md",
      "redirect_url": "/sandbox/gamedev/unity/samples/azure-mobile-apps-unity-racer",
      "redirect_document_id": false
    },
    {
      "source_path": "docs/cross-platform/visual-studio-tools-for-unity-azure-racescene.md",
      "redirect_url": "/sandbox/gamedev/unity/samples/azure-mobile-apps-unity-racer",
      "redirect_document_id": false
    },
    {
      "source_path": "docs/cross-platform/visual-studio-tools-for-unity-azure-security.md",
      "redirect_url": "/sandbox/gamedev/unity/samples/azure-mobile-apps-unity-racer",
      "redirect_document_id": false
    },
    {
      "source_path": "docs/cross-platform/visual-studio-tools-for-unity-azure-setup.md",
      "redirect_url": "/sandbox/gamedev/unity/samples/azure-mobile-apps-unity-racer",
      "redirect_document_id": false
    },
    {
      "source_path": "docs/csharp-ide/code-generation-csharp.md",
      "redirect_url": "/visualstudio/ide/code-generation-in-visual-studio",
      "redirect_document_id": false
    },
    {
      "source_path": "docs/csharp-ide/code-generation/generate-class-type.md",
      "redirect_url": "/visualstudio/ide/reference/generate-class-type",
      "redirect_document_id": false
    },
    {
      "source_path": "docs/csharp-ide/code-generation/generate-constructor.md",
      "redirect_url": "/visualstudio/ide/reference/generate-constructor",
      "redirect_document_id": false
    },
    {
      "source_path": "docs/csharp-ide/code-generation/generate-field-property-local.md",
      "redirect_url": "/visualstudio/ide/reference/generate-field-property-local",
      "redirect_document_id": false
    },
    {
      "source_path": "docs/csharp-ide/code-generation/generate-method.md",
      "redirect_url": "/visualstudio/ide/reference/generate-method",
      "redirect_document_id": false
    },
    {
      "source_path": "docs/csharp-ide/code-generation/generate-override.md",
      "redirect_url": "/visualstudio/ide/reference/generate-override",
      "redirect_document_id": false
    },
    {
      "source_path": "docs/csharp-ide/code-generation/generate-overrides.md",
      "redirect_url": "/visualstudio/ide/reference/generate-equals-gethashcode-methods",
      "redirect_document_id": false
    },
    {
      "source_path": "docs/csharp-ide/code-generation/generate-xml-documentation-comments.md",
      "redirect_url": "/visualstudio/ide/reference/generate-xml-documentation",
      "redirect_document_id": false
    },
    {
      "source_path": "docs/csharp-ide/code-generation/implement-abstract-class.md",
      "redirect_url": "/visualstudio/ide/reference/implement-abstract-class",
      "redirect_document_id": false
    },
    {
      "source_path": "docs/csharp-ide/code-generation/implement-interface.md",
      "redirect_url": "/visualstudio/ide/reference/implement-interface",
      "redirect_document_id": false
    },
    {
      "source_path": "docs/csharp-ide/code-generation/index.md",
      "redirect_url": "/visualstudio/ide/code-generation-in-visual-studio",
      "redirect_document_id": false
    },
    {
      "source_path": "docs/csharp-ide/code-generation/introduce-local-variable.md",
      "redirect_url": "/visualstudio/ide/reference/introduce-local-variable",
      "redirect_document_id": false
    },
    {
      "source_path": "docs/csharp-ide/encapsulate-field-refactoring-csharp.md",
      "redirect_url": "/visualstudio/ide/reference/encapsulate-field",
      "redirect_document_id": false
    },
    {
      "source_path": "docs/csharp-ide/extract-interface-refactoring-csharp.md",
      "redirect_url": "/visualstudio/ide/reference/extract-interface",
      "redirect_document_id": false
    },
    {
      "source_path": "docs/csharp-ide/extract-method-refactoring-csharp.md",
      "redirect_url": "/visualstudio/ide/reference/extract-method",
      "redirect_document_id": false
    },
    {
      "source_path": "docs/csharp-ide/how-to-add-an-application-configuration-file-to-a-csharp-project.md",
      "redirect_url": "/visualstudio/ide/how-to-add-app-config-file",
      "redirect_document_id": false
    },
    {
      "source_path": "docs/csharp-ide/index.md",
      "redirect_url": "/visualstudio/ide/code-generation-in-visual-studio",
      "redirect_document_id": false
    },
    {
      "source_path": "docs/csharp-ide/metadata-as-source.md",
      "redirect_url": "/visualstudio/ide/go-to-and-peek-definition",
      "redirect_document_id": false
    },
    {
      "source_path": "docs/csharp-ide/refactoring-csharp.md",
      "redirect_url": "/visualstudio/ide/refactoring-in-visual-studio",
      "redirect_document_id": false
    },
    {
      "source_path": "docs/csharp-ide/refactoring/change-method-signature.md",
      "redirect_url": "/visualstudio/ide/reference/change-method-signature",
      "redirect_document_id": false
    },
    {
      "source_path": "docs/csharp-ide/refactoring/convert-get-method-to-property.md",
      "redirect_url": "/visualstudio/ide/reference/convert-get-method-to-property",
      "redirect_document_id": false
    },
    {
      "source_path": "docs/csharp-ide/refactoring/encapsulate-field.md",
      "redirect_url": "/visualstudio/ide/reference/encapsulate-field",
      "redirect_document_id": false
    },
    {
      "source_path": "docs/csharp-ide/refactoring/extract-interface.md",
      "redirect_url": "/visualstudio/ide/reference/extract-interface",
      "redirect_document_id": false
    },
    {
      "source_path": "docs/csharp-ide/refactoring/extract-method.md",
      "redirect_url": "/visualstudio/ide/reference/extract-method",
      "redirect_document_id": false
    },
    {
      "source_path": "docs/csharp-ide/refactoring/index.md",
      "redirect_url": "/visualstudio/ide/refactoring-in-visual-studio",
      "redirect_document_id": false
    },
    {
      "source_path": "docs/csharp-ide/refactoring/inline-temporary-variable.md",
      "redirect_url": "/visualstudio/ide/reference/inline-temporary-variable",
      "redirect_document_id": false
    },
    {
      "source_path": "docs/csharp-ide/refactoring/move-declaration-near-reference.md",
      "redirect_url": "/visualstudio/ide/reference/move-declaration-near-reference",
      "redirect_document_id": false
    },
    {
      "source_path": "docs/csharp-ide/refactoring/move-type-to-matching-file.md",
      "redirect_url": "/visualstudio/ide/reference/move-type-to-matching-file",
      "redirect_document_id": false
    },
    {
      "source_path": "docs/csharp-ide/refactoring/remove-unreachable-code.md",
      "redirect_url": "/visualstudio/ide/reference/remove-unreachable-code",
      "redirect_document_id": false
    },
    {
      "source_path": "docs/csharp-ide/refactoring/rename.md",
      "redirect_url": "/visualstudio/ide/reference/rename",
      "redirect_document_id": false
    },
    {
      "source_path": "docs/csharp-ide/refactoring/sync-type-and-file.md",
      "redirect_url": "/visualstudio/ide/reference/sync-type-and-file",
      "redirect_document_id": false
    },
    {
      "source_path": "docs/csharp-ide/using-the-visual-studio-development-environment-for-csharp.md",
      "redirect_url": "/visualstudio/ide/refactoring-in-visual-studio",
      "redirect_document_id": false
    },
    {
      "source_path": "docs/data-tools/o-r-designer-messages.md",
      "redirect_url": "/visualstudio/data-tools/the-selected-class-cannot-be-deleted-because-it-is-used-as-a-return-type-for-one-or-more-datacontext-methods",
      "redirect_document_id": false
    },
    {
      "source_path": "docs/data-tools/bind-windows-forms-controls-to-data.md",
      "redirect_url": "/visualstudio/data-tools/bind-windows-forms-controls-to-data-in-visual-studio",
      "redirect_document_id": false
    },
    {
      "source_path": "docs/data-tools/create-a-sql-database-by-using-a-script.md",
      "redirect_url": "https://msdn.microsoft.com/library/hh864423(v=vs.103).aspx",
      "redirect_document_id": false
    },
    {
      "source_path": "docs/data-tools/install-sql-server-sample-databases.md",
      "redirect_url": "https://github.com/microsoft/sql-server-samples/releases/tag/wide-world-importers-v1.0",
      "redirect_document_id": false
    },
    {
      "source_path": "docs/data-tools/saving-data.md",
      "redirect_url": "/visualstudio/data-tools/save-data-back-to-the-database",
      "redirect_document_id": false
    },
    {
      "source_path": "docs/debugger/0x-2x-4x-msaa-variants.md",
      "redirect_url": "/visualstudio/debugger/graphics/0x-2x-4x-msaa-variants",
      "redirect_document_id": false
    },
    {
      "source_path": "docs/debugger/16bpp-render-target-format-variant.md",
      "redirect_url": "/visualstudio/debugger/graphics/16bpp-render-target-format-variant",
      "redirect_document_id": false
    },
    {
      "source_path": "docs/debugger/1x1-viewport-size-variant.md",
      "redirect_url": "/visualstudio/debugger/graphics/1x1-viewport-size-variant",
      "redirect_document_id": false
    },
    {
      "source_path": "docs/debugger/addmessage.md",
      "redirect_url": "/visualstudio/debugger/graphics/addmessage",
      "redirect_document_id": false
    },
    {
      "source_path": "docs/debugger/bc-texture-compression-variant.md",
      "redirect_url": "/visualstudio/debugger/graphics/bc-texture-compression-variant",
      "redirect_document_id": false
    },
    {
      "source_path": "docs/debugger/begincapture.md",
      "redirect_url": "/visualstudio/debugger/graphics/begincapture",
      "redirect_document_id": false
    },
    {
      "source_path": "docs/debugger/capturecurrentframe.md",
      "redirect_url": "/visualstudio/debugger/graphics/capturecurrentframe",
      "redirect_document_id": false
    },
    {
      "source_path": "docs/debugger/capturing-graphics-information.md",
      "redirect_url": "/visualstudio/debugger/graphics/capturing-graphics-information",
      "redirect_document_id": false
    },
    {
      "source_path": "docs/debugger/command-line-capture-tool.md",
      "redirect_url": "/visualstudio/debugger/graphics/command-line-capture-tool",
      "redirect_document_id": false
    },
    {
      "source_path": "docs/debugger/control-execution-of-a-store-app-in-a-visual-studio-debug-session-for-windows-store-apps-javascript.md",
      "redirect_url": "/visualstudio/debugger/start-a-debugging-session-for-a-store-app-in-visual-studio-vb-csharp-cpp-and-xaml",
      "redirect_document_id": false
    },
    {
      "source_path": "docs/debugger/copy-programmatic-capture.md",
      "redirect_url": "/visualstudio/debugger/graphics/copy-programmatic-capture",
      "redirect_document_id": false
    },
    {
      "source_path": "docs/debugger/debug-css-styles-using-dom-explorer.md",
      "redirect_url": "/visualstudio/debugger/quickstart-debug-html-and-css",
      "redirect_document_id": false
    },
    {
      "source_path": "docs/debugger/debug-interface-access/dia2dump-cpp-source-file.md",
      "redirect_url": "/visualstudio/debugger/debug-interface-access/dia2dump-sample",
      "redirect_document_id": false
    },
    {
      "source_path": "docs/debugger/debug-interface-access/index.md",
      "redirect_url": "/visualstudio/debugger/debug-interface-access/debug-interface-access-sdk",
      "redirect_document_id": false
    },
    {
      "source_path": "docs/debugger/debug-layout-using-dom-explorer.md",
      "redirect_url": "/visualstudio/debugger/quickstart-debug-html-and-css",
      "redirect_document_id": false
    },
    {
      "source_path": "docs/debugger/debug-store-apps-in-visual-studio.md",
      "redirect_url": "/visualstudio/debugger/debugging-windows-store-and-windows-universal-apps",
      "redirect_document_id": false
    },
    {
      "source_path": "docs/debugger/debugger-basics.md",
      "redirect_url": "/visualstudio/debugger/debugger-feature-tour",
      "redirect_document_id": false
    },
    {
      "source_path": "docs/debugger/debugger-overview.md",
      "redirect_url": "/visualstudio/debugger/what-is-debugging",
      "redirect_document_id": false
    },
    {
      "source_path": "docs/debugger/debugging-aspnet-and-ajax-applications.md",
      "redirect_url": "/visualstudio/debugger/how-to-enable-debugging-for-aspnet-applications",
      "redirect_document_id": false
    },
    {
      "source_path": "docs/debugger/debugging-in-visual-studio.md",
      "redirect_url": "/visualstudio/debugger/debugger-feature-tour",
      "redirect_document_id": false
    },
    {
      "source_path": "docs/debugger/debugging-web-applications-and-script.md",
      "redirect_url": "/visualstudio/debugger/how-to-enable-debugging-for-aspnet-applications",
      "redirect_document_id": false
    },
    {
      "source_path": "docs/debugger/dont-save-vsglog-to-temp.md",
      "redirect_url": "/visualstudio/debugger/graphics/dont-save-vsglog-to-temp",
      "redirect_document_id": false
    },
    {
      "source_path": "docs/debugger/endcapture.md",
      "redirect_url": "/visualstudio/debugger/graphics/endcapture",
      "redirect_document_id": false
    },
    {
      "source_path": "docs/debugger/error-the-microsoft-visual-studio-remote-debugging-monitor-msvsmon-exe-does-not-appear-to-be-running-on-the-remote-computer.md",
      "redirect_url": "/visualstudio/debugger/error-remote-debugging-monitor-msvsmon-exe-does-not-appear-to-be-running",
      "redirect_document_id": false
    },
    {
      "source_path": "docs/debugger/error-the-microsoft-visual-studio-remote-debugging-monitor-on-the-remote-computer-does-not-have-permission-to-connect-to-this-computer.md",
      "redirect_url": "/visualstudio/debugger/error-the-microsoft-visual-studio-remote-debugging-monitor-no-permission",
      "redirect_document_id": false
    },
    {
      "source_path": "docs/debugger/first-look-at-the-debugger.md",
      "redirect_url": "/visualstudio/debugger/debugger-feature-tour",
      "redirect_document_id": false
    },
    {
      "source_path": "docs/debugger/getting-started-with-the-debugger-vb.md",
      "redirect_url": "/visualstudio/get-started/visual-basic/tutorial-debugger",
      "redirect_document_id": false
    },
    {
      "source_path": "docs/debugger/getting-started-with-the-debugger.md",
      "redirect_url": "/visualstudio/debugger/debugger-feature-tour",
      "redirect_document_id": false
    },
    {
      "source_path": "docs/debugger/getting-started-with-visual-studio-graphics-diagnostics.md",
      "redirect_url": "/visualstudio/debugger/graphics/getting-started-with-visual-studio-graphics-diagnostics",
      "redirect_document_id": false
    },
    {
      "source_path": "docs/debugger/gpu-usage.md",
      "redirect_url": "/visualstudio/debugger/graphics/gpu-usage",
      "redirect_document_id": false
    },
    {
      "source_path": "docs/debugger/graphics-diagnostics-examples.md",
      "redirect_url": "/visualstudio/debugger/graphics/graphics-diagnostics-examples",
      "redirect_document_id": false
    },
    {
      "source_path": "docs/debugger/graphics-event-call-stack.md",
      "redirect_url": "/visualstudio/debugger/graphics/graphics-event-call-stack",
      "redirect_document_id": false
    },
    {
      "source_path": "docs/debugger/graphics-event-list.md",
      "redirect_url": "/visualstudio/debugger/graphics/graphics-event-list",
      "redirect_document_id": false
    },
    {
      "source_path": "docs/debugger/graphics-frame-analysis.md",
      "redirect_url": "/visualstudio/debugger/graphics/graphics-frame-analysis",
      "redirect_document_id": false
    },
    {
      "source_path": "docs/debugger/graphics-log-document.md",
      "redirect_url": "/visualstudio/debugger/graphics/graphics-log-document",
      "redirect_document_id": false
    },
    {
      "source_path": "docs/debugger/graphics-object-table.md",
      "redirect_url": "/visualstudio/debugger/graphics/graphics-object-table",
      "redirect_document_id": false
    },
    {
      "source_path": "docs/debugger/graphics-pipeline-stages.md",
      "redirect_url": "/visualstudio/debugger/graphics/graphics-pipeline-stages",
      "redirect_document_id": false
    },
    {
      "source_path": "docs/debugger/graphics-pixel-history.md",
      "redirect_url": "/visualstudio/debugger/graphics/graphics-pixel-history",
      "redirect_document_id": false
    },
    {
      "source_path": "docs/debugger/graphics-state.md",
      "redirect_url": "/visualstudio/debugger/graphics/graphics-state",
      "redirect_document_id": false
    },
    {
      "source_path": "docs/debugger/graphics/gpu-usage.md",
      "redirect_url": "/visualstudio/profiling/gpu-usage",
      "redirect_document_id": false
    },
    {
      "source_path": "docs/debugger/graphics/how-to-use-graphics-diagnostics-with-an-arm-device.md",
      "redirect_url": "/visualstudio/debugger/graphics/graphics-diagnostics-examples",
      "redirect_document_id": false
    },
    {
      "source_path": "docs/debugger/graphics/index.md",
      "redirect_url": "/visualstudio/debugger/graphics/overview-of-visual-studio-graphics-diagnostics",
      "redirect_document_id": false
    },
    {
      "source_path": "docs/debugger/half-quarter-texture-dimensions-variant.md",
      "redirect_url": "/visualstudio/debugger/graphics/half-quarter-texture-dimensions-variant",
      "redirect_document_id": false
    },
    {
      "source_path": "docs/debugger/hlsl-shader-debugger.md",
      "redirect_url": "/visualstudio/debugger/graphics/hlsl-shader-debugger",
      "redirect_document_id": false
    },
    {
      "source_path": "docs/debugger/how-to-change-the-graphics-diagnostics-playback-machine.md",
      "redirect_url": "/visualstudio/debugger/graphics/how-to-change-the-graphics-diagnostics-playback-machine",
      "redirect_document_id": false
    },
    {
      "source_path": "docs/debugger/how-to-debug-a-partial-trust-application.md",
      "redirect_url": "/visualstudio/debugger/debugger-security",
      "redirect_document_id": false
    },
    {
      "source_path": "docs/debugger/how-to-debug-com-servers.md",
      "redirect_url": "/visualstudio/debugger/com-server-and-container-debugging",
      "redirect_document_id": false
    },
    {
      "source_path": "docs/debugger/how-to-debug-web-applications.md",
      "redirect_url": "/visualstudio/debugger/how-to-enable-debugging-for-aspnet-applications",
      "redirect_document_id": false
    },
    {
      "source_path": "docs/debugger/how-to-debug-with-code-center-premium-source.md",
      "redirect_url": "/visualstudio/debugger/index",
      "redirect_document_id": false
    },
    {
      "source_path": "docs/debugger/how-to-use-graphics-diagnostics-with-an-arm-device.md",
      "redirect_url": "/visualstudio/debugger/graphics/how-to-use-graphics-diagnostics-with-an-arm-device",
      "redirect_document_id": false
    },
    {
      "source_path": "docs/debugger/how-to-use-intellitrace-step-back.md",
      "redirect_url": "/visualstudio/debugger/view-historical-application-state",
      "redirect_document_id": false
    },
    {
      "source_path": "docs/debugger/how-to-write-a-visualizer.md",
      "redirect_url": "/visualstudio/debugger/create-custom-visualizers-of-data",
      "redirect_document_id": false
    },
    {
      "source_path": "docs/debugger/init.md",
      "redirect_url": "/visualstudio/debugger/graphics/init",
      "redirect_document_id": false
    },
    {
      "source_path": "docs/debugger/mip-map-generation-variant.md",
      "redirect_url": "/visualstudio/debugger/graphics/mip-map-generation-variant",
      "redirect_document_id": false
    },
    {
      "source_path": "docs/debugger/more-debugging-features.md",
      "redirect_url": "/visualstudio/debugger/debugger-feature-tour",
      "redirect_document_id": false
    },
    {
      "source_path": "docs/debugger/navigate-a-debugging-session-in-visual-studio-xaml-and-csharp.md",
      "redirect_url": "/visualstudio/debugger/start-a-debugging-session-for-a-store-app-in-visual-studio-vb-csharp-cpp-and-xaml",
      "redirect_document_id": false
    },
    {
      "source_path": "docs/debugger/overview-of-visual-studio-graphics-diagnostics.md",
      "redirect_url": "/visualstudio/debugger/graphics/overview-of-visual-studio-graphics-diagnostics",
      "redirect_document_id": false
    },
    {
      "source_path": "docs/debugger/point-bilinear-trilinear-and-anisotropic-texture-filtering-variants.md",
      "redirect_url": "/visualstudio/debugger/graphics/point-bilinear-trilinear-and-anisotropic-texture-filtering-variants",
      "redirect_document_id": false
    },
    {
      "source_path": "docs/debugger/preparing-to-debug-aspnet.md",
      "redirect_url": "/visualstudio/debugger/how-to-enable-debugging-for-aspnet-applications",
      "redirect_document_id": false
    },
    {
      "source_path": "docs/debugger/prerequistes-for-remote-debugging-web-applications.md",
      "redirect_url": "/visualstudio/debugger/remote-debugging-aspnet-on-a-remote-iis-7-5-computer",
      "redirect_document_id": false
    },
    {
      "source_path": "docs/debugger/reference-programmatic-capture.md",
      "redirect_url": "/visualstudio/debugger/graphics/reference-programmatic-capture",
      "redirect_document_id": false
    },
    {
      "source_path": "docs/debugger/run-store-apps-from-visual-studio.md",
      "redirect_url": "/visualstudio/debugger/debugging-windows-store-and-windows-universal-apps",
      "redirect_document_id": false
    },
    {
      "source_path": "docs/debugger/run-windows-phone-apps-in-the-emulator.md",
      "redirect_url": "http://msdn.microsoft.com/en-US/library/dn632391(VS.140).aspx",
      "redirect_document_id": false
    },
    {
      "source_path": "docs/debugger/run-windows-store-apps-on-the-local-machine.md",
      "redirect_url": "/visualstudio/debugger/start-a-debugging-session-for-a-store-app-in-visual-studio-vb-csharp-cpp-and-xaml",
      "redirect_document_id": false
    },
    {
      "source_path": "docs/debugger/sdi-server-applications.md",
      "redirect_url": "/visualstudio/debugger/com-server-and-container-debugging",
      "redirect_document_id": false
    },
    {
      "source_path": "docs/debugger/security-warning-attaching-to-a-process-owned-by-an-untrusted-user-can-be-dangerous-if-the-following-information-looks-suspicious-or-you-are-unsure-do-not-attach-to-this-process.md",
      "redirect_url": "/visualstudio/debugger/security-warning-attaching-to-a-process-owned-by-an-untrusted-user",
      "redirect_document_id": false
    },
    {
      "source_path": "docs/debugger/start-a-debugging-session-for-store-apps-in-visual-studio-javascript.md",
      "redirect_url": "/visualstudio/debugger/start-a-debugging-session-for-a-store-app-in-visual-studio-vb-csharp-cpp-and-xaml",
      "redirect_document_id": false
    },
    {
      "source_path": "docs/debugger/togglehud.md",
      "redirect_url": "/visualstudio/debugger/graphics/togglehud",
      "redirect_document_id": false
    },
    {
      "source_path": "docs/debugger/uninit.md",
      "redirect_url": "/visualstudio/debugger/graphics/uninit",
      "redirect_document_id": false
    },
    {
      "source_path": "docs/debugger/unsupported-edits-in-visual-basic-edit-and-continue.md",
      "redirect_url": "/visualstudio/debugger/supported-code-changes-csharp",
      "redirect_document_id": false
    },
    {
      "source_path": "docs/debugger/view-dom-event-listeners.md",
      "redirect_url": "/visualstudio/debugger/quickstart-debug-html-and-css",
      "redirect_document_id": false
    },
    {
      "source_path": "docs/debugger/visual-studio-graphics-diagnostics.md",
      "redirect_url": "/visualstudio/debugger/graphics/visual-studio-graphics-diagnostics",
      "redirect_document_id": false
    },
    {
      "source_path": "docs/debugger/vsg-default-run-filename.md",
      "redirect_url": "/visualstudio/debugger/graphics/vsg-default-run-filename",
      "redirect_document_id": false
    },
    {
      "source_path": "docs/debugger/vsg-nodefault-instance.md",
      "redirect_url": "/visualstudio/debugger/graphics/vsg-nodefault-instance",
      "redirect_document_id": false
    },
    {
      "source_path": "docs/debugger/vsgdbg-class.md",
      "redirect_url": "/visualstudio/debugger/graphics/vsgdbg-class",
      "redirect_document_id": false
    },
    {
      "source_path": "docs/debugger/vsgdbg-tilde-vsgdbg-destructor.md",
      "redirect_url": "/visualstudio/debugger/graphics/vsgdbg-tilde-vsgdbg-destructor",
      "redirect_document_id": false
    },
    {
      "source_path": "docs/debugger/vsgdbg-vsgdbg-constructor.md",
      "redirect_url": "/visualstudio/debugger/graphics/vsgdbg-vsgdbg-constructor",
      "redirect_document_id": false
    },
    {
      "source_path": "docs/debugger/walkthrough-capturing-graphics-information-programmatically.md",
      "redirect_url": "/visualstudio/debugger/graphics/walkthrough-capturing-graphics-information-programmatically",
      "redirect_document_id": false
    },
    {
      "source_path": "docs/debugger/walkthrough-capturing-graphics-information.md",
      "redirect_url": "/visualstudio/debugger/graphics/walkthrough-capturing-graphics-information",
      "redirect_document_id": false
    },
    {
      "source_path": "docs/debugger/walkthrough-debugging-rendering-errors-due-to-shading.md",
      "redirect_url": "/visualstudio/debugger/graphics/walkthrough-debugging-rendering-errors-due-to-shading",
      "redirect_document_id": false
    },
    {
      "source_path": "docs/debugger/walkthrough-missing-objects-due-to-device-state.md",
      "redirect_url": "/visualstudio/debugger/graphics/walkthrough-missing-objects-due-to-device-state",
      "redirect_document_id": false
    },
    {
      "source_path": "docs/debugger/walkthrough-missing-objects-due-to-misconfigured-pipeline.md",
      "redirect_url": "/visualstudio/debugger/graphics/walkthrough-missing-objects-due-to-misconfigured-pipeline",
      "redirect_document_id": false
    },
    {
      "source_path": "docs/debugger/walkthrough-missing-objects-due-to-vertex-shading.md",
      "redirect_url": "/visualstudio/debugger/graphics/walkthrough-missing-objects-due-to-vertex-shading",
      "redirect_document_id": false
    },
    {
      "source_path": "docs/debugger/walkthrough-using-graphics-diagnostics-to-debug-a-compute-shader.md",
      "redirect_url": "/visualstudio/debugger/graphics/walkthrough-using-graphics-diagnostics-to-debug-a-compute-shader",
      "redirect_document_id": false
    },
    {
      "source_path": "docs/debugger/xaml-edit-and-continue.md",
      "redirect_url": "/visualstudio/debugger/xaml-hot-reload",
      "redirect_document_id": false
    },
    {
      "source_path": "docs/debugger/how-to-step-out-of-managed-code-when-native-frames-are-missing-from-the-call-stack-window.md",
      "redirect_url": "/visualstudio/debugger/how-to-use-the-call-stack-window",
      "redirect_document_id": false
    },
    {
      "source_path": "docs/deployment/deploy-iis-with-web-deploy.md",
      "redirect_url": "/iis/install/installing-publishing-technologies/installing-and-configuring-web-deploy-on-iis-80-or-later",
      "redirect_document_id": false
    },
    {
      "source_path": "docs/deployment/deploying-clickonce-applications-for-testing-and-production-servers-without-resigning.md",
      "redirect_url": "/visualstudio/deployment/deploying-clickonce-applications-for-testing-and-production-without-resigning",
      "redirect_document_id": false
    },
    {
      "source_path": "docs/deployment/installshield-limited-edition.md",
      "redirect_url": "/visualstudio/deployment/deploying-applications-services-and-components",
      "redirect_document_id": false
    },
    {
      "source_path": "docs/deployment/tutorial-kubernetes-tools.md",
      "redirect_url": "/visualstudio/containers/tutorial-kubernetes-tools",
      "redirect_document_id": true
    },
    {
      "source_path": "docs/deployment/walkthrough-manually-deploying-a-clickonce-application-that-does-not-require-re-signing-and-that-preserves-branding-information.md",
      "redirect_url": "/visualstudio/deployment/walkthrough-manually-deploying-a-clickonce-app-no-re-signing-required",
      "redirect_document_id": false
    },
    {
      "source_path": "docs/designers/insert-images-videos-and-audio-clips-in-xaml-designer.md",
      "redirect_url": "/visualstudio/designers/creating-a-ui-by-using-blend-for-visual-studio",
      "redirect_document_id": false
    },
    {
      "source_path": "docs/designers/insert-controls-and-modify-their-behavior-in-xaml-designer.md",
      "redirect_url": "/visualstudio/designers/insert-controls-and-modify-their-behavior-in-xaml-designer?view=vs-2015",
      "redirect_document_id": false
    },
    {
      "source_path": "docs/designers/keyboard-shortcuts-and-modifier-keys-in-blend.md",
      "redirect_url": "/visualstudio/designers/keyboard-shortcuts-in-blend",
      "redirect_document_id": false
    },
    {
      "source_path": "docs/designers/accessibility-products-and-services-blend.md",
      "redirect_url": "/visualstudio/ide/reference/accessibility-products-and-services-from-microsoft",
      "redirect_document_id": false
    },
    {
      "source_path": "docs/designers/xelement-class-dynamic-properties.md",
      "redirect_url": "/visualstudio/designers/attribute-xelement-dynamic-property",
      "redirect_document_id": false
    },
    {
      "source_path": "docs/designers/xattribute-class-dynamic-properties.md",
      "redirect_url": "/visualstudio/designers/value-xattribute-dynamic-property",
      "redirect_document_id": false
    },
    {
      "source_path": "docs/designers/image-editor-examples.md",
      "redirect_url": "/visualstudio/designers/how-to-create-a-basic-texture",
      "redirect_document_id": false
    },
    {
      "source_path": "docs/designers/model-editor-examples.md",
      "redirect_url": "/visualstudio/designers/how-to-create-a-basic-3-d-model",
      "redirect_document_id": false
    },
    {
      "source_path": "docs/designers/shader-designer-examples.md",
      "redirect_url": "/visualstudio/designers/how-to-create-a-basic-color-shader",
      "redirect_document_id": false
    },
    {
      "source_path": "docs/designers/create-modern-desktop-applications-with-windows-presentation-foundation.md",
      "redirect_url": "/visualstudio/designers/getting-started-with-wpf",
      "redirect_document_id": false
    },
    {
      "source_path": "docs/designers/index.md",
      "redirect_url": "/visualstudio/designers/designing-user-interfaces",
      "redirect_document_id": false
    },
    {
      "source_path": "docs/designers/walkthrough-create-a-wpf-desktop-application-connected-to-an-azure-mobile-service.md",
      "redirect_url": "/azure/app-service-mobile/app-service-mobile-windows-store-dotnet-get-started",
      "redirect_document_id": false
    },
    {
      "source_path": "docs/designers/walkthrough-my-first-wpf-desktop-application2.md",
      "redirect_url": "/dotnet/framework/wpf/getting-started/walkthrough-my-first-wpf-desktop-application",
      "redirect_document_id": false
    },
    {
      "source_path": "docs/designers/wpf-community-resources.md",
      "redirect_url": "/dotnet/framework/wpf/getting-started/community-feedback",
      "redirect_document_id": false
    },
    {
      "source_path": "docs/designers/wpf-data-binding-with-linq-to-xml.md",
      "redirect_url": "/visualstudio/designers/wpf-data-binding-with-linq-to-xml-overview",
      "redirect_document_id": false
    },
    {
      "source_path": "docs/docker/docker-tools.md",
      "redirect_url": "/visualstudio/containers/docker-tools",
      "redirect_document_id": true
    },
    {
      "source_path": "docs/docker/index.md",
      "redirect_url": "/dotnet/standard/containerized-lifecycle-architecture/design-develop-containerized-apps/visual-studio-tools-for-docker?toc=/visualstudio/docker/toc.json&bc=/visualstudio/docker/breadcrumb/toc.json",
      "redirect_document_id": false
    },
    {
      "source_path": "docs/docker/vs-azure-tools-docker-edit-and-refresh.md",
      "redirect_url": "/visualstudio/containers/vs-azure-tools-docker-edit-and-refresh",
      "redirect_document_id": true
    },
    {
      "source_path": "docs/docker/vs-azure-tools-docker-hosting-web-apps-in-docker.md",
      "redirect_url": "/visualstudio/containers/vs-azure-tools-docker-hosting-web-apps-in-docker",
      "redirect_document_id": true
    },
    {
      "source_path": "docs/docker/vs-azure-tools-docker-machine-azure-config.md",
      "redirect_url": "/visualstudio/docker/",
      "redirect_document_id": false
    },
    {
      "source_path": "docs/docker/vs-azure-tools-docker-setup.md",
      "redirect_url": "/visualstudio/containers/",
      "redirect_document_id": true
    },
    {
      "source_path": "docs/docker/vs-azure-tools-docker-troubleshooting-docker-errors.md",
      "redirect_url": "/visualstudio/containers/vs-azure-tools-docker-troubleshooting-docker-errors",
      "redirect_document_id": true
    },
    {
      "source_path": "docs/extensibility/accessing-stored-font-and-color-settings.md",
      "redirect_url": "/visualstudio/extensibility/accessing-stored-font-and-color-settings?view=vs-2015",
      "redirect_document_id": true
    },
    {
      "source_path": "docs/extensibility/accessing-text-layers-by-using-the-legacy-api.md",
      "redirect_url": "/visualstudio/extensibility/accessing-text-layers-by-using-the-legacy-api?view=vs-2015",
      "redirect_document_id": true
    },
    {
      "source_path": "docs/extensibility/accessing-the-text-buffer-by-using-the-legacy-api.md",
      "redirect_url": "/visualstudio/extensibility/accessing-the-text-buffer-by-using-the-legacy-api?view=vs-2015",
      "redirect_document_id": true
    },
    {
      "source_path": "docs/extensibility/accessing-thetext-view-by-using-the-legacy-api.md",
      "redirect_url": "/visualstudio/extensibility/accessing-thetext-view-by-using-the-legacy-api?view=vs-2015",
      "redirect_document_id": true
    },
    {
      "source_path": "docs/extensibility/adapting-legacy-code-to-the-editor.md",
      "redirect_url": "/visualstudio/extensibility/adapting-legacy-code-to-the-editor?view=vs-2015",
      "redirect_document_id": true
    },
    {
      "source_path": "docs/extensibility/archive.md",
      "redirect_url": "/visualstudio/extensibility/archive?view=vs-2015",
      "redirect_document_id": true
    },
    {
      "source_path": "docs/extensibility/changing-view-settings-by-using-the-legacy-api.md",
      "redirect_url": "/visualstudio/extensibility/changing-view-settings-by-using-the-legacy-api?view=vs-2015",
      "redirect_document_id": true
    },
    {
      "source_path": "docs/extensibility/command-handling.md",
      "redirect_url": "/visualstudio/extensibility/command-handling?view=vs-2015",
      "redirect_document_id": true
    },
    {
      "source_path": "docs/extensibility/contained-languages.md",
      "redirect_url": "/visualstudio/extensibility/contained-languages?view=vs-2015",
      "redirect_document_id": true
    },
    {
      "source_path": "docs/extensibility/context-menus.md",
      "redirect_url": "/visualstudio/extensibility/context-menus?view=vs-2015",
      "redirect_document_id": true
    },
    {
      "source_path": "docs/extensibility/customizing-code-windows-by-using-the-legacy-api.md",
      "redirect_url": "/visualstudio/extensibility/customizing-code-windows-by-using-the-legacy-api?view=vs-2015",
      "redirect_document_id": true
    },
    {
      "source_path": "docs/extensibility/customizing-editor-controls-and-menus-by-using-the-legacy-api.md",
      "redirect_url": "/visualstudio/extensibility/customizing-editor-controls-and-menus-by-using-the-legacy-api?view=vs-2015",
      "redirect_document_id": true
    },
    {
      "source_path": "docs/extensibility/drop-down-bar.md",
      "redirect_url": "/visualstudio/extensibility/drop-down-bar?view=vs-2015",
      "redirect_document_id": true
    },
    {
      "source_path": "docs/extensibility/editor-factories.md",
      "redirect_url": "/visualstudio/extensibility/editor-factories?view=vs-2015",
      "redirect_document_id": true
    },
    {
      "source_path": "docs/extensibility/extensibility-in-visual-studio.md",
      "redirect_url": "/visualstudio/extensibility/extensibility-in-visual-studio?view=vs-2015",
      "redirect_document_id": true
    },
    {
      "source_path": "docs/extensibility/faq-converting-add-ins-to-vspackage-extensions.md",
      "redirect_url": "/visualstudio/extensibility/faq-converting-add-ins-to-vspackage-extensions?view=vs-2015",
      "redirect_document_id": true
    },
    {
      "source_path": "docs/extensibility/font-and-color-overview.md",
      "redirect_url": "/visualstudio/extensibility/font-and-color-overview?view=vs-2015",
      "redirect_document_id": true
    },
    {
      "source_path": "docs/extensibility/getting-font-and-color-information-for-text-colorization.md",
      "redirect_url": "/visualstudio/extensibility/getting-font-and-color-information-for-text-colorization?view=vs-2015",
      "redirect_document_id": true
    },
    {
      "source_path": "docs/extensibility/how-to-access-the-built-in-fonts-and-color-scheme.md",
      "redirect_url": "/visualstudio/extensibility/how-to-access-the-built-in-fonts-and-color-scheme?view=vs-2015",
      "redirect_document_id": true
    },
    {
      "source_path": "docs/extensibility/how-to-add-standard-text-markers.md",
      "redirect_url": "/visualstudio/extensibility/how-to-add-standard-text-markers?view=vs-2015",
      "redirect_document_id": true
    },
    {
      "source_path": "docs/extensibility/how-to-clear-the-undo-stack.md",
      "redirect_url": "/visualstudio/extensibility/how-to-clear-the-undo-stack?view=vs-2015",
      "redirect_document_id": true
    },
    {
      "source_path": "docs/extensibility/how-to-create-custom-text-markers.md",
      "redirect_url": "/visualstudio/extensibility/how-to-create-custom-text-markers?view=vs-2015",
      "redirect_document_id": true
    },
    {
      "source_path": "docs/extensibility/how-to-fire-events-when-the-editor-loses-focus.md",
      "redirect_url": "/visualstudio/extensibility/how-to-fire-events-when-the-editor-loses-focus?view=vs-2015",
      "redirect_document_id": true
    },
    {
      "source_path": "docs/extensibility/how-to-host-an-editor-in-another-editor.md",
      "redirect_url": "/visualstudio/extensibility/how-to-host-an-editor-in-another-editor?view=vs-2015",
      "redirect_document_id": true
    },
    {
      "source_path": "docs/extensibility/how-to-implement-error-markers.md",
      "redirect_url": "/visualstudio/extensibility/how-to-implement-error-markers?view=vs-2015",
      "redirect_document_id": true
    },
    {
      "source_path": "docs/extensibility/how-to-implement-the-find-and-replace-mechanism.md",
      "redirect_url": "/visualstudio/extensibility/how-to-implement-the-find-and-replace-mechanism?view=vs-2015",
      "redirect_document_id": true
    },
    {
      "source_path": "docs/extensibility/how-to-implement-undo-management.md",
      "redirect_url": "/visualstudio/extensibility/how-to-implement-undo-management?view=vs-2015",
      "redirect_document_id": true
    },
    {
      "source_path": "docs/extensibility/how-to-migrate-extensibility-projects-to-visual-studio-2015.md",
      "redirect_url": "/visualstudio/extensibility/how-to-migrate-extensibility-projects-to-visual-studio-2015?view=vs-2015",
      "redirect_document_id": true
    },
    {
      "source_path": "docs/extensibility/how-to-provide-context-for-editors.md",
      "redirect_url": "/visualstudio/extensibility/how-to-provide-context-for-editors?view=vs-2015",
      "redirect_document_id": true
    },
    {
      "source_path": "docs/extensibility/how-to-register-editor-file-types.md",
      "redirect_url": "/visualstudio/extensibility/how-to-register-editor-file-types?view=vs-2015",
      "redirect_document_id": true
    },
    {
      "source_path": "docs/extensibility/how-to-register-for-text-buffer-events-with-the-legacy-api.md",
      "redirect_url": "/visualstudio/extensibility/how-to-register-for-text-buffer-events-with-the-legacy-api?view=vs-2015",
      "redirect_document_id": true
    },
    {
      "source_path": "docs/extensibility/how-to-suppress-file-change-notifications.md",
      "redirect_url": "/visualstudio/extensibility/how-to-suppress-file-change-notifications?view=vs-2015",
      "redirect_document_id": true
    },
    {
      "source_path": "docs/extensibility/how-to-update-the-status-bar.md",
      "redirect_url": "/visualstudio/extensibility/how-to-update-the-status-bar?view=vs-2015",
      "redirect_document_id": true
    },
    {
      "source_path": "docs/extensibility/how-to-use-linked-undo-management.md",
      "redirect_url": "/visualstudio/extensibility/how-to-use-linked-undo-management?view=vs-2015",
      "redirect_document_id": true
    },
    {
      "source_path": "docs/extensibility/how-to-use-text-markers.md",
      "redirect_url": "/visualstudio/extensibility/how-to-use-text-markers?view=vs-2015",
      "redirect_document_id": true
    },
    {
      "source_path": "docs/extensibility/implementing-custom-categories-and-display-items.md",
      "redirect_url": "/visualstudio/extensibility/implementing-custom-categories-and-display-items?view=vs-2015",
      "redirect_document_id": true
    },
    {
      "source_path": "docs/extensibility/in-place-activation.md",
      "redirect_url": "/visualstudio/extensibility/in-place-activation?view=vs-2015",
      "redirect_document_id": true
    },
    {
      "source_path": "docs/extensibility/inside-the-core-editor.md",
      "redirect_url": "/visualstudio/extensibility/inside-the-core-editor?view=vs-2015",
      "redirect_document_id": true
    },
    {
      "source_path": "docs/extensibility/instantiating-the-core-editor-by-using-the-legacy-api.md",
      "redirect_url": "/visualstudio/extensibility/instantiating-the-core-editor-by-using-the-legacy-api?view=vs-2015",
      "redirect_document_id": true
    },
    {
      "source_path": "docs/extensibility/intellisense-hosting.md",
      "redirect_url": "/visualstudio/extensibility/intellisense-hosting?view=vs-2015",
      "redirect_document_id": true
    },
    {
      "source_path": "docs/extensibility/language-services-and-the-core-editor.md",
      "redirect_url": "/visualstudio/extensibility/language-services-and-the-core-editor?view=vs-2015",
      "redirect_document_id": true
    },
    {
      "source_path": "docs/extensibility/legacy-interfaces-in-the-editor.md",
      "redirect_url": "/visualstudio/extensibility/legacy-interfaces-in-the-editor?view=vs-2015",
      "redirect_document_id": true
    },
    {
      "source_path": "docs/extensibility/managing-undo-and-redo-by-using-the-legacy-api.md",
      "redirect_url": "/visualstudio/extensibility/managing-undo-and-redo-by-using-the-legacy-api?view=vs-2015",
      "redirect_document_id": true
    },
    {
      "source_path": "docs/extensibility/menucommands-vs-olemenucommands.md",
      "redirect_url": "/visualstudio/extensibility/menucommands-vs-olemenucommands?view=vs-2015",
      "redirect_document_id": true
    },
    {
      "source_path": "docs/extensibility/new-or-changed-behavior-with-editor-adapters.md",
      "redirect_url": "/visualstudio/extensibility/new-or-changed-behavior-with-editor-adapters?view=vs-2015",
      "redirect_document_id": true
    },
    {
      "source_path": "docs/extensibility/providing-a-language-service-context-by-using-the-legacy-api.md",
      "redirect_url": "/visualstudio/extensibility/providing-a-language-service-context-by-using-the-legacy-api?view=vs-2015",
      "redirect_document_id": true
    },
    {
      "source_path": "docs/extensibility/text-buffer-events-in-the-legacy-api.md",
      "redirect_url": "/visualstudio/extensibility/text-buffer-events-in-the-legacy-api?view=vs-2015",
      "redirect_document_id": true
    },
    {
      "source_path": "docs/extensibility/tool-window-display-configuration.md",
      "redirect_url": "/visualstudio/extensibility/tool-window-display-configuration?view=vs-2015",
      "redirect_document_id": true
    },
    {
      "source_path": "docs/extensibility/tool-windows-in-the-registry.md",
      "redirect_url": "/visualstudio/extensibility/tool-windows-in-the-registry?view=vs-2015",
      "redirect_document_id": true
    },
    {
      "source_path": "docs/extensibility/understanding-and-diagnosing-ui-unresponsiveness-caused-by-extensions.md",
      "redirect_url": "/visualstudio/extensibility/understanding-and-diagnosing-ui-unresponsiveness-caused-by-extensions?view=vs-2015",
      "redirect_document_id": true
    },
    {
      "source_path": "docs/extensibility/using-fonts-and-colors.md",
      "redirect_url": "/visualstudio/extensibility/using-fonts-and-colors?view=vs-2015",
      "redirect_document_id": true
    },
    {
      "source_path": "docs/extensibility/using-text-markers-with-the-legacy-api.md",
      "redirect_url": "/visualstudio/extensibility/using-text-markers-with-the-legacy-api?view=vs-2015",
      "redirect_document_id": true
    },
    {
      "source_path": "docs/extensibility/using-the-text-manager-to-monitor-global-settings.md",
      "redirect_url": "/visualstudio/extensibility/using-the-text-manager-to-monitor-global-settings?view=vs-2015",
      "redirect_document_id": true
    },
    {
      "source_path": "docs/extensibility/walkthrough-creating-a-core-editor-and-registering-an-editor-file-type.md",
      "redirect_url": "/visualstudio/extensibility/walkthrough-creating-a-core-editor-and-registering-an-editor-file-type?view=vs-2015",
      "redirect_document_id": true
    },
    {
      "source_path": "docs/extensibility/what-s-new-in-the-visual-studio-2015-sdk.md",
      "redirect_url": "/visualstudio/extensibility/what-s-new-in-the-visual-studio-2015-sdk?view=vs-2015",
      "redirect_document_id": true
    },
    {
      "source_path": "docs/extensibility/buildprojectonload-visual-studio-templates.md",
      "redirect_url": "/visualstudio/extensibility/buildonload-visual-studio-templates",
      "redirect_document_id": false
    },
    {
      "source_path": "docs/extensibility/customizing-the-isolated-shell.md",
      "redirect_url": "/visualstudio/extensibility/shell/customizing-the-isolated-shell",
      "redirect_document_id": false
    },
    {
      "source_path": "docs/extensibility/debugger/index.md",
      "redirect_url": "/visualstudio/extensibility/debugger/visual-studio-debugger-extensibility",
      "redirect_document_id": false
    },
    {
      "source_path": "docs/extensibility/debugger/reference/index.md",
      "redirect_url": "/visualstudio/extensibility/debugger/reference/reference-visual-studio-debugging-apis",
      "redirect_document_id": false
    },
    {
      "source_path": "docs/extensibility/distributing-isolated-shell-applications.md",
      "redirect_url": "/visualstudio/extensibility/shell/distributing-isolated-shell-applications",
      "redirect_document_id": false
    },
    {
      "source_path": "docs/extensibility/elements-of-the-isolated-shell.md",
      "redirect_url": "/visualstudio/extensibility/shell/elements-of-the-isolated-shell",
      "redirect_document_id": false
    },
    {
      "source_path": "docs/extensibility/extending-the-isolated-shell.md",
      "redirect_url": "/visualstudio/extensibility/shell/extending-the-isolated-shell",
      "redirect_document_id": false
    },
    {
      "source_path": "docs/extensibility/installing-an-isolated-shell-application.md",
      "redirect_url": "/visualstudio/extensibility/shell/installing-an-isolated-shell-application",
      "redirect_document_id": false
    },
    {
      "source_path": "docs/extensibility/internals/index.md",
      "redirect_url": "/visualstudio/extensibility/internals/inside-the-visual-studio-sdk",
      "redirect_document_id": false
    },
    {
      "source_path": "docs/extensibility/internals/solutions.md",
      "redirect_url": "/visualstudio/extensibility/internals/solutions-overview",
      "redirect_document_id": false
    },
    {
      "source_path": "docs/extensibility/isolated-shell-entry-point-parameters-cpp.md",
      "redirect_url": "/visualstudio/extensibility/shell/isolated-shell-entry-point-parameters-cpp",
      "redirect_document_id": false
    },
    {
      "source_path": "docs/extensibility/license-element-vsix-language-pack-schema.md",
      "redirect_url": "/visualstudio/extensibility/vsix-language-pack-schema-2-0-reference",
      "redirect_document_id": false
    },
    {
      "source_path": "docs/extensibility/lightweight-solution-load-extension-impact.md",
      "redirect_url": "/visualstudio/extensibility/what-s-new-in-the-visual-studio-2017-sdk",
      "redirect_document_id": false
    },
    {
      "source_path": "docs/extensibility/localizeddescription-element-vsix-language-pack-schema.md",
      "redirect_url": "/visualstudio/extensibility/vsix-language-pack-schema-2-0-reference",
      "redirect_document_id": false
    },
    {
      "source_path": "docs/extensibility/localizedname-element-vsix-language-pack-schema.md",
      "redirect_url": "/visualstudio/extensibility/vsix-language-pack-schema-2-0-reference",
      "redirect_document_id": false
    },
    {
      "source_path": "docs/extensibility/modifying-the-isolated-shell-by-using-the-dot-pkgdef-file.md",
      "redirect_url": "/visualstudio/extensibility/shell/modifying-the-isolated-shell-by-using-the-dot-pkgdef-file",
      "redirect_document_id": false
    },
    {
      "source_path": "docs/extensibility/modifying-the-isolated-shell-by-using-the-dot-pkgundef-file.md",
      "redirect_url": "/visualstudio/extensibility/shell/modifying-the-isolated-shell-by-using-the-dot-pkgundef-file",
      "redirect_document_id": false
    },
    {
      "source_path": "docs/extensibility/modifying-the-isolated-shell-by-using-the-dot-vsct-file.md",
      "redirect_url": "/visualstudio/extensibility/shell/modifying-the-isolated-shell-by-using-the-dot-vsct-file",
      "redirect_document_id": false
    },
    {
      "source_path": "docs/extensibility/moreinfourl-element-vsix-language-pack-schema.md",
      "redirect_url": "/visualstudio/extensibility/vsix-language-pack-schema-2-0-reference",
      "redirect_document_id": false
    },
    {
      "source_path": "docs/extensibility/package-guids-of-visual-studio-features.md",
      "redirect_url": "/visualstudio/extensibility/shell/package-guids-of-visual-studio-features",
      "redirect_document_id": false
    },
    {
      "source_path": "docs/extensibility/servicing-guidelines-for-isolated-shell-applications.md",
      "redirect_url": "/visualstudio/extensibility/shell/servicing-guidelines-for-isolated-shell-applications",
      "redirect_document_id": false
    },
    {
      "source_path": "docs/extensibility/shell-isolated-or-integrated.md",
      "redirect_url": "/visualstudio/extensibility/shell/shell-isolated-or-integrated",
      "redirect_document_id": false
    },
    {
      "source_path": "docs/extensibility/shell/customizing-the-isolated-shell.md",
      "redirect_url": "https://vspartner.com/pages/vsshells",
      "redirect_document_id": false
    },
    {
      "source_path": "docs/extensibility/shell/distributing-isolated-shell-applications.md",
      "redirect_url": "https://vspartner.com/pages/vsshells",
      "redirect_document_id": false
    },
    {
      "source_path": "docs/extensibility/shell/elements-of-the-isolated-shell.md",
      "redirect_url": "https://vspartner.com/pages/vsshells",
      "redirect_document_id": false
    },
    {
      "source_path": "docs/extensibility/shell/extending-the-isolated-shell.md",
      "redirect_url": "https://vspartner.com/pages/vsshells",
      "redirect_document_id": false
    },
    {
      "source_path": "docs/extensibility/shell/index.md",
      "redirect_url": "/visualstudio/extensibility/shell-isolated-or-integrated",
      "redirect_document_id": false
    },
    {
      "source_path": "docs/extensibility/shell/installing-an-isolated-shell-application.md",
      "redirect_url": "https://vspartner.com/pages/vsshells",
      "redirect_document_id": false
    },
    {
      "source_path": "docs/extensibility/shell/isolated-shell-entry-point-parameters-cpp.md",
      "redirect_url": "https://vspartner.com/pages/vsshells",
      "redirect_document_id": false
    },
    {
      "source_path": "docs/extensibility/shell/modifying-the-isolated-shell-by-using-the-dot-pkgdef-file.md",
      "redirect_url": "https://devblogs.microsoft.com/visualstudio/whats-a-pkgdef-and-why/",
      "redirect_document_id": false
    },
    {
      "source_path": "docs/extensibility/shell/modifying-the-isolated-shell-by-using-the-dot-pkgundef-file.md",
      "redirect_url": "https://vspartner.com/pages/vsshells",
      "redirect_document_id": false
    },
    {
      "source_path": "docs/extensibility/shell/modifying-the-isolated-shell-by-using-the-dot-vsct-file.md",
      "redirect_url": "https://vspartner.com/pages/vsshells",
      "redirect_document_id": false
    },
    {
      "source_path": "docs/extensibility/shell/package-guids-of-visual-studio-features.md",
      "redirect_url": "https://vspartner.com/pages/vsshells",
      "redirect_document_id": false
    },
    {
      "source_path": "docs/extensibility/shell/servicing-guidelines-for-isolated-shell-applications.md",
      "redirect_url": "https://vspartner.com/pages/vsshells",
      "redirect_document_id": false
    },
    {
      "source_path": "docs/extensibility/shell/shell-isolated-or-integrated.md",
      "redirect_url": "https://vspartner.com/pages/vsshells",
      "redirect_document_id": false
    },
    {
      "source_path": "docs/extensibility/shell/substitution-strings-used-in-dot-pkgdef-and-dot-pkgundef-files.md",
      "redirect_url": "https://vspartner.com/pages/vsshells",
      "redirect_document_id": false
    },
    {
      "source_path": "docs/extensibility/shell/visual-studio-isolated-shell.md",
      "redirect_url": "https://vspartner.com/pages/vsshells",
      "redirect_document_id": false
    },
    {
      "source_path": "docs/extensibility/shell/visual-studio-shell-integrated.md",
      "redirect_url": "https://vspartner.com/pages/vsshells",
      "redirect_document_id": false
    },
    {
      "source_path": "docs/extensibility/shell/walkthrough-creating-a-basic-isolated-shell-application.md",
      "redirect_url": "https://vspartner.com/pages/vsshells",
      "redirect_document_id": false
    },
    {
      "source_path": "docs/extensibility/substitution-strings-used-in-dot-pkgdef-and-dot-pkgundef-files.md",
      "redirect_url": "/visualstudio/extensibility/shell/substitution-strings-used-in-dot-pkgdef-and-dot-pkgundef-files",
      "redirect_document_id": false
    },
    {
      "source_path": "docs/extensibility/ux-guidelines/index.md",
      "redirect_url": "/visualstudio/extensibility/ux-guidelines/visual-studio-user-experience-guidelines",
      "redirect_document_id": false
    },
    {
      "source_path": "docs/extensibility/visual-studio-isolated-shell.md",
      "redirect_url": "https://visualstudio.microsoft.com/vs/older-downloads/isolated-shell/",
      "redirect_document_id": false
    },
    {
      "source_path": "docs/extensibility/visual-studio-shell-integrated.md",
      "redirect_url": "/visualstudio/extensibility/shell/visual-studio-shell-integrated",
      "redirect_document_id": false
    },
    {
      "source_path": "docs/extensibility/vsixlanguagepack-element-vsix-language-pack-schema.md",
      "redirect_url": "/visualstudio/extensibility/vsix-language-pack-schema-2-0-reference",
      "redirect_document_id": false
    },
    {
      "source_path": "docs/extensibility/vsx-language-pack-schema-reference.md",
      "redirect_url": "/visualstudio/extensibility/vsix-language-pack-schema-2-0-reference",
      "redirect_document_id": false
    },
    {
      "source_path": "docs/extensibility/walkthrough-creating-a-basic-isolated-shell-application.md",
      "redirect_url": "/visualstudio/extensibility/walkthrough-creating-a-basic-isolated-shell-application",
      "redirect_document_id": false
    },
    {
      "source_path": "docs/get-started/csharp/tutorial-projects-solutions.md",
      "redirect_url": "/visualstudio/get-started/tutorial-projects-solutions",
      "redirect_document_id": false
    },
    {
      "source_path": "docs/ide/how-to-target-a-version-of-the-dotnet-framework.md",
      "redirect_url": "/visualstudio/ide/visual-studio-multi-targeting-overview",
      "redirect_document_id": false
    },
    {
      "source_path": "docs/ide/creating-applications-in-bi-directional-languages.md",
      "redirect_url": "/visualstudio/ide/use-bidirectional-languages",
      "redirect_document_id": false
    },
    {
      "source_path": "docs/ide/customizing-the-editor.md",
      "redirect_url": "/visualstudio/ide/how-to-change-text-case-in-the-editor",
      "redirect_document_id": false
    },
    {
      "source_path": "docs/ide/accessibility-features-of-the-help-viewer.md",
      "redirect_url": "/visualstudio/help-viewer/accessibility-features",
      "redirect_document_id": true
    },
    {
      "source_path": "docs/ide/adding-and-removing-project-items.md",
      "redirect_url": "/visualstudio/ide/creating-solutions-and-projects",
      "redirect_document_id": false
    },
    {
      "source_path": "docs/ide/additional-information-about-class-designer-errors.md",
      "redirect_url": "/visualstudio/ide/class-designer/additional-information-about-errors",
      "redirect_document_id": false
    },
    {
      "source_path": "docs/ide/advanced-search-operators-in-search-expressions.md",
      "redirect_url": "/visualstudio/help-viewer/logical-operators-search-expressions",
      "redirect_document_id": false
    },
    {
      "source_path": "docs/ide/application-properties.md",
      "redirect_url": "/visualstudio/ide/reference/application-page-project-designer-visual-basic",
      "redirect_document_id": false
    },
    {
      "source_path": "docs/ide/class-designer/designing-classes-and-types.md",
      "redirect_url": "/visualstudio/ide/class-designer/designing-and-viewing-classes-and-types",
      "redirect_document_id": false
    },
    {
      "source_path": "docs/ide/class-designer/index.md",
      "redirect_url": "/visualstudio/ide/class-designer/designing-and-viewing-classes-and-types",
      "redirect_document_id": false
    },
    {
      "source_path": "docs/ide/class-designer/viewing-types-and-relationships.md",
      "redirect_url": "/visualstudio/ide/class-designer/designing-and-viewing-classes-and-types",
      "redirect_document_id": false
    },
    {
      "source_path": "docs/ide/class-designer/working-with-class-diagrams.md",
      "redirect_url": "/visualstudio/ide/class-designer/designing-and-viewing-classes-and-types",
      "redirect_document_id": false
    },
    {
      "source_path": "docs/ide/code-styles-and-quick-actions.md",
      "redirect_url": "/visualstudio/ide/code-styles-and-code-cleanup",
      "redirect_document_id": false
    },
    {
      "source_path": "docs/ide/command-line-arguments-for-the-help-content-manager.md",
      "redirect_url": "/visualstudio/help-viewer/command-line-arguments",
      "redirect_document_id": true
    },
    {
      "source_path": "docs/ide/connected-environment.md",
      "redirect_url": "/visualstudio/ide/signing-in-to-visual-studio",
      "redirect_document_id": false
    },
    {
      "source_path": "docs/ide/create-an-offline-installation-of-visual-studio.md",
      "redirect_url": "/visualstudio/install/create-an-offline-installation-of-visual-studio",
      "redirect_document_id": false
    },
    {
      "source_path": "docs/ide/creating-and-configuring-type-members-class-designer.md",
      "redirect_url": "/visualstudio/ide/class-designer/creating-and-configuring-type-members",
      "redirect_document_id": false
    },
    {
      "source_path": "docs/ide/culture-specific-classes-for-global-windows-forms-and-web-forms.md",
      "redirect_url": "/visualstudio/ide/globalizing-and-localizing-applications",
      "redirect_document_id": false
    },
    {
      "source_path": "docs/ide/customize-the-help-viewer.md",
      "redirect_url": "/visualstudio/help-viewer/customize",
      "redirect_document_id": true
    },
    {
      "source_path": "docs/ide/designing-and-viewing-classes-and-types.md",
      "redirect_url": "/visualstudio/ide/class-designer/designing-and-viewing-classes-and-types",
      "redirect_document_id": false
    },
    {
      "source_path": "docs/ide/designing-classes-and-types-class-designer.md",
      "redirect_url": "/visualstudio/ide/class-designer/designing-classes-and-types",
      "redirect_document_id": false
    },
    {
      "source_path": "docs/ide/filtered-completion-lists-in-visual-basic.md",
      "redirect_url": "/visualstudio/ide/visual-basic-specific-intellisense",
      "redirect_document_id": false
    },
    {
      "source_path": "docs/ide/full-text-search-tips.md",
      "redirect_url": "/visualstudio/help-viewer/find-topics",
      "redirect_document_id": false
    },
    {
      "source_path": "docs/ide/get-started-developing-with-visual-studio.md",
      "redirect_url": "/visualstudio/ide/visual-studio-ide",
      "redirect_document_id": false
    },
    {
      "source_path": "docs/ide/get-started-with-visual-studio.md",
      "redirect_url": "/visualstudio/ide/visual-studio-ide",
      "redirect_document_id": false
    },
    {
      "source_path": "docs/ide/getting-started-with-debugging-in-visual-studio.md",
      "redirect_url": "/visualstudio/ide/find-and-fix-code-errors",
      "redirect_document_id": false
    },
    {
      "source_path": "docs/ide/getting-started-with-cpp-in-visual-studio.md",
      "redirect_url": "/cpp/get-started/tutorial-console-cpp",
      "redirect_document_id": false
    },
    {
      "source_path": "docs/ide/getting-started-with-visual-csharp-and-visual-basic.md",
      "redirect_url": "/visualstudio/ide/quickstart-visual-basic-console",
      "redirect_document_id": false
    },
    {
      "source_path": "docs/ide/globalizing-applications.md",
      "redirect_url": "/visualstudio/ide/globalizing-and-localizing-applications",
      "redirect_document_id": false
    },
    {
      "source_path": "docs/ide/help-content-manager-overrides.md",
      "redirect_url": "/visualstudio/help-viewer/behavior-overrides",
      "redirect_document_id": true
    },
    {
      "source_path": "docs/ide/help-viewer-administrator-guide.md",
      "redirect_url": "/visualstudio/help-viewer/administrator-guide",
      "redirect_document_id": true
    },
    {
      "source_path": "docs/ide/hierarchical-organization-of-resources-for-localization.md",
      "redirect_url": "/visualstudio/ide/globalizing-and-localizing-applications",
      "redirect_document_id": false
    },
    {
      "source_path": "docs/ide/hosting-process-vshost-exe.md",
      "redirect_url": "/visualstudio/debugger/debugger-settings-and-preparation",
      "redirect_document_id": false
    },
    {
      "source_path": "docs/ide/how-to-add-class-diagrams-to-projects-class-designer.md",
      "redirect_url": "/visualstudio/ide/class-designer/how-to-add-class-diagrams-to-projects",
      "redirect_document_id": false
    },
    {
      "source_path": "docs/ide/how-to-add-comments-to-class-diagrams-class-designer.md",
      "redirect_url": "/visualstudio/ide/class-designer/how-to-add-comments-to-class-diagrams",
      "redirect_document_id": false
    },
    {
      "source_path": "docs/ide/how-to-change-between-member-notation-and-association-notation-class-designer.md",
      "redirect_url": "/visualstudio/ide/class-designer/how-to-change-between-member-notation-and-association-notation",
      "redirect_document_id": false
    },
    {
      "source_path": "docs/ide/how-to-copy-class-diagram-elements-to-a-microsoft-office-document-class-designer.md",
      "redirect_url": "/visualstudio/ide/class-designer/how-to-copy-class-diagram-elements-to-a-microsoft-office-document",
      "redirect_document_id": false
    },
    {
      "source_path": "docs/ide/how-to-create-a-nullable-type-class-designer.md",
      "redirect_url": "/visualstudio/ide/class-designer/how-to-create-a-nullable-type",
      "redirect_document_id": false
    },
    {
      "source_path": "docs/ide/how-to-create-associations-between-types-class-designer.md",
      "redirect_url": "/visualstudio/ide/class-designer/how-to-create-associations-between-types",
      "redirect_document_id": false
    },
    {
      "source_path": "docs/ide/how-to-create-inheritance-between-types-class-designer.md",
      "redirect_url": "/visualstudio/ide/class-designer/how-to-create-inheritance-between-types",
      "redirect_document_id": false
    },
    {
      "source_path": "docs/ide/how-to-create-starter-kits.md",
      "redirect_url": "/visualstudio/ide/how-to-create-project-templates",
      "redirect_document_id": false
    },
    {
      "source_path": "docs/ide/how-to-create-types-by-using-class-designer.md",
      "redirect_url": "/visualstudio/ide/class-designer/how-to-create-types",
      "redirect_document_id": false
    },
    {
      "source_path": "docs/ide/how-to-customize-class-diagrams-class-designer.md",
      "redirect_url": "/visualstudio/ide/class-designer/how-to-customize-class-diagrams",
      "redirect_document_id": false
    },
    {
      "source_path": "docs/ide/how-to-customize-search-results.md",
      "redirect_url": "/visualstudio/help-viewer/find-topics",
      "redirect_document_id": false
    },
    {
      "source_path": "docs/ide/how-to-disable-the-hosting-process.md",
      "redirect_url": "/visualstudio/debugger/debugger-settings-and-preparation",
      "redirect_document_id": false
    },
    {
      "source_path": "docs/ide/how-to-export-class-diagrams-as-images-class-designer.md",
      "redirect_url": "/visualstudio/ide/class-designer/how-to-export-class-diagrams-as-images",
      "redirect_document_id": false
    },
    {
      "source_path": "docs/ide/how-to-find-topics-in-the-index.md",
      "redirect_url": "/visualstudio/help-viewer/find-topics-index",
      "redirect_document_id": true
    },
    {
      "source_path": "docs/ide/how-to-find-topics-in-the-table-of-contents.md",
      "redirect_url": "/visualstudio/help-viewer/find-topics-toc",
      "redirect_document_id": true
    },
    {
      "source_path": "docs/ide/how-to-implement-an-interface-class-designer.md",
      "redirect_url": "/visualstudio/ide/class-designer/how-to-implement-an-interface",
      "redirect_document_id": false
    },
    {
      "source_path": "docs/ide/how-to-print-class-diagrams-class-designer.md",
      "redirect_url": "/visualstudio/ide/class-designer/how-to-print-class-diagrams",
      "redirect_document_id": false
    },
    {
      "source_path": "docs/ide/how-to-report-a-problem-with-visual-studio-2017.md",
      "redirect_url": "/visualstudio/ide/how-to-report-a-problem-with-visual-studio",
      "redirect_document_id": false
    },
    {
      "source_path": "docs/ide/how-to-restore-csharp-refactoring-snippets.md",
      "redirect_url": "/visualstudio/ide/refactoring-in-visual-studio",
      "redirect_document_id": false
    },
    {
      "source_path": "docs/ide/how-to-search-for-topics.md",
      "redirect_url": "/visualstudio/help-viewer/find-topics",
      "redirect_document_id": true
    },
    {
      "source_path": "docs/ide/how-to-split-a-class-into-partial-classes-class-designer.md",
      "redirect_url": "/visualstudio/ide/class-designer/how-to-split-a-class-into-partial-classes",
      "redirect_document_id": false
    },
    {
      "source_path": "docs/ide/how-to-view-existing-types-class-designer.md",
      "redirect_url": "/visualstudio/ide/class-designer/how-to-view-existing-types",
      "redirect_document_id": false
    },
    {
      "source_path": "docs/ide/how-to-view-inheritance-between-types-class-designer.md",
      "redirect_url": "/visualstudio/ide/class-designer/how-to-view-inheritance-between-types",
      "redirect_document_id": false
    },
    {
      "source_path": "docs/ide/how-to-visualize-a-collection-association-class-designer.md",
      "redirect_url": "/visualstudio/ide/class-designer/how-to-visualize-a-collection-association",
      "redirect_document_id": false
    },
    {
      "source_path": "docs/ide/index-search-tips.md",
      "redirect_url": "/visualstudio/help-viewer/find-topics-index",
      "redirect_document_id": false
    },
    {
      "source_path": "docs/ide/install-and-manage-local-content.md",
      "redirect_url": "/visualstudio/help-viewer/install-manage-local-content",
      "redirect_document_id": true
    },
    {
      "source_path": "docs/ide/introduction-to-international-applications-based-on-the-dotnet-framework.md",
      "redirect_url": "/visualstudio/ide/globalizing-and-localizing-applications",
      "redirect_document_id": false
    },
    {
      "source_path": "docs/ide/keyboard-and-mouse-shortcuts-in-the-class-diagram-and-class-details-window-class-designer.md",
      "redirect_url": "/visualstudio/ide/class-designer/keyboard-and-mouse-shortcuts-in-the-class-diagram-and-class-details-window",
      "redirect_document_id": false
    },
    {
      "source_path": "docs/ide/localizing-applications.md",
      "redirect_url": "/visualstudio/ide/globalizing-and-localizing-applications",
      "redirect_document_id": false
    },
    {
      "source_path": "docs/ide/locate-information.md",
      "redirect_url": "/visualstudio/help-viewer/overview",
      "redirect_document_id": false
    },
    {
      "source_path": "docs/ide/logical-operators-in-search-expressions.md",
      "redirect_url": "/visualstudio/help-viewer/logical-operators-search-expressions",
      "redirect_document_id": true
    },
    {
      "source_path": "docs/ide/maintaining-security.md",
      "redirect_url": "/visualstudio/ide/securing-applications",
      "redirect_document_id": false
    },
    {
      "source_path": "docs/ide/manage-the-help-viewer-window.md",
      "redirect_url": "/visualstudio/help-viewer/customize",
      "redirect_document_id": false
    },
    {
      "source_path": "docs/ide/microsoft-help-viewer-installation.md",
      "redirect_url": "/visualstudio/help-viewer/installation",
      "redirect_document_id": true
    },
    {
      "source_path": "docs/ide/microsoft-help-viewer.md",
      "redirect_url": "/visualstudio/help-viewer/overview",
      "redirect_document_id": true
    },
    {
      "source_path": "docs/ide/neutral-resources-languages-for-localization.md",
      "redirect_url": "/visualstudio/ide/globalizing-and-localizing-applications",
      "redirect_document_id": false
    },
    {
      "source_path": "docs/ide/not-in-toc/intellicode-faq.md",
      "redirect_url": "/visualstudio/intellicode/faq",
      "redirect_document_id": false
    },
    {
      "source_path": "docs/ide/not-in-toc/web-publish-options.md",
      "redirect_url": "/visualstudio/deployment/deploying-applications-services-and-components-resources",
      "redirect_document_id": false
    },
    {
      "source_path": "docs/ide/optimize-solution-loading-in-visual-studio.md",
      "redirect_url": "/visualstudio/ide/optimize-visual-studio-startup-time",
      "redirect_document_id": false
    },
    {
      "source_path": "docs/ide/perform-quick-actions-with-light-bulbs.md",
      "redirect_url": "/visualstudio/ide/quick-actions",
      "redirect_document_id": false
    },
    {
      "source_path": "docs/ide/quickstart-cpp.md",
      "redirect_url": "/cpp/get-started/tutorial-console-cpp",
      "redirect_document_id": false
    },
    {
      "source_path": "docs/ide/quickstart-editor.md",
      "redirect_url": "/visualstudio/get-started/tutorial-editor",
      "redirect_document_id": true
    },
    {
      "source_path": "docs/ide/quickstart-projects-solutions.md",
      "redirect_url": "/visualstudio/get-started/tutorial-projects-solutions",
      "redirect_document_id": true
    },
    {
      "source_path": "docs/ide/quickstart-visual-basic-winforms.md",
      "redirect_url": "/visualstudio/ide/create-a-visual-basic-winform-in-visual-studio",
      "redirect_document_id": false
    },
    {
      "source_path": "docs/ide/refactoring-classes-and-types-class-designer.md",
      "redirect_url": "/visualstudio/ide/class-designer/refactoring-classes-and-types",
      "redirect_document_id": false
    },
    {
      "source_path": "docs/ide/refactoring-code-generation-quick-actions.md",
      "redirect_url": "/visualstudio/ide/quick-actions",
      "redirect_document_id": false
    },
    {
      "source_path": "docs/ide/reference/text-editor-options-dialog-box.md",
      "redirect_url": "/visualstudio/ide/reference/options-text-editor-general",
      "redirect_document_id": false
    },
    {
      "source_path": "docs/ide/reference/environment-options-dialog-box.md",
      "redirect_url": "/visualstudio/ide/reference/general-environment-options-dialog-box",
      "redirect_document_id": false
    },
    {
      "source_path": "docs/ide/reference/synchronized-settings-environment-options-dialog-box.md",
      "redirect_url": "/visualstudio/ide/reference/accounts-environment-options-dialog-box",
      "redirect_document_id": false
    },
    {
      "source_path": "docs/ide/reference/accessibility-for-people-with-disabilities.md",
      "redirect_url": "/visualstudio/ide/reference/accessibility-features-of-visual-studio",
      "redirect_document_id": false
    },
    {
      "source_path": "docs/ide/reference/general-user-interface-elements-visual-studio.md",
      "redirect_url": "/visualstudio/ide/reference/call-hierarchy",
      "redirect_document_id": false
    },
    {
      "source_path": "docs/ide/reference/installvstemplates-devenv-exe.md",
      "redirect_url": "/visualstudio/ide/reference/devenv-command-line-switches",
      "redirect_document_id": false
    },
    {
      "source_path": "docs/ide/reference/open-solution-command.md",
      "redirect_url": "/visualstudio/ide/reference/open-project-command",
      "redirect_document_id": false
    },
    {
      "source_path": "docs/ide/reference/project-and-solution-file-types.md",
      "redirect_url": "/visualstudio/ide/solutions-and-projects-in-visual-studio",
      "redirect_document_id": false
    },
    {
      "source_path": "docs/ide/reference/proxy-authorization-required.md",
      "redirect_url": "/visualstudio/install/troubleshooting-network-related-errors-in-visual-studio",
      "redirect_document_id": false
    },
    {
      "source_path": "docs/ide/reference/resetaddin-devenv-exe.md",
      "redirect_url": "/visualstudio/ide/reference/devenv-command-line-switches",
      "redirect_document_id": false
    },
    {
      "source_path": "docs/ide/reference/resetskippkgs-devenv-exe.md",
      "redirect_url": "/visualstudio/extensibility/devenv-command-line-switches-for-vspackage-development",
      "redirect_document_id": false
    },
    {
      "source_path": "docs/ide/reference/setup-devenv-exe.md",
      "redirect_url": "/visualstudio/extensibility/devenv-command-line-switches-for-vspackage-development",
      "redirect_document_id": false
    },
    {
      "source_path": "docs/ide/reference/updateconfiguration-devenv-exe.md",
      "redirect_url": "/visualstudio/ide/reference/devenv-command-line-switches",
      "redirect_document_id": false
    },
    {
      "source_path": "docs/ide/reference/visual-studio-for-applications-reference.md",
      "redirect_url": "/visualstudio/ide/reference/visual-studio-reference",
      "redirect_document_id": false
    },
    {
      "source_path": "docs/ide/reference/visual-studio-reference.md",
      "redirect_url": "/visualstudio/ide/reference/general-user-interface-elements-visual-studio",
      "redirect_document_id": false
    },
    {
      "source_path": "docs/ide/reference/options-page-debugging-node-properties.md",
      "redirect_url": "/visualstudio/ide/reference/options-page-debugging-node-properties?view=vs-2015",
      "redirect_document_id": false
    },
    {
      "source_path": "docs/ide/reference/options-page-environment-node-properties.md",
      "redirect_url": "/visualstudio/ide/reference/options-page-environment-node-properties?view=vs-2015",
      "redirect_document_id": false
    },
    {
      "source_path": "docs/ide/reference/options-page-fonts-and-colors-node-properties.md",
      "redirect_url": "/visualstudio/ide/reference/options-page-fonts-and-colors-node-properties?view=vs-2015",
      "redirect_document_id": false
    },
    {
      "source_path": "docs/ide/reference/options-page-text-editor-node-properties.md",
      "redirect_url": "/visualstudio/ide/reference/options-page-text-editor-node-properties?view=vs-2015",
      "redirect_document_id": false
    },
    {
      "source_path": "docs/ide/retain-topics-for-later-use.md",
      "redirect_url": "/visualstudio/help-viewer/overview",
      "redirect_document_id": false
    },
    {
      "source_path": "docs/ide/security-and-localized-satellite-assemblies.md",
      "redirect_url": "/visualstudio/ide/globalizing-and-localizing-applications",
      "redirect_document_id": false
    },
    {
      "source_path": "docs/ide/security-bibliography.md",
      "redirect_url": "/visualstudio/ide/securing-applications",
      "redirect_document_id": false
    },
    {
      "source_path": "docs/ide/security-in-visual-studio.md",
      "redirect_url": "/visualstudio/ide/user-permissions-and-visual-studio",
      "redirect_document_id": false
    },
    {
      "source_path": "docs/ide/shortcut-keys-help-viewer.md",
      "redirect_url": "/visualstudio/help-viewer/shortcut-keys",
      "redirect_document_id": true
    },
    {
      "source_path": "docs/ide/supplying-xml-code-comments.md",
      "redirect_url": "/visualstudio/ide/reference/generate-xml-documentation-comments",
      "redirect_document_id": false
    },
    {
      "source_path": "docs/ide/talk-to-us.md",
      "redirect_url": "/visualstudio/ide/feedback-options",
      "redirect_document_id": false
    },
    {
      "source_path": "docs/ide/targeting-a-specific-dotnet-framework-version.md",
      "redirect_url": "/visualstudio/ide/visual-studio-multi-targeting-overview",
      "redirect_document_id": false
    },
    {
      "source_path": "docs/ide/troubleshooting-the-help-viewer.md",
      "redirect_url": "/visualstudio/help-viewer/overview",
      "redirect_document_id": false
    },
    {
      "source_path": "docs/ide/tutorial-csharp-aspnet-core.md",
      "redirect_url": "/visualstudio/get-started/csharp/tutorial-aspnet-core",
      "redirect_document_id": true
    },
    {
      "source_path": "docs/ide/tutorial-csharp-console.md",
      "redirect_url": "/visualstudio/get-started/csharp/tutorial-console",
      "redirect_document_id": true
    },
    {
      "source_path": "docs/ide/tutorial-visual-basic-console.md",
      "redirect_url": "/visualstudio/get-started/visual-basic/tutorial-console",
      "redirect_document_id": true
    },
    {
      "source_path": "docs/ide/user-accounts-and-updates.md",
      "redirect_url": "/visualstudio/install/update-visual-studio",
      "redirect_document_id": false
    },
    {
      "source_path": "docs/ide/using-the-toolbox.md",
      "redirect_url": "/visualstudio/ide/reference/toolbox",
      "redirect_document_id": false
    },
    {
      "source_path": "docs/ide/version-numbers-for-main-and-localized-satellite-assemblies.md",
      "redirect_url": "/visualstudio/ide/globalizing-and-localizing-applications",
      "redirect_document_id": false
    },
    {
      "source_path": "docs/ide/viewing-types-and-relationships-class-designer.md",
      "redirect_url": "/visualstudio/ide/class-designer/viewing-types-and-relationships",
      "redirect_document_id": false
    },
    {
      "source_path": "docs/ide/visual-cpp-classes-in-class-designer.md",
      "redirect_url": "/visualstudio/ide/class-designer/visual-cpp-classes",
      "redirect_document_id": false
    },
    {
      "source_path": "docs/ide/visual-cpp-enumerations-in-class-designer.md",
      "redirect_url": "/visualstudio/ide/class-designer/visual-cpp-enumerations",
      "redirect_document_id": false
    },
    {
      "source_path": "docs/ide/visual-cpp-structures-in-class-designer.md",
      "redirect_url": "/visualstudio/ide/class-designer/visual-cpp-structures",
      "redirect_document_id": false
    },
    {
      "source_path": "docs/ide/visual-cpp-typedefs-in-class-designer.md",
      "redirect_url": "/visualstudio/ide/class-designer/visual-cpp-typedefs",
      "redirect_document_id": false
    },
    {
      "source_path": "docs/ide/visual-studio-ide.md",
      "redirect_url": "/visualstudio/get-started/visual-studio-ide",
      "redirect_document_id": false
    },
    {
      "source_path": "docs/ide/visual-studio-notifications.md",
      "redirect_url": "/visualstudio/install/update-visual-studio",
      "redirect_document_id": false
    },
    {
      "source_path": "docs/ide/visual-studio-samples.md",
      "redirect_url": "/visualstudio/ide/visual-studio-ide",
      "redirect_document_id": false
    },
    {
      "source_path": "docs/ide/visual-studio-template-reference.md",
      "redirect_url": "/visualstudio/ide/creating-project-and-item-templates",
      "redirect_document_id": false
    },
    {
      "source_path": "docs/ide/walkthrough-create-a-simple-application-with-visual-csharp-or-visual-basic.md",
      "redirect_url": "/visualstudio/get-started/csharp/tutorial-wpf",
      "redirect_document_id": false
    },
    {
      "source_path": "docs/ide/whats-new-in-visual-studio.md",
      "redirect_url": "/visualstudio/ide/whats-new-visual-studio-2017",
      "redirect_document_id": true
    },
    {
      "source_path": "docs/ide/whats-new-visual-studio.md",
      "redirect_url": "/visualstudio/ide/whats-new-visual-studio-2019",
      "redirect_document_id": true
    },
    {
      "source_path": "docs/ide/whitelisting-urls-in-a-private-network.md",
      "redirect_url": "/visualstudio/install/install-and-use-visual-studio-behind-a-firewall-or-proxy-server",
      "redirect_document_id": false
    },
    {
      "source_path": "docs/ide/working-with-class-diagrams-class-designer.md",
      "redirect_url": "/visualstudio/ide/class-designer/working-with-class-diagrams",
      "redirect_document_id": false
    },
    {
      "source_path": "docs/ide/working-with-classes-and-other-types-class-designer.md",
      "redirect_url": "/visualstudio/ide/class-designer/designing-and-viewing-classes-and-types",
      "redirect_document_id": false
    },
    {
      "source_path": "docs/ide/working-with-visual-cpp-code-class-designer.md",
      "redirect_url": "/visualstudio/ide/class-designer/working-with-visual-cpp-code",
      "redirect_document_id": false
    },
    {
      "source_path": "docs/ide/visual-studio-2017-for-dotnet-developers.md",
      "redirect_url": "/visualstudio/ide/csharp-developer-productivity",
      "redirect_document_id": false
    },
    {
      "source_path": "docs/ide/productivity-tips-for-visual-studio.md",
      "redirect_url": "/visualstudio/ide/productivity-features",
      "redirect_document_id": false
    },
    {
      "source_path": "docs/ide/tips-and-tricks-for-visual-studio.md",
      "redirect_url": "/visualstudio/ide/productivity-shortcuts",
      "redirect_document_id": false
    },
    {
      "source_path": "docs/install/index.md",
      "redirect_url": "/visualstudio/install/install-visual-studio",
      "redirect_document_id": false
    },
    {
      "source_path": "docs/install/install-faqs.md",
      "redirect_url": "/visualstudio/install/troubleshooting-installation-issues",
      "redirect_document_id": false
    },
    {
      "source_path": "docs/install/install-visual-studio-2015.md",
      "redirect_url": "/visualstudio/install/install-visual-studio",
      "redirect_document_id": false
    },
    {
      "source_path": "docs/install/install-visual-studio-behind-a-firewall-or-proxy-server.md",
      "redirect_url": "/visualstudio/install/install-and-use-visual-studio-behind-a-firewall-or-proxy-server",
      "redirect_document_id": false
    },
    {
      "source_path": "docs/install/install-visual-studio-in-offline-environment.md",
      "redirect_url": "/visualstudio/install/create-an-offline-installation-of-visual-studio",
      "redirect_document_id": false
    },
    {
      "source_path": "docs/install/install-vs-inconsistent-quality-network.md",
      "redirect_url": "/visualstudio/install/create-an-offline-installation-of-visual-studio",
      "redirect_document_id": false
    },
    {
      "source_path": "docs/modeling/create-uml-modeling-projects-and-diagrams.md",
      "redirect_url": "/visualstudio/modeling/what-s-new-for-design-in-visual-studio",
      "redirect_document_id": false
    },
    {
      "source_path": "docs/modeling/customizing-presentation-on-the-diagram.md",
      "redirect_url": "/visualstudio/modeling/defining-shapes-and-connectors",
      "redirect_document_id": false
    },
    {
      "source_path": "docs/modeling/deploy-a-layer-model-extension.md",
      "redirect_url": "/visualstudio/modeling/deploy-a-layer-model-extension?view=vs-2015",
      "redirect_document_id": false
    },
    {
      "source_path": "docs/modeling/customizing-element-tools.md",
      "redirect_url": "/visualstudio/modeling/customizing-element-tools?view=vs-2015",
      "redirect_document_id": false
    },
    {
      "source_path": "docs/modeling/customizing-deletion-behavior.md",
      "redirect_url": "/visualstudio/modeling/customizing-deletion-behavior?view=vs-2015",
      "redirect_document_id": false
    },
    {
      "source_path": "docs/modeling/navigate-and-update-layer-models-in-program-code.md",
      "redirect_url": "/visualstudio/modeling/navigate-and-update-layer-models-in-program-code?view=vs-2015",
      "redirect_document_id": false
    },
    {
      "source_path": "docs/modeling/troubleshoot-extensions-for-layer-diagrams.md",
      "redirect_url": "/visualstudio/modeling/troubleshoot-extensions-for-layer-diagrams?view=vs-2015",
      "redirect_document_id": false
    },
    {
      "source_path": "docs/modeling/debugging-by-using-the-store-viewer.md",
      "redirect_url": "/visualstudio/modeling/debugging-by-using-the-store-viewer?view=vs-2015",
      "redirect_document_id": false
    },
    {
      "source_path": "docs/modeling/boundsrules-constrain-shape-location-and-size.md",
      "redirect_url": "/visualstudio/modeling/boundsrules-constrain-shape-location-and-size?view=vs-2015",
      "redirect_document_id": false
    },
    {
      "source_path": "docs/modeling/add-stereotypes-to-uml-model-elements.md",
      "redirect_url": "/visualstudio/modeling/create-uml-modeling-projects-and-diagrams",
      "redirect_document_id": false
    },
    {
      "source_path": "docs/modeling/api-reference-for-uml-modeling-extensibility.md",
      "redirect_url": "/visualstudio/modeling/create-uml-modeling-projects-and-diagrams",
      "redirect_document_id": false
    },
    {
      "source_path": "docs/modeling/attach-reference-strings-to-uml-model-elements.md",
      "redirect_url": "/visualstudio/modeling/create-uml-modeling-projects-and-diagrams",
      "redirect_document_id": false
    },
    {
      "source_path": "docs/modeling/create-elements-and-relationships-in-uml-models.md",
      "redirect_url": "/visualstudio/modeling/create-uml-modeling-projects-and-diagrams",
      "redirect_document_id": false
    },
    {
      "source_path": "docs/modeling/customize-your-model-with-profiles-and-stereotypes.md",
      "redirect_url": "/visualstudio/modeling/create-uml-modeling-projects-and-diagrams",
      "redirect_document_id": false
    },
    {
      "source_path": "docs/modeling/define-a-custom-modeling-toolbox-item.md",
      "redirect_url": "/visualstudio/modeling/create-uml-modeling-projects-and-diagrams",
      "redirect_document_id": false
    },
    {
      "source_path": "docs/modeling/define-a-gesture-handler-on-a-modeling-diagram.md",
      "redirect_url": "/visualstudio/modeling/create-uml-modeling-projects-and-diagrams",
      "redirect_document_id": false
    },
    {
      "source_path": "docs/modeling/define-a-menu-command-on-a-modeling-diagram.md",
      "redirect_url": "/visualstudio/modeling/create-uml-modeling-projects-and-diagrams",
      "redirect_document_id": false
    },
    {
      "source_path": "docs/modeling/define-a-profile-to-extend-uml.md",
      "redirect_url": "/visualstudio/modeling/create-uml-modeling-projects-and-diagrams",
      "redirect_document_id": false
    },
    {
      "source_path": "docs/modeling/define-a-work-item-link-handler.md",
      "redirect_url": "/visualstudio/modeling/create-uml-modeling-projects-and-diagrams",
      "redirect_document_id": false
    },
    {
      "source_path": "docs/modeling/define-and-install-a-modeling-extension.md",
      "redirect_url": "/visualstudio/modeling/create-uml-modeling-projects-and-diagrams",
      "redirect_document_id": false
    },
    {
      "source_path": "docs/modeling/define-packages-and-namespaces.md",
      "redirect_url": "/visualstudio/modeling/create-uml-modeling-projects-and-diagrams",
      "redirect_document_id": false
    },
    {
      "source_path": "docs/modeling/define-validation-constraints-for-uml-models.md",
      "redirect_url": "/visualstudio/modeling/create-uml-modeling-projects-and-diagrams",
      "redirect_document_id": false
    },
    {
      "source_path": "docs/modeling/describe-control-flow-with-fragments-on-uml-sequence-diagrams.md",
      "redirect_url": "/visualstudio/modeling/create-uml-modeling-projects-and-diagrams",
      "redirect_document_id": false
    },
    {
      "source_path": "docs/modeling/display-a-uml-model-on-diagrams.md",
      "redirect_url": "/visualstudio/modeling/create-uml-modeling-projects-and-diagrams",
      "redirect_document_id": false
    },
    {
      "source_path": "docs/modeling/edit-uml-models-and-diagrams.md",
      "redirect_url": "/visualstudio/modeling/create-uml-modeling-projects-and-diagrams",
      "redirect_document_id": false
    },
    {
      "source_path": "docs/modeling/edit-uml-sequence-diagrams-by-using-the-uml-api.md",
      "redirect_url": "/visualstudio/modeling/create-uml-modeling-projects-and-diagrams",
      "redirect_document_id": false
    },
    {
      "source_path": "docs/modeling/export-uml-diagrams-to-image-files.md",
      "redirect_url": "/visualstudio/modeling/create-uml-modeling-projects-and-diagrams",
      "redirect_document_id": false
    },
    {
      "source_path": "docs/modeling/extend-uml-models-and-diagrams.md",
      "redirect_url": "/visualstudio/modeling/create-uml-modeling-projects-and-diagrams",
      "redirect_document_id": false
    },
    {
      "source_path": "docs/modeling/generate-code-from-uml-class-diagrams.md",
      "redirect_url": "/visualstudio/modeling/create-uml-modeling-projects-and-diagrams",
      "redirect_document_id": false
    },
    {
      "source_path": "docs/modeling/generate-files-from-a-uml-model.md",
      "redirect_url": "/visualstudio/modeling/create-uml-modeling-projects-and-diagrams",
      "redirect_document_id": false
    },
    {
      "source_path": "docs/modeling/get-uml-model-elements-from-idataobject.md",
      "redirect_url": "/visualstudio/modeling/create-uml-modeling-projects-and-diagrams",
      "redirect_document_id": false
    },
    {
      "source_path": "docs/modeling/index.md",
      "redirect_url": "/visualstudio/modeling/analyze-and-model-your-architecture",
      "redirect_document_id": false
    },
    {
      "source_path": "docs/modeling/install-a-uml-profile.md",
      "redirect_url": "/visualstudio/modeling/create-uml-modeling-projects-and-diagrams",
      "redirect_document_id": false
    },
    {
      "source_path": "docs/modeling/integrate-uml-models-with-other-models-and-tools.md",
      "redirect_url": "/visualstudio/modeling/create-uml-modeling-projects-and-diagrams",
      "redirect_document_id": false
    },
    {
      "source_path": "docs/modeling/link-a-use-case-to-documents-and-diagrams.md",
      "redirect_url": "/visualstudio/modeling/create-uml-modeling-projects-and-diagrams",
      "redirect_document_id": false
    },
    {
      "source_path": "docs/modeling/link-model-elements-and-work-items.md",
      "redirect_url": "/visualstudio/modeling/create-uml-modeling-projects-and-diagrams",
      "redirect_document_id": false
    },
    {
      "source_path": "docs/modeling/link-uml-model-updates-by-using-transactions.md",
      "redirect_url": "/visualstudio/modeling/create-uml-modeling-projects-and-diagrams",
      "redirect_document_id": false
    },
    {
      "source_path": "docs/modeling/manage-models-and-diagrams-under-version-control.md",
      "redirect_url": "/visualstudio/modeling/create-uml-modeling-projects-and-diagrams",
      "redirect_document_id": false
    },
    {
      "source_path": "docs/modeling/navigate-relationships-with-the-uml-api.md",
      "redirect_url": "/visualstudio/modeling/create-uml-modeling-projects-and-diagrams",
      "redirect_document_id": false
    },
    {
      "source_path": "docs/modeling/working-with-domain-specific-language-solutions.md",
      "redirect_url": "/visualstudio/modeling/about-domain-specific-languages",
      "redirect_document_id": false
    },
    {
      "source_path": "docs/modeling/deploying-domain-specific-language-solutions.md",
      "redirect_url": "/visualstudio/modeling/msi-and-vsix-deployment-of-a-dsl",
      "redirect_document_id": false
    },
    {
      "source_path": "docs/modeling/navigate-the-uml-model.md",
      "redirect_url": "/visualstudio/modeling/create-uml-modeling-projects-and-diagrams",
      "redirect_document_id": false
    },
    {
      "source_path": "docs/modeling/writing-user-commands-and-actions.md",
      "redirect_url": "/visualstudio/modeling/how-to-modify-a-standard-menu-command-in-a-domain-specific-language",
      "redirect_document_id": false
    },
    {
      "source_path": "docs/modeling/nesting-shapes.md",
      "redirect_url": "/visualstudio/modeling/defining-shapes-and-connectors",
      "redirect_document_id": false
    },
    {
      "source_path": "docs/modeling/properties-of-model-elements.md",
      "redirect_url": "/visualstudio/modeling/properties-of-a-dsl-definition",
      "redirect_document_id": false
    },
    {
      "source_path": "docs/modeling/open-a-uml-model-by-using-the-visual-studio-api.md",
      "redirect_url": "/visualstudio/modeling/create-uml-modeling-projects-and-diagrams",
      "redirect_document_id": false
    },
    {
      "source_path": "docs/modeling/programming-with-the-uml-api.md",
      "redirect_url": "/visualstudio/modeling/create-uml-modeling-projects-and-diagrams",
      "redirect_document_id": false
    },
    {
      "source_path": "docs/modeling/properties-of-associations-on-uml-class-diagrams.md",
      "redirect_url": "/visualstudio/modeling/create-uml-modeling-projects-and-diagrams",
      "redirect_document_id": false
    },
    {
      "source_path": "docs/modeling/properties-of-attributes-on-uml-class-diagrams.md",
      "redirect_url": "/visualstudio/modeling/create-uml-modeling-projects-and-diagrams",
      "redirect_document_id": false
    },
    {
      "source_path": "docs/modeling/properties-of-elements-on-uml-activity-diagrams.md",
      "redirect_url": "/visualstudio/modeling/create-uml-modeling-projects-and-diagrams",
      "redirect_document_id": false
    },
    {
      "source_path": "docs/modeling/properties-of-elements-on-uml-component-diagrams.md",
      "redirect_url": "/visualstudio/modeling/create-uml-modeling-projects-and-diagrams",
      "redirect_document_id": false
    },
    {
      "source_path": "docs/modeling/properties-of-elements-on-uml-sequence-diagrams.md",
      "redirect_url": "/visualstudio/modeling/create-uml-modeling-projects-and-diagrams",
      "redirect_document_id": false
    },
    {
      "source_path": "docs/modeling/properties-of-elements-on-uml-use-case-diagrams.md",
      "redirect_url": "/visualstudio/modeling/create-uml-modeling-projects-and-diagrams",
      "redirect_document_id": false
    },
    {
      "source_path": "docs/modeling/properties-of-operations-on-uml-class-diagrams.md",
      "redirect_url": "/visualstudio/modeling/create-uml-modeling-projects-and-diagrams",
      "redirect_document_id": false
    },
    {
      "source_path": "docs/modeling/properties-of-types-on-uml-class-diagrams.md",
      "redirect_url": "/visualstudio/modeling/create-uml-modeling-projects-and-diagrams",
      "redirect_document_id": false
    },
    {
      "source_path": "docs/modeling/read-a-uml-model-in-program-code.md",
      "redirect_url": "/visualstudio/modeling/create-uml-modeling-projects-and-diagrams",
      "redirect_document_id": false
    },
    {
      "source_path": "docs/modeling/run-unit-tests-on-uml-extensions.md",
      "redirect_url": "/visualstudio/modeling/create-uml-modeling-projects-and-diagrams",
      "redirect_document_id": false
    },
    {
      "source_path": "docs/modeling/standard-stereotypes-for-uml-models.md",
      "redirect_url": "/visualstudio/modeling/create-uml-modeling-projects-and-diagrams",
      "redirect_document_id": false
    },
    {
      "source_path": "docs/modeling/uml-activity-diagrams-guidelines.md",
      "redirect_url": "/visualstudio/modeling/create-uml-modeling-projects-and-diagrams",
      "redirect_document_id": false
    },
    {
      "source_path": "docs/modeling/uml-activity-diagrams-reference.md",
      "redirect_url": "/visualstudio/modeling/create-uml-modeling-projects-and-diagrams",
      "redirect_document_id": false
    },
    {
      "source_path": "docs/modeling/uml-class-diagrams-guidelines.md",
      "redirect_url": "/visualstudio/modeling/create-uml-modeling-projects-and-diagrams",
      "redirect_document_id": false
    },
    {
      "source_path": "docs/modeling/uml-class-diagrams-reference.md",
      "redirect_url": "/visualstudio/modeling/create-uml-modeling-projects-and-diagrams",
      "redirect_document_id": false
    },
    {
      "source_path": "docs/modeling/uml-component-diagrams-guidelines.md",
      "redirect_url": "/visualstudio/modeling/create-uml-modeling-projects-and-diagrams",
      "redirect_document_id": false
    },
    {
      "source_path": "docs/modeling/uml-component-diagrams-reference.md",
      "redirect_url": "/visualstudio/modeling/create-uml-modeling-projects-and-diagrams",
      "redirect_document_id": false
    },
    {
      "source_path": "docs/modeling/uml-model-element-types.md",
      "redirect_url": "/visualstudio/modeling/create-uml-modeling-projects-and-diagrams",
      "redirect_document_id": false
    },
    {
      "source_path": "docs/modeling/uml-sequence-diagrams-guidelines.md",
      "redirect_url": "/visualstudio/modeling/create-uml-modeling-projects-and-diagrams",
      "redirect_document_id": false
    },
    {
      "source_path": "docs/modeling/uml-sequence-diagrams-reference.md",
      "redirect_url": "/visualstudio/modeling/create-uml-modeling-projects-and-diagrams",
      "redirect_document_id": false
    },
    {
      "source_path": "docs/modeling/uml-use-case-diagrams-guidelines.md",
      "redirect_url": "/visualstudio/modeling/create-uml-modeling-projects-and-diagrams",
      "redirect_document_id": false
    },
    {
      "source_path": "docs/modeling/uml-use-case-diagrams-reference.md",
      "redirect_url": "/visualstudio/modeling/create-uml-modeling-projects-and-diagrams",
      "redirect_document_id": false
    },
    {
      "source_path": "docs/modeling/update-a-uml-model-from-a-background-thread.md",
      "redirect_url": "/visualstudio/modeling/create-uml-modeling-projects-and-diagrams",
      "redirect_document_id": false
    },
    {
      "source_path": "docs/modeling/validate-your-uml-model.md",
      "redirect_url": "/visualstudio/modeling/create-uml-modeling-projects-and-diagrams",
      "redirect_document_id": false
    },
    {
      "source_path": "docs/msbuild/additional-msbuild-resources.md",
      "redirect_url": "https://social.msdn.microsoft.com/forums/vstudio/home?forum=msbuild",
      "redirect_document_id": false
    },
    {
      "source_path": "docs/msbuild/additional-resources-for-msbuild.md",
      "redirect_url": "https://social.msdn.microsoft.com/forums/vstudio/home?forum=msbuild",
      "redirect_document_id": false
    },
    {
      "source_path": "docs/msbuild/index.md",
      "redirect_url": "/visualstudio/msbuild/msbuild",
      "redirect_document_id": false
    },
    {
      "source_path": "docs/msbuild/msbuild-glossary1.md",
      "redirect_url": "/visualstudio/msbuild/msbuild-glossary",
      "redirect_document_id": false
    },
    {
      "source_path": "docs/nodejs/tutorial-nodejs-with-react-and-jsx.md",
      "redirect_url": "/visualstudio/javascript/tutorial-nodejs-with-react-and-jsx",
      "redirect_document_id": false
    },
    {
      "source_path": "docs/nodejs/tutorial-nodejs.md",
      "redirect_url": "/visualstudio/javascript/tutorial-nodejs",
      "redirect_document_id": false
    },
    {
      "source_path": "docs/porting-migrating-and-upgrading-visual-studio-projects.md",
      "redirect_url": "/visualstudio/port-migrate-and-upgrade-visual-studio-projects",
      "redirect_document_id": false
    },
    {
      "source_path": "docs/porting/port-migrate-upgrade-visual-studio-projects-2019.md",
      "redirect_url": "/visualstudio/porting/port-migrate-and-upgrade-visual-studio-projects",
      "redirect_document_id": false
    },
    {
      "source_path": "docs/profiling/analyze-cpu-usage-in-a-windows-universal-app.md",
      "redirect_url": "/visualstudio/profiling/beginners-guide-to-performance-profiling",
      "redirect_document_id": false
    },
    {
      "source_path": "docs/profiling/collecting-application-statistics-for-aspnet-web-applications-using-the-profiler-sampling-method-from-the-command-line.md",
      "redirect_url": "/visualstudio/profiling/collecting-application-statistics-for-aspnet-using-the-profiler-sampling-method",
      "redirect_document_id": false
    },
    {
      "source_path": "docs/profiling/collecting-application-statistics-for-stand-alone-applications-by-using-the-profiler-command-line.md",
      "redirect_url": "/visualstudio/profiling/collecting-application-statistics-for-stand-alone-applications",
      "redirect_document_id": false
    },
    {
      "source_path": "docs/profiling/collecting-concurrency-data-for-an-aspnet-web-application-using-the-profiler-command-line.md",
      "redirect_url": "/visualstudio/profiling/collecting-concurrency-data-for-an-aspnet-web-application",
      "redirect_document_id": false
    },
    {
      "source_path": "docs/profiling/collecting-concurrency-data-for-stand-alone-applications-by-using-the-profiler-command-line.md",
      "redirect_url": "/visualstudio/profiling/collecting-concurrency-data-for-stand-alone-applications",
      "redirect_document_id": false
    },
    {
      "source_path": "docs/profiling/collecting-detailed-timing-data-for-a-stand-alone-application-by-using-the-profiler-command-line.md",
      "redirect_url": "/visualstudio/profiling/collecting-detailed-timing-data-for-a-stand-alone-application",
      "redirect_document_id": false
    },
    {
      "source_path": "docs/profiling/collecting-detailed-timing-data-for-an-aspnet-web-application-using-the-profiler-instrumentation-method-from-the-command-line.md",
      "redirect_url": "/visualstudio/profiling/collecting-detailed-timing-data-aspnet-profiler-instrumentation-method",
      "redirect_document_id": false
    },
    {
      "source_path": "docs/profiling/collecting-detailed-timing-data-for-an-aspnet-web-application-using-the-profiler-instrumentation-method.md",
      "redirect_url": "/visualstudio/profiling/collecting-detailed-timing-data-aspnet-profiler-instrumentation-method",
      "redirect_document_id": false
    },
    {
      "source_path": "docs/profiling/collecting-detailed-timing-data-for-services-by-using-the-instrumentation-method-from-the-profiler-command-line.md",
      "redirect_url": "/visualstudio/profiling/collecting-detailed-timing-data-for-services-by-using-the-instrumentation-method",
      "redirect_document_id": false
    },
    {
      "source_path": "docs/profiling/collecting-dotnet-framework-memory-data-for-stand-alone-applications-by-using-the-profiler-command-line.md",
      "redirect_url": "/visualstudio/profiling/collecting-dotnet-framework-memory-data-for-stand-alone-applications",
      "redirect_document_id": false
    },
    {
      "source_path": "docs/profiling/collecting-memory-data-from-an-aspnet-web-application-by-using-the-profiler-command-line.md",
      "redirect_url": "/visualstudio/profiling/collecting-memory-data-from-an-aspnet-web-application",
      "redirect_document_id": false
    },
    {
      "source_path": "docs/profiling/how-to-attach-the-profiler-to-a-dotnet-framework-stand-alone-application-and-collect-application-statistics-by-using-the-command-line.md",
      "redirect_url": "/visualstudio/profiling/how-to-attach-the-profiler-to-a-dotnet-app-and-collect-application-statistics",
      "redirect_document_id": false
    },
    {
      "source_path": "docs/profiling/how-to-attach-the-profiler-to-a-dotnet-framework-stand-alone-application-to-collect-concurrency-data-by-using-the-command-line.md",
      "redirect_url": "/visualstudio/profiling/how-to-attach-the-profiler-to-a-dotnet-app-and-collect-concurrency-data",
      "redirect_document_id": false
    },
    {
      "source_path": "docs/profiling/how-to-attach-the-profiler-to-a-dotnet-framework-stand-alone-application-to-collect-memory-data-by-using-the-command-line.md",
      "redirect_url": "/visualstudio/profiling/how-to-attach-the-profiler-to-a-dotnet-framework-app-to-collect-memory-data",
      "redirect_document_id": false
    },
    {
      "source_path": "docs/profiling/how-to-attach-the-profiler-to-a-native-stand-alone-application-and-collect-application-statistics-by-using-the-command-line.md",
      "redirect_url": "/visualstudio/profiling/how-to-attach-the-profiler-to-a-native-app-and-collect-application-statistics",
      "redirect_document_id": false
    },
    {
      "source_path": "docs/profiling/how-to-attach-the-profiler-to-a-native-stand-alone-application-and-collect-concurrency-data-by-using-the-command-line.md",
      "redirect_url": "/visualstudio/profiling/how-to-attach-the-profiler-to-a-native-app-and-collect-concurrency-data",
      "redirect_document_id": false
    },
    {
      "source_path": "docs/profiling/how-to-instrument-a-dynamically-compiled-aspnet-web-application-and-collect-detailed-timing-data-with-the-profiler-by-using-the-command-line.md",
      "redirect_url": "/visualstudio/profiling/how-to-instrument-a-dynamically-compiled-aspnet-app-and-collect-timing-data",
      "redirect_document_id": false
    },
    {
      "source_path": "docs/profiling/how-to-instrument-a-native-stand-alone-component-and-collect-timing-data-with-the-profiler-from-the-command-line.md",
      "redirect_url": "/visualstudio/profiling/how-to-instrument-a-native-component-and-collect-timing-data",
      "redirect_document_id": false
    },
    {
      "source_path": "docs/profiling/how-to-instrument-a-stand-alone-dotnet-framework-component-and-collect-memory-data-with-the-profiler-by-using-the-command-line.md",
      "redirect_url": "/visualstudio/profiling/how-to-instrument-a-dotnet-framework-component-and-collect-memory-data",
      "redirect_document_id": false
    },
    {
      "source_path": "docs/profiling/how-to-instrument-a-stand-alone-dotnet-framework-component-and-collect-timing-data-with-the-profiler-from-the-command-line.md",
      "redirect_url": "/visualstudio/profiling/how-to-instrument-a-dotnet-framework-component-and-collect-timing-data",
      "redirect_document_id": false
    },
    {
      "source_path": "docs/profiling/how-to-instrument-a-statically-compiled-aspnet-web-application-and-collect-detailed-timing-data-with-the-profiler-by-using-the-command-line.md",
      "redirect_url": "/visualstudio/profiling/how-to-instrument-statically-compiled-aspnet-and-collect-detailed-timing-data",
      "redirect_document_id": false
    },
    {
      "source_path": "docs/profiling/how-to-instrument-a-statically-compiled-aspnet-web-application-and-collect-memory-data-by-using-the-profiler-command-line.md",
      "redirect_url": "/visualstudio/profiling/how-to-instrument-a-statically-compiled-aspnet-app-and-collect-memory-data",
      "redirect_document_id": false
    },
    {
      "source_path": "docs/profiling/how-to-launch-a-stand-alone-application-with-the-profiler-and-collect-application-statistics-by-using-the-command-line.md",
      "redirect_url": "/visualstudio/profiling/how-to-launch-a-stand-alone-app-and-collect-application-statistics",
      "redirect_document_id": false
    },
    {
      "source_path": "docs/profiling/how-to-launch-a-stand-alone-dotnet-framework-application-with-the-profiler-to-collect-concurrency-data-by-using-the-command-line.md",
      "redirect_url": "/visualstudio/profiling/how-to-launch-a-stand-alone-dotnet-framework-app-to-collect-concurrency-data",
      "redirect_document_id": false
    },
    {
      "source_path": "docs/profiling/how-to-launch-a-stand-alone-dotnet-framework-application-with-the-profiler-to-collect-memory-data-by-using-the-command-line.md",
      "redirect_url": "/visualstudio/profiling/how-to-launch-a-stand-alone-dotnet-framework-app-to-collect-memory-data",
      "redirect_document_id": false
    },
    {
      "source_path": "docs/profiling/how-to-launch-a-stand-alone-native-application-with-the-profiler-to-collect-concurrency-data-by-using-the-command-line.md",
      "redirect_url": "/visualstudio/profiling/how-to-launch-a-stand-alone-native-application-to-collect-concurrency-data",
      "redirect_document_id": false
    },
    {
      "source_path": "docs/profiling/how-to-modify-web-config-files-to-instrument-and-profile-dynamically-compiled-aspnet-web-applications.md",
      "redirect_url": "/visualstudio/profiling/how-to-modify-web-config-files-to-instrument-dynamically-compiled-aspnet-apps",
      "redirect_document_id": false
    },
    {
      "source_path": "docs/profiling/peopletrax-sample-profiling-tools.md",
      "redirect_url": "/visualstudio/profiling/performance-explorer",
      "redirect_document_id": false
    },
    {
      "source_path": "docs/profiling/profiling-tools.md",
      "redirect_url": "/visualstudio/profiling/profiling-feature-tour",
      "redirect_document_id": false
    },
    {
      "source_path": "docs/profiling/walkthrough-command-line-profiling-using-instrumentation.md",
      "redirect_url": "/visualstudio/profiling/command-line-profiling-of-stand-alone-applications",
      "redirect_document_id": false
    },
    {
      "source_path": "docs/profiling/walkthrough-find-a-memory-leak-javascript.md",
      "redirect_url": "/visualstudio/profiling/javascript-memory",
      "redirect_document_id": false
    },
    {
      "source_path": "docs/profiling/walkthrough-identifying-performance-problems.md",
      "redirect_url": "/visualstudio/profiling/beginners-guide-to-cpu-sampling",
      "redirect_document_id": false
    },
    {
      "source_path": "docs/profiling/walkthrough-improving-ui-responsiveness-html.md",
      "redirect_url": "/visualstudio/profiling/html-ui-responsiveness",
      "redirect_document_id": false
    },
    {
      "source_path": "docs/python/azure-sdk-for-python.md",
      "redirect_url": "/python/azure",
      "redirect_document_id": false
    },
    {
      "source_path": "docs/python/code-editing.md",
      "redirect_url": "/visualstudio/python/editing-python-code-in-visual-studio",
      "redirect_document_id": false
    },
    {
      "source_path": "docs/python/code-formatting.md",
      "redirect_url": "/visualstudio/python/formatting-python-code",
      "redirect_document_id": false
    },
    {
      "source_path": "docs/python/code-pylint.md",
      "redirect_url": "/visualstudio/python/linting-python-code",
      "redirect_document_id": false
    },
    {
      "source_path": "docs/python/code-refactoring.md",
      "redirect_url": "/visualstudio/python/refactoring-python-code",
      "redirect_document_id": false
    },
    {
      "source_path": "docs/python/cookiecutter.md",
      "redirect_url": "/visualstudio/python/using-python-cookiecutter-templates",
      "redirect_document_id": false
    },
    {
      "source_path": "docs/python/cpp-and-python.md",
      "redirect_url": "/visualstudio/python/working-with-c-cpp-python-in-visual-studio",
      "redirect_document_id": false
    },
    {
      "source_path": "docs/python/debugging-azure-remote-troubleshooting.md",
      "redirect_url": "/visualstudio/python/publishing-python-web-applications-to-azure-from-visual-studio",
      "redirect_document_id": false
    },
    {
      "source_path": "docs/python/debugging-azure-remote.md",
      "redirect_url": "/visualstudio/python/publishing-python-web-applications-to-azure-from-visual-studio",
      "redirect_document_id": false
    },
    {
      "source_path": "docs/python/debugging-cross-platform-remote.md",
      "redirect_url": "/visualstudio/python/debugging-python-code-on-remote-linux-machines",
      "redirect_document_id": false
    },
    {
      "source_path": "docs/python/debugging-mixed-mode.md",
      "redirect_url": "/visualstudio/python/debugging-mixed-mode-c-cpp-python-in-visual-studio",
      "redirect_document_id": false
    },
    {
      "source_path": "docs/python/debugging-remote-python-code-on-azure-troubleshooting.md",
      "redirect_url": "/visualstudio/python/publishing-python-web-applications-to-azure-from-visual-studio",
      "redirect_document_id": false
    },
    {
      "source_path": "docs/python/debugging-remote-python-code-on-azure.md",
      "redirect_url": "/visualstudio/python/publishing-python-web-applications-to-azure-from-visual-studio",
      "redirect_document_id": false
    },
    {
      "source_path": "docs/python/debugging-symbols-for-mixed-mode.md",
      "redirect_url": "/visualstudio/python/debugging-symbols-for-mixed-mode-c-cpp-python",
      "redirect_document_id": false
    },
    {
      "source_path": "docs/python/debugging.md",
      "redirect_url": "/visualstudio/python/debugging-python-in-visual-studio",
      "redirect_document_id": false
    },
    {
      "source_path": "docs/python/getting-started-with-ptvs-building-a-website-in-azure.md",
      "redirect_url": "/visualstudio/python/publishing-to-azure",
      "redirect_document_id": false
    },
    {
      "source_path": "docs/python/getting-started-with-ptvs-debugging.md",
      "redirect_url": "/visualstudio/python/debugging",
      "redirect_document_id": false
    },
    {
      "source_path": "docs/python/getting-started-with-ptvs-editing-code.md",
      "redirect_url": "/visualstudio/python/code-editing",
      "redirect_document_id": false
    },
    {
      "source_path": "docs/python/getting-started-with-ptvs-interactive-python.md",
      "redirect_url": "/visualstudio/python/interactive-repl",
      "redirect_document_id": false
    },
    {
      "source_path": "docs/python/getting-started-with-ptvs-setting-up-visual-studio.md",
      "redirect_url": "/visualstudio/python/installing-python-support-in-visual-studio",
      "redirect_document_id": false
    },
    {
      "source_path": "docs/python/getting-started-with-ptvs-start-coding-projects.md",
      "redirect_url": "/visualstudio/python/managing-python-projects-in-visual-studio",
      "redirect_document_id": false
    },
    {
      "source_path": "docs/python/getting-started-with-python.md",
      "redirect_url": "/visualstudio/python/overview-of-python-tools-for-visual-studio",
      "redirect_document_id": false
    },
    {
      "source_path": "docs/python/getting-started.md",
      "redirect_url": "/visualstudio/python/tutorial-working-with-python-in-visual-studio-step-01-create-project",
      "redirect_document_id": false
    },
    {
      "source_path": "docs/python/installation.md",
      "redirect_url": "/visualstudio/python/installing-python-support-in-visual-studio",
      "redirect_document_id": false
    },
    {
      "source_path": "docs/python/interactive-repl.md",
      "redirect_url": "/visualstudio/python/python-interactive-repl-in-visual-studio",
      "redirect_document_id": false
    },
    {
      "source_path": "docs/python/options.md",
      "redirect_url": "/visualstudio/python/python-support-options-and-settings-in-visual-studio",
      "redirect_document_id": false
    },
    {
      "source_path": "docs/python/profiling.md",
      "redirect_url": "/visualstudio/python/profiling-python-code-in-visual-studio",
      "redirect_document_id": false
    },
    {
      "source_path": "docs/python/publishing-to-azure.md",
      "redirect_url": "/visualstudio/python/publishing-python-web-applications-to-azure-from-visual-studio",
      "redirect_document_id": false
    },
    {
      "source_path": "docs/python/python-environments.md",
      "redirect_url": "/visualstudio/python/managing-python-environments-in-visual-studio",
      "redirect_document_id": false
    },
    {
      "source_path": "docs/python/python-in-visual-studio.md",
      "redirect_url": "/visualstudio/python/overview-of-python-tools-for-visual-studio",
      "redirect_document_id": false
    },
    {
      "source_path": "docs/python/python-projects.md",
      "redirect_url": "/visualstudio/python/managing-python-projects-in-visual-studio",
      "redirect_document_id": false
    },
    {
      "source_path": "docs/python/quickstart-01-project-from-existing.md",
      "redirect_url": "/visualstudio/python/quickstart-01-python-in-visual-studio-project-from-existing-code",
      "redirect_document_id": false
    },
    {
      "source_path": "docs/python/quickstart-02-project-from-template.md",
      "redirect_url": "/visualstudio/python/quickstart-02-python-in-visual-studio-project-from-template",
      "redirect_document_id": false
    },
    {
      "source_path": "docs/python/quickstart-03-project-from-repository.md",
      "redirect_url": "/visualstudio/python/quickstart-03-python-in-visual-studio-project-from-repository",
      "redirect_document_id": false
    },
    {
      "source_path": "docs/python/quickstart-04-project-from-cookiecutter.md",
      "redirect_url": "/visualstudio/python/quickstart-04-python-in-visual-studio-project-from-cookiecutter",
      "redirect_document_id": false
    },
    {
      "source_path": "docs/python/template-azure-cloud-service.md",
      "redirect_url": "/visualstudio/python/project-template-python-azure-cloud-service",
      "redirect_document_id": false
    },
    {
      "source_path": "docs/python/template-django.md",
      "redirect_url": "/visualstudio/python/python-django-web-application-project-template",
      "redirect_document_id": false
    },
    {
      "source_path": "docs/python/template-web.md",
      "redirect_url": "/visualstudio/python/python-web-application-project-templates",
      "redirect_document_id": false
    },
    {
      "source_path": "docs/python/unit-testing.md",
      "redirect_url": "/visualstudio/python/unit-testing-python-in-visual-studio",
      "redirect_document_id": false
    },
    {
      "source_path": "docs/python/vs-tutorial-01-00.md",
      "redirect_url": "/visualstudio/python/tutorial-working-with-python-in-visual-studio-step-00-installation",
      "redirect_document_id": false
    },
    {
      "source_path": "docs/python/vs-tutorial-01-01.md",
      "redirect_url": "/visualstudio/python/tutorial-working-with-python-in-visual-studio-step-01-create-project",
      "redirect_document_id": false
    },
    {
      "source_path": "docs/python/vs-tutorial-01-02.md",
      "redirect_url": "/visualstudio/python/tutorial-working-with-python-in-visual-studio-step-02-writing-code",
      "redirect_document_id": false
    },
    {
      "source_path": "docs/python/vs-tutorial-01-03.md",
      "redirect_url": "/visualstudio/python/tutorial-working-with-python-in-visual-studio-step-03-interactive-repl",
      "redirect_document_id": false
    },
    {
      "source_path": "docs/python/vs-tutorial-01-04.md",
      "redirect_url": "/visualstudio/python/tutorial-working-with-python-in-visual-studio-step-04-debugging",
      "redirect_document_id": false
    },
    {
      "source_path": "docs/python/vs-tutorial-01-05.md",
      "redirect_url": "/visualstudio/python/tutorial-working-with-python-in-visual-studio-step-05-installing-packages",
      "redirect_document_id": false
    },
    {
      "source_path": "docs/python/vs-tutorial-01-06.md",
      "redirect_url": "/visualstudio/python/tutorial-working-with-python-in-visual-studio-step-06-working-with-git",
      "redirect_document_id": false
    },
    {
      "source_path": "docs/rtvs/code-editing.md",
      "redirect_url": "/visualstudio/rtvs/editing-r-code-in-visual-studio",
      "redirect_document_id": false
    },
    {
      "source_path": "docs/rtvs/code-intellisense.md",
      "redirect_url": "/visualstudio/rtvs/r-intellisense",
      "redirect_document_id": false
    },
    {
      "source_path": "docs/rtvs/code-linting.md",
      "redirect_url": "/visualstudio/rtvs/linting-r-code",
      "redirect_document_id": false
    },
    {
      "source_path": "docs/rtvs/code-snippets.md",
      "redirect_url": "/visualstudio/rtvs/code-snippets-for-r",
      "redirect_document_id": false
    },
    {
      "source_path": "docs/rtvs/data-science-and-analytical-applications-workload.md",
      "redirect_url": "/visualstudio/python/data-science-and-analytical-applications-workload",
      "redirect_document_id": false
    },
    {
      "source_path": "docs/rtvs/data-science-workload.md",
      "redirect_url": "/visualstudio/python/data-science-and-analytical-applications-workload",
      "redirect_document_id": false
    },
    {
      "source_path": "docs/rtvs/debugging.md",
      "redirect_url": "/visualstudio/rtvs/debugging-r-in-visual-studio",
      "redirect_document_id": false
    },
    {
      "source_path": "docs/rtvs/installation.md",
      "redirect_url": "/visualstudio/rtvs/installing-r-tools-for-visual-studio",
      "redirect_document_id": false
    },
    {
      "source_path": "docs/rtvs/interactive-repl.md",
      "redirect_url": "/visualstudio/rtvs/interactive-repl-for-r-in-visual-studio",
      "redirect_document_id": false
    },
    {
      "source_path": "docs/rtvs/options.md",
      "redirect_url": "/visualstudio/rtvs/options-for-r-tools-in-visual-studio",
      "redirect_document_id": false
    },
    {
      "source_path": "docs/rtvs/package-manager.md",
      "redirect_url": "/visualstudio/rtvs/r-package-manager-in-visual-studio",
      "redirect_document_id": false
    },
    {
      "source_path": "docs/rtvs/projects.md",
      "redirect_url": "/visualstudio/rtvs/r-projects-in-visual-studio",
      "redirect_document_id": false
    },
    {
      "source_path": "docs/rtvs/rmarkdown.md",
      "redirect_url": "/visualstudio/rtvs/rmarkdown-with-r-in-visual-studio",
      "redirect_document_id": false
    },
    {
      "source_path": "docs/rtvs/sql-server.md",
      "redirect_url": "/visualstudio/rtvs/integrating-sql-server-with-r",
      "redirect_document_id": false
    },
    {
      "source_path": "docs/rtvs/visualizing-data.md",
      "redirect_url": "/visualstudio/rtvs/visualizing-data-with-r-in-visual-studio",
      "redirect_document_id": false
    },
    {
      "source_path": "docs/rtvs/workspaces-remote-r-service-for-linux.md",
      "redirect_url": "/visualstudio/rtvs/setting-up-remote-r-service-on-linux",
      "redirect_document_id": false
    },
    {
      "source_path": "docs/rtvs/workspaces-remote-setup.md",
      "redirect_url": "/visualstudio/rtvs/setting-up-remote-r-workspaces",
      "redirect_document_id": false
    },
    {
      "source_path": "docs/rtvs/workspaces-using-docker-containers.md",
      "redirect_url": "/visualstudio/rtvs/using-docker-containers-with-r",
      "redirect_document_id": false
    },
    {
      "source_path": "docs/rtvs/workspaces.md",
      "redirect_url": "/visualstudio/rtvs/r-workspaces-in-visual-studio",
      "redirect_document_id": false
    },
    {
      "source_path": "docs/scripting/javascript/javascript-in-vs-2017.md",
      "redirect_url": "/visualstudio/javascript/javascript-in-vs-2017",
      "redirect_document_id": false
    },
    {
      "source_path": "docs/sharepoint/index.md",
      "redirect_url": "/visualstudio/sharepoint/create-sharepoint-solutions",
      "redirect_document_id": false
    },
    {
      "source_path": "docs/sharepoint/requirements-for-developing-sharepoint-solutions.md",
      "redirect_url": "/visualstudio/sharepoint/getting-started-sharepoint-development-in-visual-studio",
      "redirect_document_id": false
    },
    {
      "source_path": "docs/test/sample-project-for-creating-unit-tests.md",
      "redirect_url": "/visualstudio/test/walkthrough-creating-and-running-unit-tests-for-managed-code",
      "redirect_document_id": false
    },
    {
      "source_path": "docs/test/developer-testing-scenarios.md",
      "redirect_url": "/visualstudio/test/improve-code-quality",
      "redirect_document_id": false
    },
    {
      "source_path": "docs/test/analyze-cpp-code-quality-of-store-apps-using-visual-studio-static-code-analysis.md",
      "redirect_url": "/visualstudio/code-quality/quick-start-code-analysis-for-c-cpp",
      "redirect_document_id": false
    },
    {
      "source_path": "docs/test/analyze-the-code-quality-of-store-apps-using-visual-studio-static-code-analysis.md",
      "redirect_url": "/visualstudio/code-quality/code-analysis-for-managed-code-overview",
      "redirect_document_id": false
    },
    {
      "source_path": "docs/test/analyze-visual-basic-and-csharp-code-quality-in-store-apps-using-visual-studio-static-code-analysis.md",
      "redirect_url": "/visualstudio/code-quality/code-analysis-for-managed-code-overview",
      "redirect_document_id": false
    },
    {
      "source_path": "docs/test/analyzing-code-coverage-in-build-verification-tests.md",
      "redirect_url": "/vsts/build-release/test/getting-started-with-continuous-testing",
      "redirect_document_id": false
    },
    {
      "source_path": "docs/test/counters-panel-in-load-test-analyzer.md",
      "redirect_url": "/visualstudio/test/quickstart-create-a-load-test-project",
      "redirect_document_id": false
    },
    {
      "source_path": "docs/test/create-and-run-unit-tests-for-a-store-app-in-visual-studio.md",
      "redirect_url": "/visualstudio/test/unit-test-your-code",
      "redirect_document_id": false
    },
    {
      "source_path": "docs/test/how-to-add-comments-on-a-completed-load-test.md",
      "redirect_url": "/visualstudio/test/quickstart-create-a-load-test-project",
      "redirect_document_id": false
    },
    {
      "source_path": "docs/test/how-to-add-computer-tags-to-counter-set-mappings-using-the-load-test-editor.md",
      "redirect_url": "/visualstudio/test/quickstart-create-a-load-test-project",
      "redirect_document_id": false
    },
    {
      "source_path": "docs/test/how-to-analyze-errors-using-the-counters-panel.md",
      "redirect_url": "/visualstudio/test/quickstart-create-a-load-test-project",
      "redirect_document_id": false
    },
    {
      "source_path": "docs/test/how-to-specify-the-maximum-size-for-the-log-file.md",
      "redirect_url": "/visualstudio/test/modify-load-test-logging-settings",
      "redirect_document_id": false
    },
    {
      "source_path": "docs/test/how-to-analyze-threshold-violations-using-the-counters-panel.md",
      "redirect_url": "/visualstudio/test/quickstart-create-a-load-test-project",
      "redirect_document_id": false
    },
    {
      "source_path": "docs/test/how-to-configure-load-tests-to-collect-full-details.md",
      "redirect_url": "/visualstudio/test/quickstart-create-a-load-test-project",
      "redirect_document_id": false
    },
    {
      "source_path": "docs/test/how-to-create-a-custom-editor-for-data-for-your-diagnostic-data-adapter.md",
      "redirect_url": "/visualstudio/test/quickstart-create-a-load-test-project",
      "redirect_document_id": false
    },
    {
      "source_path": "docs/test/how-to-install-a-custom-diagnostic-data-adapter.md",
      "redirect_url": "/visualstudio/test/quickstart-create-a-load-test-project",
      "redirect_document_id": false
    },
    {
      "source_path": "docs/test/how-to-prevent-time-outs-for-diagnostic-data-adapters.md",
      "redirect_url": "/visualstudio/test/quickstart-create-a-load-test-project",
      "redirect_document_id": false
    },
    {
      "source_path": "docs/test/how-to-specify-how-frequently-test-logs-are-saved.md",
      "redirect_url": "/visualstudio/test/quickstart-create-a-load-test-project",
      "redirect_document_id": false
    },
    {
      "source_path": "docs/test/how-to-specify-plot-options-for-graphing-counters.md",
      "redirect_url": "/visualstudio/test/quickstart-create-a-load-test-project",
      "redirect_document_id": false
    },
    {
      "source_path": "docs/test/how-to-view-data-and-diagnostic-attachments-using-the-load-test-analyzer.md",
      "redirect_url": "/visualstudio/test/quickstart-create-a-load-test-project",
      "redirect_document_id": false
    },
    {
      "source_path": "docs/test/index.md",
      "redirect_url": "/visualstudio/test/improve-code-quality",
      "redirect_document_id": false
    },
    {
      "source_path": "docs/test/install-configure-test-agents.md",
      "redirect_url": "/visualstudio/test/lab-management/install-configure-test-agents",
      "redirect_document_id": false
    },
    {
      "source_path": "docs/test/lab-management/upgrade-scvmm-2008-r2-scvmm-2012.md",
      "redirect_url": "/visualstudio/test/lab-management/using-a-lab-environment-for-your-application-lifecycle",
      "redirect_document_id": false
    },
    {
      "source_path": "docs/test/run-unit-tests-for-store-apps-in-visual-studio.md",
      "redirect_url": "/visualstudio/test/run-unit-tests-with-test-explorer",
      "redirect_document_id": false
    },
    {
      "source_path": "docs/test/sample-coded-ui-test-extension-for-excel.md",
      "redirect_url": "/visualstudio/test/extending-coded-ui-tests-and-action-recordings-to-support-microsoft-excel",
      "redirect_document_id": false
    },
    {
      "source_path": "docs/test/sample-excel-add-in-for-coded-ui-testing.md",
      "redirect_url": "/visualstudio/test/extending-coded-ui-tests-and-action-recordings-to-support-microsoft-excel",
      "redirect_document_id": false
    },
    {
      "source_path": "docs/test/sample-excel-communicator-interface.md",
      "redirect_url": "/visualstudio/test/extending-coded-ui-tests-and-action-recordings-to-support-microsoft-excel",
      "redirect_document_id": false
    },
    {
      "source_path": "docs/test/sample-excel-extension-actionfilter-class.md",
      "redirect_url": "/visualstudio/test/extending-coded-ui-tests-and-action-recordings-to-support-microsoft-excel",
      "redirect_document_id": false
    },
    {
      "source_path": "docs/test/sample-excel-extension-element-classes.md",
      "redirect_url": "/visualstudio/test/extending-coded-ui-tests-and-action-recordings-to-support-microsoft-excel",
      "redirect_document_id": false
    },
    {
      "source_path": "docs/test/sample-excel-extension-extensionpackage-class.md",
      "redirect_url": "/visualstudio/test/extending-coded-ui-tests-and-action-recordings-to-support-microsoft-excel",
      "redirect_document_id": false
    },
    {
      "source_path": "docs/test/sample-excel-extension-propertyprovider-class.md",
      "redirect_url": "/visualstudio/test/extending-coded-ui-tests-and-action-recordings-to-support-microsoft-excel",
      "redirect_document_id": false
    },
    {
      "source_path": "docs/test/sample-excel-extension-technologymanager-class.md",
      "redirect_url": "/visualstudio/test/extending-coded-ui-tests-and-action-recordings-to-support-microsoft-excel",
      "redirect_document_id": false
    },
    {
      "source_path": "docs/test/sample-project-for-creating-a-diagnostic-data-adapter.md",
      "redirect_url": "/visualstudio/test/quickstart-create-a-load-test-project",
      "redirect_document_id": false
    },
    {
      "source_path": "docs/test/test-windows-phone-8-1-apps-with-coded-ui-tests.md",
      "redirect_url": "/visualstudio/test/test-uwp-app-with-coded-ui-test",
      "redirect_document_id": false
    },
    {
      "source_path": "docs/test/test-windows-store-8-1-apps-with-coded-ui-tests.md",
      "redirect_url": "/visualstudio/test/test-uwp-app-with-coded-ui-test",
      "redirect_document_id": false
    },
    {
      "source_path": "docs/test/using-emulators-to-isolate-unit-tests-for-sharepoint-2010-applications.md",
      "redirect_url": "/visualstudio/test/using-emulators-to-isolate-unit-tests-for-sharepoint-2010-applications?view=vs-2015",
      "redirect_document_id": false
    },
    {
      "source_path": "docs/test/testing-sharepoint-2010-applications-with-coded-ui-tests.md",
      "redirect_url": "/visualstudio/test/testing-sharepoint-2010-applications-with-coded-ui-tests?view=vs-2015",
      "redirect_document_id": false
    },
    {
      "source_path": "docs/test/testing-store-apps-with-visual-studio.md",
      "redirect_url": "/visualstudio/test/create-and-run-unit-tests-for-a-store-app-in-visual-studio",
      "redirect_document_id": false
    },
    {
      "source_path": "docs/test/troubleshooting-code-analysis-issues.md",
      "redirect_url": "/visualstudio/code-quality/code-analysis-for-managed-code-overview",
      "redirect_document_id": false
    },
    {
      "source_path": "docs/test/troubleshooting-code-metrics-issues.md",
      "redirect_url": "/visualstudio/code-quality/measuring-complexity-and-maintainability-of-managed-code",
      "redirect_document_id": false
    },
    {
      "source_path": "docs/test/troubleshooting-quality-tools.md",
      "redirect_url": "/visualstudio/code-quality/code-analysis-for-managed-code-overview",
      "redirect_document_id": false
    },
    {
      "source_path": "docs/test/unit-testing-existing-cpp-applications-with-test-explorer.md",
      "redirect_url": "/visualstudio/test/how-to-use-microsoft-test-framework-for-cpp",
      "redirect_document_id": false
    },
    {
      "source_path": "docs/test/upgrade-visual-studio-2010-unit-test-projects.md",
      "redirect_url": "/visualstudio/test/unit-test-your-code",
      "redirect_document_id": false
    },
    {
      "source_path": "docs/test/upgrading-coded-ui-tests-from-visual-studio-2010.md",
      "redirect_url": "/visualstudio/test/use-ui-automation-to-test-your-code",
      "redirect_document_id": false
    },
    {
      "source_path": "docs/test/using-microsoft-visualstudio-testtools-cppunittestframework.md",
      "redirect_url": "/visualstudio/test/microsoft-visualstudio-testtools-cppunittestframework-api-reference",
      "redirect_document_id": false
    },
    {
      "source_path": "docs/test/writing-unit-tests-for-c-cpp-with-the-microsoft-unit-testing-framework-for-cpp.md",
      "redirect_url": "/visualstudio/test/writing-unit-tests-for-c-cpp",
      "redirect_document_id": false
    },
    {
      "source_path": "docs/test/writing-unit-tests-for-the-dotnet-framework-with-the-microsoft-unit-test-framework-for-managed-code.md",
      "redirect_url": "/visualstudio/test/unit-test-your-code",
      "redirect_document_id": false
    },
    {
      "source_path": "docs/vb-ide/code-generation-vb.md",
      "redirect_url": "/visualstudio/ide/code-generation-in-visual-studio",
      "redirect_document_id": false
    },
    {
      "source_path": "docs/vb-ide/code-generation/generate-class-type.md",
      "redirect_url": "/visualstudio/ide/reference/generate-class-type",
      "redirect_document_id": false
    },
    {
      "source_path": "docs/vb-ide/code-generation/generate-constructor.md",
      "redirect_url": "/visualstudio/ide/reference/generate-constructor",
      "redirect_document_id": false
    },
    {
      "source_path": "docs/vb-ide/code-generation/generate-field-property-local.md",
      "redirect_url": "/visualstudio/ide/reference/generate-field-property-local",
      "redirect_document_id": false
    },
    {
      "source_path": "docs/vb-ide/code-generation/generate-method.md",
      "redirect_url": "/visualstudio/ide/reference/generate-method",
      "redirect_document_id": false
    },
    {
      "source_path": "docs/vb-ide/code-generation/generate-override.md",
      "redirect_url": "/visualstudio/ide/reference/generate-override",
      "redirect_document_id": false
    },
    {
      "source_path": "docs/vb-ide/code-generation/generate-xml-documentation-comments.md",
      "redirect_url": "/visualstudio/ide/reference/generate-xml-documentation-comments",
      "redirect_document_id": false
    },
    {
      "source_path": "docs/vb-ide/code-generation/implement-abstract-class.md",
      "redirect_url": "/visualstudio/ide/reference/implement-abstract-class",
      "redirect_document_id": false
    },
    {
      "source_path": "docs/vb-ide/code-generation/implement-interface.md",
      "redirect_url": "/visualstudio/ide/reference/implement-interface",
      "redirect_document_id": false
    },
    {
      "source_path": "docs/vb-ide/code-generation/index.md",
      "redirect_url": "/visualstudio/ide/code-generation-in-visual-studio",
      "redirect_document_id": false
    },
    {
      "source_path": "docs/vb-ide/code-generation/introduce-local-variable.md",
      "redirect_url": "/visualstudio/ide/reference/introduce-local-variable",
      "redirect_document_id": false
    },
    {
      "source_path": "docs/vb-ide/index.md",
      "redirect_url": "/visualstudio/ide/refactoring-in-visual-studio",
      "redirect_document_id": false
    },
    {
      "source_path": "docs/vb-ide/refactoring-vb.md",
      "redirect_url": "/visualstudio/ide/refactoring-in-visual-studio",
      "redirect_document_id": false
    },
    {
      "source_path": "docs/vb-ide/refactoring/change-method-signature.md",
      "redirect_url": "/visualstudio/ide/reference/change-method-signature",
      "redirect_document_id": false
    },
    {
      "source_path": "docs/vb-ide/refactoring/encapsulate-field.md",
      "redirect_url": "/visualstudio/ide/reference/encapsulate-field",
      "redirect_document_id": false
    },
    {
      "source_path": "docs/vb-ide/refactoring/extract-interface.md",
      "redirect_url": "/visualstudio/ide/reference/extract-interface",
      "redirect_document_id": false
    },
    {
      "source_path": "docs/vb-ide/refactoring/extract-method.md",
      "redirect_url": "/visualstudio/ide/reference/extract-method",
      "redirect_document_id": false
    },
    {
      "source_path": "docs/vb-ide/refactoring/index.md",
      "redirect_url": "/visualstudio/ide/refactoring-in-visual-studio",
      "redirect_document_id": false
    },
    {
      "source_path": "docs/vb-ide/refactoring/inline-temporary-variable.md",
      "redirect_url": "/visualstudio/ide/reference/inline-temporary-variable",
      "redirect_document_id": false
    },
    {
      "source_path": "docs/vb-ide/refactoring/move-type-to-matching-file.md",
      "redirect_url": "/visualstudio/ide/reference/move-type-to-matching-file",
      "redirect_document_id": false
    },
    {
      "source_path": "docs/vb-ide/refactoring/rename.md",
      "redirect_url": "/visualstudio/ide/reference/rename",
      "redirect_document_id": false
    },
    {
      "source_path": "docs/vb-ide/refactoring/sync-type-and-file.md",
      "redirect_url": "/visualstudio/ide/reference/sync-type-and-file",
      "redirect_document_id": false
    },
    {
      "source_path": "docs/vb6/partners/gmstudio.md",
      "redirect_url": "/previous-versions/visualstudio/visual-basic-6/vb6-partners-gmstudio",
      "redirect_document_id": false
    },
    {
      "source_path": "docs/vb6/partners/index.md",
      "redirect_url": "/previous-versions/visualstudio/visual-basic-6/visual-basic-6-support-policy",
      "redirect_document_id": false
    },
    {
      "source_path": "docs/vb6/partners/mobilize-net.md",
      "redirect_url": "/previous-versions/visualstudio/visual-basic-6/vb6-partners-mobilize-net",
      "redirect_document_id": false
    },
    {
      "source_path": "docs/vb6/vb6-support.md",
      "redirect_url": "/previous-versions/visualstudio/visual-basic-6/visual-basic-6-support-policy",
      "redirect_document_id": false
    },
    {
      "source_path": "docs/vs-2015/debugger/error-the-microsoft-visual-studio-remote-debugging-monitor-msvsmon-exe-does-not-appear-to-be-running-on-the-remote-computer.md",
      "redirect_url": "/visualstudio/debugger/error-remote-debugging-monitor-msvsmon-exe-does-not-appear-to-be-running?view=vs-2015",
      "redirect_document_id": false
    },
    {
      "source_path": "docs/vs-2015/debugger/error-the-microsoft-visual-studio-remote-debugging-monitor-on-the-remote-computer-does-not-have-permission-to-connect-to-this-computer.md",
      "redirect_url": "/visualstudio/debugger/error-the-microsoft-visual-studio-remote-debugging-monitor-no-permission?view=vs-2015",
      "redirect_document_id": false
    },
    {
      "source_path": "docs/vs-2015/debugger/security-warning-attaching-to-a-process-owned-by-an-untrusted-user-can-be-dangerous-if-the-following-information-looks-suspicious-or-you-are-unsure-do-not-attach-to-this-process.md",
      "redirect_url": "/visualstudio/debugger/security-warning-attaching-to-a-process-owned-by-an-untrusted-user?view=vs-2015",
      "redirect_document_id": false
    },
    {
      "source_path": "docs/vs-2015/debugger/what-s-new-for-the-debugger-in-visual-studio-2015.md",
      "redirect_url": "/visualstudio/releasenotes/vs2015-rtm-vs",
      "redirect_document_id": false
    },
    {
      "source_path": "docs/vs-2015/debugger/whats-new-for-the-debugger-in-visual-studio-2015.md",
      "redirect_url": "/visualstudio/releasenotes/vs2015-rtm-vs",
      "redirect_document_id": false
    },
    {
      "source_path": "docs/vs-2015/deployment/walkthrough-manually-deploying-a-clickonce-application-that-does-not-require-re-signing-and-that-preserves-branding-information.md",
      "redirect_url": "/visualstudio/deployment/walkthrough-manually-deploying-a-clickonce-app-no-re-signing-required?view=vs-2015",
      "redirect_document_id": false
    },
    {
      "source_path": "docs/vs-2015/extensibility/upgrading-custom-project-and-item-templates-for-visual-studio-%2215%22.md",
      "redirect_url": "/visualstudio/extensibility/upgrading-custom-project-and-item-templates-for-visual-studio-2017",
      "redirect_document_id": false
    },
    {
      "source_path": "docs/vs-2015/extensibility/upgrading-custom-project-and-item-templates-for-visual-studio-2017.md",
      "redirect_url": "/visualstudio/extensibility/upgrading-custom-project-and-item-templates-for-visual-studio-2017?view=vs-2017",
      "redirect_document_id": false
    },
    {
      "source_path": "docs/vs-2015/extensibility/visual-studio-template-manifest-schema-reference.md",
      "redirect_url": "/visualstudio/extensibility/visual-studio-template-manifest-schema-reference?view=vs-2017",
      "redirect_document_id": false
    },
    {
      "source_path": "docs/vs-2015/install/install-visual-studio-15-preview-5.md",
      "redirect_url": "/visualstudio/install/install-visual-studio",
      "redirect_document_id": false
    },
    {
      "source_path": "docs/vs-2015/install/modify-visual-studio-15-preview-5.md",
      "redirect_url": "/visualstudio/install/modify-visual-studio",
      "redirect_document_id": false
    },
    {
      "source_path": "docs/vs-2015/misc/application-insights-for-visual-studio-online.md",
      "redirect_url": "/azure/application-insights/app-insights-overview",
      "redirect_document_id": false
    },
    {
      "source_path": "docs/vs-2015/misc/error-the-dependency-file-in-project-project-cannot-be-copied-to-the-run-directory-because-it-would-conflict-with-dependency-file.md",
      "redirect_url": "/visualstudio/misc/error-dependency-file?view=vs-2015",
      "redirect_document_id": false
    },
    {
      "source_path": "docs/vs-2015/misc/port-migrate-and-upgrade-visual-studio-projects-in-visual-studio-15-rc.md",
      "redirect_url": "/visualstudio/porting/port-migrate-and-upgrade-visual-studio-projects",
      "redirect_document_id": false
    },
    {
      "source_path": "docs/vs-2015/misc/warning-the-dependency-file-in-project-project-cannot-be-copied-to-the-run-directory-because-it-would-overwrite-the-reference-file.md",
      "redirect_url": "/visualstudio/vs-2015/misc/warning-the-dependency-file-in-project-project-cannot-be-copied",
      "redirect_document_id": false
    },
    {
      "source_path": "docs/vs-2015/profiling/collecting-application-statistics-for-aspnet-web-applications-using-the-profiler-sampling-method-from-the-command-line.md",
      "redirect_url": "/visualstudio/profiling/collecting-concurrency-data-for-an-aspnet-web-application?view=vs-2015",
      "redirect_document_id": false
    },
    {
      "source_path": "docs/vs-2015/profiling/collecting-detailed-timing-data-for-an-aspnet-web-application-using-the-profiler-instrumentation-method-from-the-command-line.md",
      "redirect_url": "/visualstudio/profiling/collecting-detailed-timing-data-aspnet-profiler-instrumentation-method?view=vs-2015",
      "redirect_document_id": false
    },
    {
      "source_path": "docs/vs-2015/profiling/how-to-attach-the-profiler-to-a-dotnet-framework-stand-alone-application-and-collect-application-statistics-by-using-the-command-line.md",
      "redirect_url": "/visualstudio/profiling/how-to-attach-the-profiler-to-a-dotnet-app-and-collect-application-statistics?view=vs-2015",
      "redirect_document_id": false
    },
    {
      "source_path": "docs/vs-2015/profiling/how-to-attach-the-profiler-to-a-dotnet-framework-stand-alone-application-to-collect-concurrency-data-by-using-the-command-line.md",
      "redirect_url": "/visualstudio/profiling/how-to-attach-the-profiler-to-a-dotnet-app-and-collect-concurrency-data?view=vs-2015",
      "redirect_document_id": false
    },
    {
      "source_path": "docs/vs-2015/profiling/how-to-attach-the-profiler-to-a-dotnet-framework-stand-alone-application-to-collect-memory-data-by-using-the-command-line.md",
      "redirect_url": "/visualstudio/profiling/how-to-attach-the-profiler-to-a-dotnet-framework-app-to-collect-memory-data?view=vs-2015",
      "redirect_document_id": false
    },
    {
      "source_path": "docs/vs-2015/profiling/how-to-attach-the-profiler-to-a-native-stand-alone-application-and-collect-application-statistics-by-using-the-command-line.md",
      "redirect_url": "/visualstudio/profiling/how-to-attach-the-profiler-to-a-native-app-and-collect-application-statistics?view=vs-2015",
      "redirect_document_id": false
    },
    {
      "source_path": "docs/vs-2015/profiling/how-to-attach-the-profiler-to-a-native-stand-alone-application-and-collect-concurrency-data-by-using-the-command-line.md",
      "redirect_url": "/visualstudio/profiling/how-to-attach-the-profiler-to-a-native-app-and-collect-concurrency-data?view=vs-2015",
      "redirect_document_id": false
    },
    {
      "source_path": "docs/vs-2015/profiling/how-to-instrument-a-dynamically-compiled-aspnet-web-application-and-collect-detailed-timing-data-with-the-profiler-by-using-the-command-line.md",
      "redirect_url": "/visualstudio/profiling/how-to-instrument-a-dynamically-compiled-aspnet-app-and-collect-timing-data?view=vs-2015",
      "redirect_document_id": false
    },
    {
      "source_path": "docs/vs-2015/profiling/how-to-instrument-a-dynamically-compiled-aspnet-web-application-and-collect-memory-data-by-using-the-profiler-command-line.md",
      "redirect_url": "/visualstudio/profiling/how-to-instrument-a-dynamically-compiled-aspnet-web-application-and-collect-memory-data?view=vs-2015",
      "redirect_document_id": false
    },
    {
      "source_path": "docs/vs-2015/profiling/how-to-instrument-a-stand-alone-dotnet-framework-component-and-collect-memory-data-with-the-profiler-by-using-the-command-line.md",
      "redirect_url": "/visualstudio/profiling/how-to-instrument-a-dotnet-framework-component-and-collect-memory-data?view=vs-2015",
      "redirect_document_id": false
    },
    {
      "source_path": "docs/vs-2015/profiling/how-to-instrument-a-stand-alone-dotnet-framework-component-and-collect-timing-data-with-the-profiler-from-the-command-line.md",
      "redirect_url": "/visualstudio/profiling/how-to-instrument-a-dotnet-framework-component-and-collect-timing-data?view=vs-2015",
      "redirect_document_id": false
    },
    {
      "source_path": "docs/vs-2015/profiling/how-to-instrument-a-statically-compiled-aspnet-web-application-and-collect-detailed-timing-data-with-the-profiler-by-using-the-command-line.md",
      "redirect_url": "/visualstudio/profiling/how-to-instrument-statically-compiled-aspnet-and-collect-detailed-timing-data?view=vs-2015",
      "redirect_document_id": false
    },
    {
      "source_path": "docs/vs-2015/profiling/how-to-instrument-a-statically-compiled-aspnet-web-application-and-collect-memory-data-by-using-the-profiler-command-line.md",
      "redirect_url": "/visualstudio/profiling/how-to-instrument-a-statically-compiled-aspnet-app-and-collect-memory-data?view=vs-2015",
      "redirect_document_id": false
    },
    {
      "source_path": "docs/vs-2015/profiling/how-to-launch-a-stand-alone-application-with-the-profiler-and-collect-application-statistics-by-using-the-command-line.md",
      "redirect_url": "/visualstudio/profiling/how-to-launch-a-stand-alone-app-and-collect-application-statistics?view=vs-2015",
      "redirect_document_id": false
    },
    {
      "source_path": "docs/vs-2015/profiling/how-to-launch-a-stand-alone-dotnet-framework-application-with-the-profiler-to-collect-concurrency-data-by-using-the-command-line.md",
      "redirect_url": "/visualstudio/profiling/how-to-launch-a-stand-alone-dotnet-framework-app-to-collect-concurrency-data?view=vs-2015",
      "redirect_document_id": false
    },
    {
      "source_path": "docs/vs-2015/profiling/how-to-launch-a-stand-alone-dotnet-framework-application-with-the-profiler-to-collect-memory-data-by-using-the-command-line.md",
      "redirect_url": "/visualstudio/profiling/how-to-launch-a-stand-alone-dotnet-framework-app-to-collect-memory-data?view=vs-2015",
      "redirect_document_id": false
    },
    {
      "source_path": "docs/vs-2015/profiling/how-to-launch-a-stand-alone-native-application-with-the-profiler-to-collect-concurrency-data-by-using-the-command-line.md",
      "redirect_url": "/visualstudio/profiling/how-to-launch-a-stand-alone-native-application-to-collect-concurrency-data?view=vs-2015",
      "redirect_document_id": false
    },
    {
      "source_path": "docs/vs-2015/xml-tools/what-s-new-in-the-xml-editor.md",
      "redirect_url": "/visualstudio/xml-tools/xml-editor?view=vs-2015",
      "redirect_document_id": false
    },
    {
      "source_path": "docs/vs-2015/xml-tools/what-s-new-in-the-xslt-debugger.md",
      "redirect_url": "/visualstudio/xml-tools/debugging-xslt?view=vs-2015",
      "redirect_document_id": false
    },
    {
      "source_path": "docs/vsto/index.md",
      "redirect_url": "/visualstudio/vsto/office-and-sharepoint-development-in-visual-studio",
      "redirect_document_id": false
    },
    {
      "source_path": "docs/vsto/updating-ribbon-customizations-in-office-projects-that-you-migrate-to-the-dotnet-framework-4-or-the-dotnet-framework-4-5.md",
      "redirect_url": "/visualstudio/vsto/update-ribbon-customizations-in-office-projects-to-migrate-to-dotnet-framework-4-or-4-5",
      "redirect_document_id": false
    },
    {
      "source_path": "docs/vsto/you-must-explicitly-enable-access-to-the-microsoft-office-visual-basic-for-applications-project-system-before-you-can-create-or-open-a-----for-the-microsoft-office-system-project.md",
      "redirect_url": "/visualstudio/vsto/enable-access-to-vba-to-create-or-open-a-visual-studio-tools-for-office-system-project",
      "redirect_document_id": false
    },
    {
      "source_path": "docs/welcome-to-visual-studio-2015.md",
      "redirect_url": "/visualstudio/",
      "redirect_document_id": false
    },
    {
      "source_path": "docs/welcome-to-visual-studio.md",
      "redirect_url": "/visualstudio/ide/visual-studio-ide",
      "redirect_document_id": false
    },
    {
      "source_path": "docs/what-s-new-in-visual-studio-2015.md",
      "redirect_url": "/visualstudio/ide/whats-new-visual-studio-2019",
      "redirect_document_id": false
    },
    {
      "source_path": "docs/workflow-designer/workflow-designer-ui-help.md",
      "redirect_url": "/visualstudio/workflow-designer/browse-and-select-a-dotnet-type-dialog-box",
      "redirect_document_id": false
    },
    {
      "source_path": "docs/workflow-designer/using-the-activity-designers.md",
      "redirect_url": "/visualstudio/workflow-designer/control-flow-activity-designers",
      "redirect_document_id": false
    },
    {
      "source_path": "docs/workflow-designer/activity-views-legacy.md",
      "redirect_url": "/visualstudio/workflow-designer/developing-applications-with-the-workflow-designer",
      "redirect_document_id": false
    },
    {
      "source_path": "docs/workflow-designer/bind-to-an-activity-s-property-dialog-box-legacy.md",
      "redirect_url": "/visualstudio/workflow-designer/developing-applications-with-the-workflow-designer",
      "redirect_document_id": false
    },
    {
      "source_path": "docs/workflow-designer/browse-and-select-a-dotnet-type-dialog-box-legacy.md",
      "redirect_url": "/visualstudio/workflow-designer/developing-applications-with-the-workflow-designer",
      "redirect_document_id": false
    },
    {
      "source_path": "docs/workflow-designer/choose-operation-dialog-box-legacy.md",
      "redirect_url": "/visualstudio/workflow-designer/developing-applications-with-the-workflow-designer",
      "redirect_document_id": false
    },
    {
      "source_path": "docs/workflow-designer/creating-legacy-workflow-projects.md",
      "redirect_url": "/visualstudio/workflow-designer/developing-applications-with-the-workflow-designer",
      "redirect_document_id": false
    },
    {
      "source_path": "docs/workflow-designer/debug-stepping-options-legacy.md",
      "redirect_url": "/visualstudio/workflow-designer/developing-applications-with-the-workflow-designer",
      "redirect_document_id": false
    },
    {
      "source_path": "docs/workflow-designer/debugging-legacy-workflows.md",
      "redirect_url": "/visualstudio/workflow-designer/developing-applications-with-the-workflow-designer",
      "redirect_document_id": false
    },
    {
      "source_path": "docs/workflow-designer/debugging-workflows-from-a-remote-computer-legacy.md",
      "redirect_url": "/visualstudio/workflow-designer/developing-applications-with-the-workflow-designer",
      "redirect_document_id": false
    },
    {
      "source_path": "docs/workflow-designer/developing-workflow-applications-targeting-the-dotnet-3-0-or-dotnet-3-5-framework.md",
      "redirect_url": "/visualstudio/workflow-designer/developing-applications-with-the-workflow-designer",
      "redirect_document_id": false
    },
    {
      "source_path": "docs/workflow-designer/disabling-the-visual-studio-debugger-for-windows-workflow-foundation-legacy.md",
      "redirect_url": "/visualstudio/workflow-designer/developing-applications-with-the-workflow-designer",
      "redirect_document_id": false
    },
    {
      "source_path": "docs/workflow-designer/how-to-add-a-new-item-to-a-workflow-project-legacy.md",
      "redirect_url": "/visualstudio/workflow-designer/developing-applications-with-the-workflow-designer",
      "redirect_document_id": false
    },
    {
      "source_path": "docs/workflow-designer/how-to-add-activities-to-the-toolbox-legacy.md",
      "redirect_url": "/visualstudio/workflow-designer/developing-applications-with-the-workflow-designer",
      "redirect_document_id": false
    },
    {
      "source_path": "docs/workflow-designer/how-to-change-the-debug-stepping-option-legacy.md",
      "redirect_url": "/visualstudio/workflow-designer/developing-applications-with-the-workflow-designer",
      "redirect_document_id": false
    },
    {
      "source_path": "docs/workflow-designer/how-to-configure-workflow-project-properties-legacy.md",
      "redirect_url": "/visualstudio/workflow-designer/developing-applications-with-the-workflow-designer",
      "redirect_document_id": false
    },
    {
      "source_path": "docs/workflow-designer/how-to-create-a-declarative-rule-condition-legacy.md",
      "redirect_url": "/visualstudio/workflow-designer/developing-applications-with-the-workflow-designer",
      "redirect_document_id": false
    },
    {
      "source_path": "docs/workflow-designer/how-to-create-a-policyactivity-rule-set-legacy.md",
      "redirect_url": "/visualstudio/workflow-designer/developing-applications-with-the-workflow-designer",
      "redirect_document_id": false
    },
    {
      "source_path": "docs/workflow-designer/how-to-create-a-sequential-workflow-library-legacy.md",
      "redirect_url": "/visualstudio/workflow-designer/developing-applications-with-the-workflow-designer",
      "redirect_document_id": false
    },
    {
      "source_path": "docs/workflow-designer/how-to-create-a-state-machine-workflow-library-legacy.md",
      "redirect_url": "/visualstudio/workflow-designer/developing-applications-with-the-workflow-designer",
      "redirect_document_id": false
    },
    {
      "source_path": "docs/workflow-designer/how-to-create-a-wcf-workflow-service-application.md",
      "redirect_url": "/visualstudio/workflow-designer/creating-a-workflow-project",
      "redirect_document_id": false
    },
    {
      "source_path": "docs/workflow-designer/how-to-create-a-workflow-activity-library-legacy.md",
      "redirect_url": "/visualstudio/workflow-designer/developing-applications-with-the-workflow-designer",
      "redirect_document_id": false
    },
    {
      "source_path": "docs/workflow-designer/how-to-create-a-workflow-console-application.md",
      "redirect_url": "/visualstudio/workflow-designer/creating-a-workflow-project",
      "redirect_document_id": false
    },
    {
      "source_path": "docs/workflow-designer/how-to-create-an-activity-designer-library.md",
      "redirect_url": "/visualstudio/workflow-designer/creating-a-workflow-project",
      "redirect_document_id": false
    },
    {
      "source_path": "docs/workflow-designer/how-to-create-an-activity-library.md",
      "redirect_url": "/visualstudio/workflow-designer/creating-a-workflow-project",
      "redirect_document_id": false
    },
    {
      "source_path": "docs/workflow-designer/how-to-create-an-empty-workflow-project-legacy.md",
      "redirect_url": "/visualstudio/workflow-designer/developing-applications-with-the-workflow-designer",
      "redirect_document_id": false
    },
    {
      "source_path": "docs/workflow-designer/how-to-create-sequential-workflow-console-applications-legacy.md",
      "redirect_url": "/visualstudio/workflow-designer/developing-applications-with-the-workflow-designer",
      "redirect_document_id": false
    },
    {
      "source_path": "docs/workflow-designer/how-to-create-state-machine-workflow-console-applications-legacy.md",
      "redirect_url": "/visualstudio/workflow-designer/developing-applications-with-the-workflow-designer",
      "redirect_document_id": false
    },
    {
      "source_path": "docs/workflow-designer/how-to-create-workflow-projects-legacy.md",
      "redirect_url": "/visualstudio/workflow-designer/developing-applications-with-the-workflow-designer",
      "redirect_document_id": false
    },
    {
      "source_path": "docs/workflow-designer/how-to-debug-aspnet-based-workflows-legacy.md",
      "redirect_url": "/visualstudio/workflow-designer/developing-applications-with-the-workflow-designer",
      "redirect_document_id": false
    },
    {
      "source_path": "docs/workflow-designer/how-to-implement-a-windows-communication-foundation-contract-operation-legacy.md",
      "redirect_url": "/visualstudio/workflow-designer/developing-applications-with-the-workflow-designer",
      "redirect_document_id": false
    },
    {
      "source_path": "docs/workflow-designer/how-to-invoke-a-windows-communication-foundation-contract-operation-legacy.md",
      "redirect_url": "/visualstudio/workflow-designer/developing-applications-with-the-workflow-designer",
      "redirect_document_id": false
    },
    {
      "source_path": "docs/workflow-designer/how-to-invoke-the-workflow-debugger.md",
      "redirect_url": "/visualstudio/workflow-designer/debugging-workflows-with-the-workflow-designer",
      "redirect_document_id": false
    },
    {
      "source_path": "docs/workflow-designer/how-to-set-breakpoints-in-workflows-legacy.md",
      "redirect_url": "/visualstudio/workflow-designer/developing-applications-with-the-workflow-designer",
      "redirect_document_id": false
    },
    {
      "source_path": "docs/workflow-designer/index.md",
      "redirect_url": "/visualstudio/workflow-designer/developing-applications-with-the-workflow-designer",
      "redirect_document_id": false
    },
    {
      "source_path": "docs/workflow-designer/invoking-the-visual-studio-debugger-for-windows-workflow-foundation-legacy.md",
      "redirect_url": "/visualstudio/workflow-designer/developing-applications-with-the-workflow-designer",
      "redirect_document_id": false
    },
    {
      "source_path": "docs/workflow-designer/legacy-designer-for-windows-workflow-foundation-ui-help.md",
      "redirect_url": "/visualstudio/workflow-designer/developing-applications-with-the-workflow-designer",
      "redirect_document_id": false
    },
    {
      "source_path": "docs/workflow-designer/legacy-workflow-activities.md",
      "redirect_url": "/visualstudio/workflow-designer/developing-applications-with-the-workflow-designer",
      "redirect_document_id": false
    },
    {
      "source_path": "docs/workflow-designer/rule-condition-editor-dialog-box-legacy.md",
      "redirect_url": "/visualstudio/workflow-designer/developing-applications-with-the-workflow-designer",
      "redirect_document_id": false
    },
    {
      "source_path": "docs/workflow-designer/rule-set-editor-dialog-box-legacy.md",
      "redirect_url": "/visualstudio/workflow-designer/developing-applications-with-the-workflow-designer",
      "redirect_document_id": false
    },
    {
      "source_path": "docs/workflow-designer/select-condition-dialog-box-legacy.md",
      "redirect_url": "/visualstudio/workflow-designer/developing-applications-with-the-workflow-designer",
      "redirect_document_id": false
    },
    {
      "source_path": "docs/workflow-designer/select-rule-set-dialog-box-legacy.md",
      "redirect_url": "/visualstudio/workflow-designer/developing-applications-with-the-workflow-designer",
      "redirect_document_id": false
    },
    {
      "source_path": "docs/workflow-designer/sequential-workflow-views-legacy.md",
      "redirect_url": "/visualstudio/workflow-designer/developing-applications-with-the-workflow-designer",
      "redirect_document_id": false
    },
    {
      "source_path": "docs/workflow-designer/theme-configuration-dialog-box-legacy.md",
      "redirect_url": "/visualstudio/workflow-designer/developing-applications-with-the-workflow-designer",
      "redirect_document_id": false
    },
    {
      "source_path": "docs/workflow-designer/themes-workflow-designer-options-dialog-box-legacy.md",
      "redirect_url": "/visualstudio/workflow-designer/developing-applications-with-the-workflow-designer",
      "redirect_document_id": false
    },
    {
      "source_path": "docs/workflow-designer/using-the-legacy-activity-designer.md",
      "redirect_url": "/visualstudio/workflow-designer/developing-applications-with-the-workflow-designer",
      "redirect_document_id": false
    },
    {
      "source_path": "docs/workflow-designer/using-the-legacy-state-machine-workflow-designer.md",
      "redirect_url": "/visualstudio/workflow-designer/developing-applications-with-the-workflow-designer",
      "redirect_document_id": false
    },
    {
      "source_path": "docs/workflow-designer/using-the-legacy-workflow-designer.md",
      "redirect_url": "/visualstudio/workflow-designer/developing-applications-with-the-workflow-designer",
      "redirect_document_id": false
    },
    {
      "source_path": "docs/workflow-designer/using-the-workflow-designer.md",
      "redirect_url": "/visualstudio/workflow-designer/developing-applications-with-the-workflow-designer",
      "redirect_document_id": false
    },
    {
      "source_path": "docs/workflow-designer/using-themes-in-workflows-legacy.md",
      "redirect_url": "/visualstudio/workflow-designer/developing-applications-with-the-workflow-designer",
      "redirect_document_id": false
    },
    {
      "source_path": "docs/workflow-designer/visual-studio-workflow-windows-legacy.md",
      "redirect_url": "/visualstudio/workflow-designer/developing-applications-with-the-workflow-designer",
      "redirect_document_id": false
    },
    {
      "source_path": "docs/xml-tools/sample-xsd-files.md",
      "redirect_url": "/visualstudio/xml-tools/sample-xsd-file-simple-schema",
      "redirect_document_id": false
    },
    {
      "source_path": "docs/xml-tools/formatting-xml-text-editor-options-dialog-box.md",
      "redirect_url": "/visualstudio/ide/reference/options-text-editor-xml-formatting",
      "redirect_document_id": false
    },
    {
      "source_path": "docs/xml-tools/how-to-start-debugging-xslt.md",
      "redirect_url": "/visualstudio/xml-tools/debugging-xslt",
      "redirect_document_id": false
    },
    {
      "source_path": "docs/xml-tools/how-to-use-breakpoints-with-xslt.md",
      "redirect_url": "/visualstudio/xml-tools/debugging-xslt",
      "redirect_document_id": false
    },
    {
      "source_path": "docs/xml-tools/index.md",
      "redirect_url": "/visualstudio/xml-tools/xml-tools-in-visual-studio",
      "redirect_document_id": false
    },
    {
      "source_path": "docs/xml-tools/miscellaneous-xml-text-editor-options-dialog-box.md",
      "redirect_url": "/visualstudio/ide/reference/options-text-editor-xml-miscellaneous",
      "redirect_document_id": false
    },
    {
      "source_path": "docs/xml-tools/walkthrough-xslt-profiler.md",
      "redirect_url": "/visualstudio/xml-tools/xslt-profiler",
      "redirect_document_id": false
    },
    {
      "source_path": "docs/xml-tools/what-s-new-in-the-xml-editor.md",
      "redirect_url": "/visualstudio/xml-tools/xml-editor",
      "redirect_document_id": false
    },
    {
      "source_path": "docs/xml-tools/what-s-new-in-the-xslt-debugger.md",
      "redirect_url": "/visualstudio/xml-tools/debugging-xslt",
      "redirect_document_id": false
    },
    {
      "source_path": "docs/xml-tools/working-with-xml-data.md",
      "redirect_url": "/visualstudio/xml-tools/xml-tools-in-visual-studio",
      "redirect_document_id": false
    },
    {
      "source_path": "docs/xml-tools/xml-editor-components.md",
      "redirect_url": "/visualstudio/xml-tools/xml-tools-in-visual-studio",
      "redirect_document_id": false
    },
    {
      "source_path": "docs/xml-tools/xml-editor-tasks.md",
      "redirect_url": "/visualstudio/xml-tools/walkthrough-using-xml-editor-features",
      "redirect_document_id": false
    },
    {
      "source_path": "docs/xml-tools/xml-schema-designer-tasks.md",
      "redirect_url": "/visualstudio/xml-tools/how-to-create-and-edit-an-xsd-schema-file",
      "redirect_document_id": false
    },
    {
      "source_path": "mac/activation.md",
      "redirect_url": "/visualstudio/mac/enable-subscription",
      "redirect_document_id": false
    },
    {
      "source_path": "mac/benefits-vsmac-over-xs.md",
      "redirect_url": "/visualstudio/mac/",
      "redirect_document_id": false
    },
    {
      "source_path": "scripting-docs/chakra-hosting/hosting-the-javascript-runtime.md",
      "redirect_url": "/microsoft-edge/hosting/chakra-hosting/hosting-the-javascript-runtime",
      "redirect_document_id": false
    },
    {
      "source_path": "scripting-docs/chakra-hosting/index.md",
      "redirect_url": "/script/chakra-hosting/javascript-runtime-hosting",
      "redirect_document_id": false
    },
    {
      "source_path": "scripting-docs/chakra-hosting/javascript-runtime-hosting.md",
      "redirect_url": "/microsoft-edge/hosting/javascript-runtime-hosting",
      "redirect_document_id": false
    },
    {
      "source_path": "scripting-docs/chakra-hosting/javascript-runtime-typedefs-constants-and-enumerations.md",
      "redirect_url": "/microsoft-edge/hosting/chakra-hosting/javascript-runtime-typedefs-constants-and-enumerations",
      "redirect_document_id": false
    },
    {
      "source_path": "scripting-docs/chakra-hosting/js-invalid-propertyid-constant.md",
      "redirect_url": "/microsoft-edge/hosting/chakra-hosting/js-invalid-propertyid-constant",
      "redirect_document_id": false
    },
    {
      "source_path": "scripting-docs/chakra-hosting/js-invalid-reference-constant.md",
      "redirect_url": "/microsoft-edge/hosting/chakra-hosting/js-invalid-reference-constant",
      "redirect_document_id": false
    },
    {
      "source_path": "scripting-docs/chakra-hosting/js-invalid-runtime-handle-constant.md",
      "redirect_url": "/microsoft-edge/hosting/chakra-hosting/js-invalid-runtime-handle-constant",
      "redirect_document_id": false
    },
    {
      "source_path": "scripting-docs/chakra-hosting/js-source-context-none-constant.md",
      "redirect_url": "/microsoft-edge/hosting/chakra-hosting/js-source-context-none-constant",
      "redirect_document_id": false
    },
    {
      "source_path": "scripting-docs/chakra-hosting/jsaddref-function.md",
      "redirect_url": "/microsoft-edge/hosting/chakra-hosting/jsaddref-function",
      "redirect_document_id": false
    },
    {
      "source_path": "scripting-docs/chakra-hosting/jsbackgroundworkitemcallback-typedef.md",
      "redirect_url": "/microsoft-edge/hosting/chakra-hosting/jsbackgroundworkitemcallback-typedef",
      "redirect_document_id": false
    },
    {
      "source_path": "scripting-docs/chakra-hosting/jsbeforecollectcallback-typedef.md",
      "redirect_url": "/microsoft-edge/hosting/chakra-hosting/jsbeforecollectcallback-typedef",
      "redirect_document_id": false
    },
    {
      "source_path": "scripting-docs/chakra-hosting/jsbooleantobool-function.md",
      "redirect_url": "/microsoft-edge/hosting/chakra-hosting/jsbooleantobool-function",
      "redirect_document_id": false
    },
    {
      "source_path": "scripting-docs/chakra-hosting/jsbooltoboolean-function.md",
      "redirect_url": "/microsoft-edge/hosting/chakra-hosting/jsbooltoboolean-function",
      "redirect_document_id": false
    },
    {
      "source_path": "scripting-docs/chakra-hosting/jscallfunction-function.md",
      "redirect_url": "/microsoft-edge/hosting/chakra-hosting/jscallfunction-function",
      "redirect_document_id": false
    },
    {
      "source_path": "scripting-docs/chakra-hosting/jscollectgarbage-function.md",
      "redirect_url": "/microsoft-edge/hosting/chakra-hosting/jscollectgarbage-function",
      "redirect_document_id": false
    },
    {
      "source_path": "scripting-docs/chakra-hosting/jsconstructobject-function.md",
      "redirect_url": "/microsoft-edge/hosting/chakra-hosting/jsconstructobject-function",
      "redirect_document_id": false
    },
    {
      "source_path": "scripting-docs/chakra-hosting/jscontextref-typedef.md",
      "redirect_url": "/microsoft-edge/hosting/chakra-hosting/jscontextref-typedef",
      "redirect_document_id": false
    },
    {
      "source_path": "scripting-docs/chakra-hosting/jsconvertvaluetoboolean-function.md",
      "redirect_url": "/microsoft-edge/hosting/chakra-hosting/jsconvertvaluetoboolean-function",
      "redirect_document_id": false
    },
    {
      "source_path": "scripting-docs/chakra-hosting/jsconvertvaluetonumber-function.md",
      "redirect_url": "/microsoft-edge/hosting/chakra-hosting/jsconvertvaluetonumber-function",
      "redirect_document_id": false
    },
    {
      "source_path": "scripting-docs/chakra-hosting/jsconvertvaluetoobject-function.md",
      "redirect_url": "/microsoft-edge/hosting/chakra-hosting/jsconvertvaluetoobject-function",
      "redirect_document_id": false
    },
    {
      "source_path": "scripting-docs/chakra-hosting/jsconvertvaluetostring-function.md",
      "redirect_url": "/microsoft-edge/hosting/chakra-hosting/jsconvertvaluetostring-function",
      "redirect_document_id": false
    },
    {
      "source_path": "scripting-docs/chakra-hosting/jscreatearray-function.md",
      "redirect_url": "/microsoft-edge/hosting/chakra-hosting/jscreatearray-function",
      "redirect_document_id": false
    },
    {
      "source_path": "scripting-docs/chakra-hosting/jscreatearraybuffer-function.md",
      "redirect_url": "/microsoft-edge/hosting/chakra-hosting/jscreatearraybuffer-function",
      "redirect_document_id": false
    },
    {
      "source_path": "scripting-docs/chakra-hosting/jscreatecontext-function.md",
      "redirect_url": "/microsoft-edge/hosting/chakra-hosting/jscreatecontext-function",
      "redirect_document_id": false
    },
    {
      "source_path": "scripting-docs/chakra-hosting/jscreatedataview-function.md",
      "redirect_url": "/microsoft-edge/hosting/chakra-hosting/jscreatedataview-function",
      "redirect_document_id": false
    },
    {
      "source_path": "scripting-docs/chakra-hosting/jscreateerror-function.md",
      "redirect_url": "/microsoft-edge/hosting/chakra-hosting/jscreateerror-function",
      "redirect_document_id": false
    },
    {
      "source_path": "scripting-docs/chakra-hosting/jscreateexternalarraybuffer-function.md",
      "redirect_url": "/microsoft-edge/hosting/chakra-hosting/jscreateexternalarraybuffer-function",
      "redirect_document_id": false
    },
    {
      "source_path": "scripting-docs/chakra-hosting/jscreateexternalobject-function.md",
      "redirect_url": "/microsoft-edge/hosting/chakra-hosting/jscreateexternalobject-function",
      "redirect_document_id": false
    },
    {
      "source_path": "scripting-docs/chakra-hosting/jscreatefunction-function.md",
      "redirect_url": "/microsoft-edge/hosting/chakra-hosting/jscreatefunction-function",
      "redirect_document_id": false
    },
    {
      "source_path": "scripting-docs/chakra-hosting/jscreatenamedfunction-function.md",
      "redirect_url": "/microsoft-edge/hosting/chakra-hosting/jscreatenamedfunction-function",
      "redirect_document_id": false
    },
    {
      "source_path": "scripting-docs/chakra-hosting/jscreateobject-function.md",
      "redirect_url": "/microsoft-edge/hosting/chakra-hosting/jscreateobject-function",
      "redirect_document_id": false
    },
    {
      "source_path": "scripting-docs/chakra-hosting/jscreaterangeerror-function.md",
      "redirect_url": "/microsoft-edge/hosting/chakra-hosting/jscreaterangeerror-function",
      "redirect_document_id": false
    },
    {
      "source_path": "scripting-docs/chakra-hosting/jscreatereferenceerror-function.md",
      "redirect_url": "/microsoft-edge/hosting/chakra-hosting/jscreatereferenceerror-function",
      "redirect_document_id": false
    },
    {
      "source_path": "scripting-docs/chakra-hosting/jscreateruntime-function.md",
      "redirect_url": "/microsoft-edge/hosting/chakra-hosting/jscreateruntime-function",
      "redirect_document_id": false
    },
    {
      "source_path": "scripting-docs/chakra-hosting/jscreatesymbol-function.md",
      "redirect_url": "/microsoft-edge/hosting/chakra-hosting/jscreatesymbol-function",
      "redirect_document_id": false
    },
    {
      "source_path": "scripting-docs/chakra-hosting/jscreatesyntaxerror-function.md",
      "redirect_url": "/microsoft-edge/hosting/chakra-hosting/jscreatesyntaxerror-function",
      "redirect_document_id": false
    },
    {
      "source_path": "scripting-docs/chakra-hosting/jscreatetypedarray-function.md",
      "redirect_url": "/microsoft-edge/hosting/chakra-hosting/jscreatetypedarray-function",
      "redirect_document_id": false
    },
    {
      "source_path": "scripting-docs/chakra-hosting/jscreatetypeerror-function.md",
      "redirect_url": "/microsoft-edge/hosting/chakra-hosting/jscreatetypeerror-function",
      "redirect_document_id": false
    },
    {
      "source_path": "scripting-docs/chakra-hosting/jscreateurierror-function.md",
      "redirect_url": "/microsoft-edge/hosting/chakra-hosting/jscreateurierror-function",
      "redirect_document_id": false
    },
    {
      "source_path": "scripting-docs/chakra-hosting/jsdefineproperty-function.md",
      "redirect_url": "/microsoft-edge/hosting/chakra-hosting/jsdefineproperty-function",
      "redirect_document_id": false
    },
    {
      "source_path": "scripting-docs/chakra-hosting/jsdeleteindexedproperty-function.md",
      "redirect_url": "/microsoft-edge/hosting/chakra-hosting/jsdeleteindexedproperty-function",
      "redirect_document_id": false
    },
    {
      "source_path": "scripting-docs/chakra-hosting/jsdeleteproperty-function.md",
      "redirect_url": "/microsoft-edge/hosting/chakra-hosting/jsdeleteproperty-function",
      "redirect_document_id": false
    },
    {
      "source_path": "scripting-docs/chakra-hosting/jsdisableruntimeexecution-function.md",
      "redirect_url": "/microsoft-edge/hosting/chakra-hosting/jsdisableruntimeexecution-function",
      "redirect_document_id": false
    },
    {
      "source_path": "scripting-docs/chakra-hosting/jsdisposeruntime-function.md",
      "redirect_url": "/microsoft-edge/hosting/chakra-hosting/jsdisposeruntime-function",
      "redirect_document_id": false
    },
    {
      "source_path": "scripting-docs/chakra-hosting/jsdoubletonumber-function.md",
      "redirect_url": "/microsoft-edge/hosting/chakra-hosting/jsdoubletonumber-function",
      "redirect_document_id": false
    },
    {
      "source_path": "scripting-docs/chakra-hosting/jsenableruntimeexecution-function.md",
      "redirect_url": "/microsoft-edge/hosting/chakra-hosting/jsenableruntimeexecution-function",
      "redirect_document_id": false
    },
    {
      "source_path": "scripting-docs/chakra-hosting/jsenumerateheap-function.md",
      "redirect_url": "/microsoft-edge/hosting/chakra-hosting/jsenumerateheap-function",
      "redirect_document_id": false
    },
    {
      "source_path": "scripting-docs/chakra-hosting/jsequals-function.md",
      "redirect_url": "/microsoft-edge/hosting/chakra-hosting/jsequals-function",
      "redirect_document_id": false
    },
    {
      "source_path": "scripting-docs/chakra-hosting/jserrorcode-enumeration.md",
      "redirect_url": "/microsoft-edge/hosting/chakra-hosting/jserrorcode-enumeration",
      "redirect_document_id": false
    },
    {
      "source_path": "scripting-docs/chakra-hosting/jsfinalizecallback-typedef.md",
      "redirect_url": "/microsoft-edge/hosting/chakra-hosting/jsfinalizecallback-typedef",
      "redirect_document_id": false
    },
    {
      "source_path": "scripting-docs/chakra-hosting/jsgetandclearexception-function.md",
      "redirect_url": "/microsoft-edge/hosting/chakra-hosting/jsgetandclearexception-function",
      "redirect_document_id": false
    },
    {
      "source_path": "scripting-docs/chakra-hosting/jsgetarraybufferstorage-function.md",
      "redirect_url": "/microsoft-edge/hosting/chakra-hosting/jsgetarraybufferstorage-function",
      "redirect_document_id": false
    },
    {
      "source_path": "scripting-docs/chakra-hosting/jsgetcontextdata-function.md",
      "redirect_url": "/microsoft-edge/hosting/chakra-hosting/jsgetcontextdata-function",
      "redirect_document_id": false
    },
    {
      "source_path": "scripting-docs/chakra-hosting/jsgetcontextofobject-function.md",
      "redirect_url": "/microsoft-edge/hosting/chakra-hosting/jsgetcontextofobject-function",
      "redirect_document_id": false
    },
    {
      "source_path": "scripting-docs/chakra-hosting/jsgetcurrentcontext-function.md",
      "redirect_url": "/microsoft-edge/hosting/chakra-hosting/jsgetcurrentcontext-function",
      "redirect_document_id": false
    },
    {
      "source_path": "scripting-docs/chakra-hosting/jsgetdataviewstorage-function.md",
      "redirect_url": "/microsoft-edge/hosting/chakra-hosting/jsgetdataviewstorage-function",
      "redirect_document_id": false
    },
    {
      "source_path": "scripting-docs/chakra-hosting/jsgetextensionallowed-function.md",
      "redirect_url": "/microsoft-edge/hosting/chakra-hosting/jsgetextensionallowed-function",
      "redirect_document_id": false
    },
    {
      "source_path": "scripting-docs/chakra-hosting/jsgetexternaldata-function.md",
      "redirect_url": "/microsoft-edge/hosting/chakra-hosting/jsgetexternaldata-function",
      "redirect_document_id": false
    },
    {
      "source_path": "scripting-docs/chakra-hosting/jsgetfalsevalue-function.md",
      "redirect_url": "/microsoft-edge/hosting/chakra-hosting/jsgetfalsevalue-function",
      "redirect_document_id": false
    },
    {
      "source_path": "scripting-docs/chakra-hosting/jsgetglobalobject-function.md",
      "redirect_url": "/microsoft-edge/hosting/chakra-hosting/jsgetglobalobject-function",
      "redirect_document_id": false
    },
    {
      "source_path": "scripting-docs/chakra-hosting/jsgetindexedpropertiesexternaldata-function.md",
      "redirect_url": "/microsoft-edge/hosting/chakra-hosting/jsgetindexedpropertiesexternaldata-function",
      "redirect_document_id": false
    },
    {
      "source_path": "scripting-docs/chakra-hosting/jsgetindexedproperty-function.md",
      "redirect_url": "/microsoft-edge/hosting/chakra-hosting/jsgetindexedproperty-function",
      "redirect_document_id": false
    },
    {
      "source_path": "scripting-docs/chakra-hosting/jsgetnullvalue-function.md",
      "redirect_url": "/microsoft-edge/hosting/chakra-hosting/jsgetnullvalue-function",
      "redirect_document_id": false
    },
    {
      "source_path": "scripting-docs/chakra-hosting/jsgetownpropertydescriptor-function.md",
      "redirect_url": "/microsoft-edge/hosting/chakra-hosting/jsgetownpropertydescriptor-function",
      "redirect_document_id": false
    },
    {
      "source_path": "scripting-docs/chakra-hosting/jsgetownpropertynames-function.md",
      "redirect_url": "/microsoft-edge/hosting/chakra-hosting/jsgetownpropertynames-function",
      "redirect_document_id": false
    },
    {
      "source_path": "scripting-docs/chakra-hosting/jsgetownpropertysymbols-function.md",
      "redirect_url": "/microsoft-edge/hosting/chakra-hosting/jsgetownpropertysymbols-function",
      "redirect_document_id": false
    },
    {
      "source_path": "scripting-docs/chakra-hosting/jsgetproperty-function.md",
      "redirect_url": "/microsoft-edge/hosting/chakra-hosting/jsgetproperty-function",
      "redirect_document_id": false
    },
    {
      "source_path": "scripting-docs/chakra-hosting/jsgetpropertyidfromname-function.md",
      "redirect_url": "/microsoft-edge/hosting/chakra-hosting/jsgetpropertyidfromname-function",
      "redirect_document_id": false
    },
    {
      "source_path": "scripting-docs/chakra-hosting/jsgetpropertyidfromsymbol-function.md",
      "redirect_url": "/microsoft-edge/hosting/chakra-hosting/jsgetpropertyidfromsymbol-function",
      "redirect_document_id": false
    },
    {
      "source_path": "scripting-docs/chakra-hosting/jsgetpropertyidtype-function.md",
      "redirect_url": "/microsoft-edge/hosting/chakra-hosting/jsgetpropertyidtype-function",
      "redirect_document_id": false
    },
    {
      "source_path": "scripting-docs/chakra-hosting/jsgetpropertynamefromid-function.md",
      "redirect_url": "/microsoft-edge/hosting/chakra-hosting/jsgetpropertynamefromid-function",
      "redirect_document_id": false
    },
    {
      "source_path": "scripting-docs/chakra-hosting/jsgetprototype-function.md",
      "redirect_url": "/microsoft-edge/hosting/chakra-hosting/jsgetprototype-function",
      "redirect_document_id": false
    },
    {
      "source_path": "scripting-docs/chakra-hosting/jsgetruntime-function.md",
      "redirect_url": "/microsoft-edge/hosting/chakra-hosting/jsgetruntime-function",
      "redirect_document_id": false
    },
    {
      "source_path": "scripting-docs/chakra-hosting/jsgetruntimememorylimit-function.md",
      "redirect_url": "/microsoft-edge/hosting/chakra-hosting/jsgetruntimememorylimit-function",
      "redirect_document_id": false
    },
    {
      "source_path": "scripting-docs/chakra-hosting/jsgetruntimememoryusage-function.md",
      "redirect_url": "/microsoft-edge/hosting/chakra-hosting/jsgetruntimememoryusage-function",
      "redirect_document_id": false
    },
    {
      "source_path": "scripting-docs/chakra-hosting/jsgetstringlength-function.md",
      "redirect_url": "/microsoft-edge/hosting/chakra-hosting/jsgetstringlength-function",
      "redirect_document_id": false
    },
    {
      "source_path": "scripting-docs/chakra-hosting/jsgetsymbolfrompropertyid-function.md",
      "redirect_url": "/microsoft-edge/hosting/chakra-hosting/jsgetsymbolfrompropertyid-function",
      "redirect_document_id": false
    },
    {
      "source_path": "scripting-docs/chakra-hosting/jsgettruevalue-function.md",
      "redirect_url": "/microsoft-edge/hosting/chakra-hosting/jsgettruevalue-function",
      "redirect_document_id": false
    },
    {
      "source_path": "scripting-docs/chakra-hosting/jsgettypedarrayinfo-function.md",
      "redirect_url": "/microsoft-edge/hosting/chakra-hosting/jsgettypedarrayinfo-function",
      "redirect_document_id": false
    },
    {
      "source_path": "scripting-docs/chakra-hosting/jsgettypedarraystorage-function.md",
      "redirect_url": "/microsoft-edge/hosting/chakra-hosting/jsgettypedarraystorage-function",
      "redirect_document_id": false
    },
    {
      "source_path": "scripting-docs/chakra-hosting/jsgetundefinedvalue-function.md",
      "redirect_url": "/microsoft-edge/hosting/chakra-hosting/jsgetundefinedvalue-function",
      "redirect_document_id": false
    },
    {
      "source_path": "scripting-docs/chakra-hosting/jsgetvaluetype-function.md",
      "redirect_url": "/microsoft-edge/hosting/chakra-hosting/jsgetvaluetype-function",
      "redirect_document_id": false
    },
    {
      "source_path": "scripting-docs/chakra-hosting/jshasexception-function.md",
      "redirect_url": "/microsoft-edge/hosting/chakra-hosting/jshasexception-function",
      "redirect_document_id": false
    },
    {
      "source_path": "scripting-docs/chakra-hosting/jshasexternaldata-function.md",
      "redirect_url": "/microsoft-edge/hosting/chakra-hosting/jshasexternaldata-function",
      "redirect_document_id": false
    },
    {
      "source_path": "scripting-docs/chakra-hosting/jshasindexedpropertiesexternaldata-function.md",
      "redirect_url": "/microsoft-edge/hosting/chakra-hosting/jshasindexedpropertiesexternaldata-function",
      "redirect_document_id": false
    },
    {
      "source_path": "scripting-docs/chakra-hosting/jshasindexedproperty-function.md",
      "redirect_url": "/microsoft-edge/hosting/chakra-hosting/jshasindexedproperty-function",
      "redirect_document_id": false
    },
    {
      "source_path": "scripting-docs/chakra-hosting/jshasproperty-function.md",
      "redirect_url": "/microsoft-edge/hosting/chakra-hosting/jshasproperty-function",
      "redirect_document_id": false
    },
    {
      "source_path": "scripting-docs/chakra-hosting/jsidle-function.md",
      "redirect_url": "/microsoft-edge/hosting/chakra-hosting/jsidle-function",
      "redirect_document_id": false
    },
    {
      "source_path": "scripting-docs/chakra-hosting/jsinspectabletoobject-function.md",
      "redirect_url": "/microsoft-edge/hosting/chakra-hosting/jsinspectabletoobject-function",
      "redirect_document_id": false
    },
    {
      "source_path": "scripting-docs/chakra-hosting/jsinstanceof-function.md",
      "redirect_url": "/microsoft-edge/hosting/chakra-hosting/jsinstanceof-function",
      "redirect_document_id": false
    },
    {
      "source_path": "scripting-docs/chakra-hosting/jsinttonumber-function.md",
      "redirect_url": "/microsoft-edge/hosting/chakra-hosting/jsinttonumber-function",
      "redirect_document_id": false
    },
    {
      "source_path": "scripting-docs/chakra-hosting/jsisenumeratingheap-function.md",
      "redirect_url": "/microsoft-edge/hosting/chakra-hosting/jsisenumeratingheap-function",
      "redirect_document_id": false
    },
    {
      "source_path": "scripting-docs/chakra-hosting/jsisruntimeexecutiondisabled-function.md",
      "redirect_url": "/microsoft-edge/hosting/chakra-hosting/jsisruntimeexecutiondisabled-function",
      "redirect_document_id": false
    },
    {
      "source_path": "scripting-docs/chakra-hosting/jsmemoryallocationcallback-typedef.md",
      "redirect_url": "/microsoft-edge/hosting/chakra-hosting/jsmemoryallocationcallback-typedef",
      "redirect_document_id": false
    },
    {
      "source_path": "scripting-docs/chakra-hosting/jsmemoryeventtype-enumeration.md",
      "redirect_url": "/microsoft-edge/hosting/chakra-hosting/jsmemoryeventtype-enumeration",
      "redirect_document_id": false
    },
    {
      "source_path": "scripting-docs/chakra-hosting/jsnativefunction-typedef.md",
      "redirect_url": "/microsoft-edge/hosting/chakra-hosting/jsnativefunction-typedef",
      "redirect_document_id": false
    },
    {
      "source_path": "scripting-docs/chakra-hosting/jsnumbertodouble-function.md",
      "redirect_url": "/microsoft-edge/hosting/chakra-hosting/jsnumbertodouble-function",
      "redirect_document_id": false
    },
    {
      "source_path": "scripting-docs/chakra-hosting/jsnumbertoint-function.md",
      "redirect_url": "/microsoft-edge/hosting/chakra-hosting/jsnumbertoint-function",
      "redirect_document_id": false
    },
    {
      "source_path": "scripting-docs/chakra-hosting/jsobjectbeforecollectcallback-typedef.md",
      "redirect_url": "/microsoft-edge/hosting/chakra-hosting/jsobjectbeforecollectcallback-typedef",
      "redirect_document_id": false
    },
    {
      "source_path": "scripting-docs/chakra-hosting/jsobjecttoinspectable-function.md",
      "redirect_url": "/microsoft-edge/hosting/chakra-hosting/jsobjecttoinspectable-function",
      "redirect_document_id": false
    },
    {
      "source_path": "scripting-docs/chakra-hosting/jsparsescript-function.md",
      "redirect_url": "/microsoft-edge/hosting/chakra-hosting/jsparsescript-function",
      "redirect_document_id": false
    },
    {
      "source_path": "scripting-docs/chakra-hosting/jsparseserializedscript-function.md",
      "redirect_url": "/microsoft-edge/hosting/chakra-hosting/jsparseserializedscript-function",
      "redirect_document_id": false
    },
    {
      "source_path": "scripting-docs/chakra-hosting/jsparseserializedscriptwithcallback-function.md",
      "redirect_url": "/microsoft-edge/hosting/chakra-hosting/jsparseserializedscriptwithcallback-function",
      "redirect_document_id": false
    },
    {
      "source_path": "scripting-docs/chakra-hosting/jspointertostring-function.md",
      "redirect_url": "/microsoft-edge/hosting/chakra-hosting/jspointertostring-function",
      "redirect_document_id": false
    },
    {
      "source_path": "scripting-docs/chakra-hosting/jspreventextension-function.md",
      "redirect_url": "/microsoft-edge/hosting/chakra-hosting/jspreventextension-function",
      "redirect_document_id": false
    },
    {
      "source_path": "scripting-docs/chakra-hosting/jsprojectioncallback-typedef.md",
      "redirect_url": "/microsoft-edge/hosting/chakra-hosting/jsprojectioncallback-typedef",
      "redirect_document_id": false
    },
    {
      "source_path": "scripting-docs/chakra-hosting/jsprojectioncallbackcontext-typedef.md",
      "redirect_url": "/microsoft-edge/hosting/chakra-hosting/jsprojectioncallbackcontext-typedef",
      "redirect_document_id": false
    },
    {
      "source_path": "scripting-docs/chakra-hosting/jsprojectionenqueuecallback-typedef.md",
      "redirect_url": "/microsoft-edge/hosting/chakra-hosting/jsprojectionenqueuecallback-typedef",
      "redirect_document_id": false
    },
    {
      "source_path": "scripting-docs/chakra-hosting/jsprojectwinrtnamespace-function.md",
      "redirect_url": "/microsoft-edge/hosting/chakra-hosting/jsprojectwinrtnamespace-function",
      "redirect_document_id": false
    },
    {
      "source_path": "scripting-docs/chakra-hosting/jspromisecontinuationcallback-typedef.md",
      "redirect_url": "/microsoft-edge/hosting/chakra-hosting/jspromisecontinuationcallback-typedef",
      "redirect_document_id": false
    },
    {
      "source_path": "scripting-docs/chakra-hosting/jspropertyidref-typedef.md",
      "redirect_url": "/microsoft-edge/hosting/chakra-hosting/jspropertyidref-typedef",
      "redirect_document_id": false
    },
    {
      "source_path": "scripting-docs/chakra-hosting/jspropertyidtype-enumeration.md",
      "redirect_url": "/microsoft-edge/hosting/chakra-hosting/jspropertyidtype-enumeration",
      "redirect_document_id": false
    },
    {
      "source_path": "scripting-docs/chakra-hosting/jsref-typedef.md",
      "redirect_url": "/microsoft-edge/hosting/chakra-hosting/jsref-typedef",
      "redirect_document_id": false
    },
    {
      "source_path": "scripting-docs/chakra-hosting/jsrelease-function.md",
      "redirect_url": "/microsoft-edge/hosting/chakra-hosting/jsrelease-function",
      "redirect_document_id": false
    },
    {
      "source_path": "scripting-docs/chakra-hosting/jsrunscript-function.md",
      "redirect_url": "/microsoft-edge/hosting/chakra-hosting/jsrunscript-function",
      "redirect_document_id": false
    },
    {
      "source_path": "scripting-docs/chakra-hosting/jsrunserializedscript-function.md",
      "redirect_url": "/microsoft-edge/hosting/chakra-hosting/jsrunserializedscript-function",
      "redirect_document_id": false
    },
    {
      "source_path": "scripting-docs/chakra-hosting/jsrunserializedscriptwithcallback-function.md",
      "redirect_url": "/microsoft-edge/hosting/chakra-hosting/jsrunserializedscriptwithcallback-function",
      "redirect_document_id": false
    },
    {
      "source_path": "scripting-docs/chakra-hosting/jsruntimeattributes-enumeration.md",
      "redirect_url": "/microsoft-edge/hosting/chakra-hosting/jsruntimeattributes-enumeration",
      "redirect_document_id": false
    },
    {
      "source_path": "scripting-docs/chakra-hosting/jsruntimehandle-typedef.md",
      "redirect_url": "/microsoft-edge/hosting/chakra-hosting/jsruntimehandle-typedef",
      "redirect_document_id": false
    },
    {
      "source_path": "scripting-docs/chakra-hosting/jsruntimeversion-enumeration.md",
      "redirect_url": "/microsoft-edge/hosting/chakra-hosting/jsruntimeversion-enumeration",
      "redirect_document_id": false
    },
    {
      "source_path": "scripting-docs/chakra-hosting/jsserializedscriptloadsourcecallback-typedef.md",
      "redirect_url": "/microsoft-edge/hosting/chakra-hosting/jsserializedscriptloadsourcecallback-typedef",
      "redirect_document_id": false
    },
    {
      "source_path": "scripting-docs/chakra-hosting/jsserializedscriptunloadcallback-typedef.md",
      "redirect_url": "/microsoft-edge/hosting/chakra-hosting/jsserializedscriptunloadcallback-typedef",
      "redirect_document_id": false
    },
    {
      "source_path": "scripting-docs/chakra-hosting/jsserializescript-function.md",
      "redirect_url": "/microsoft-edge/hosting/chakra-hosting/jsserializescript-function",
      "redirect_document_id": false
    },
    {
      "source_path": "scripting-docs/chakra-hosting/jssetcontextdata-function.md",
      "redirect_url": "/microsoft-edge/hosting/chakra-hosting/jssetcontextdata-function",
      "redirect_document_id": false
    },
    {
      "source_path": "scripting-docs/chakra-hosting/jssetcurrentcontext-function.md",
      "redirect_url": "/microsoft-edge/hosting/chakra-hosting/jssetcurrentcontext-function",
      "redirect_document_id": false
    },
    {
      "source_path": "scripting-docs/chakra-hosting/jssetexception-function.md",
      "redirect_url": "/microsoft-edge/hosting/chakra-hosting/jssetexception-function",
      "redirect_document_id": false
    },
    {
      "source_path": "scripting-docs/chakra-hosting/jssetexternaldata-function.md",
      "redirect_url": "/microsoft-edge/hosting/chakra-hosting/jssetexternaldata-function",
      "redirect_document_id": false
    },
    {
      "source_path": "scripting-docs/chakra-hosting/jssetindexedpropertiestoexternaldata-function.md",
      "redirect_url": "/microsoft-edge/hosting/chakra-hosting/jssetindexedpropertiestoexternaldata-function",
      "redirect_document_id": false
    },
    {
      "source_path": "scripting-docs/chakra-hosting/jssetindexedproperty-function.md",
      "redirect_url": "/microsoft-edge/hosting/chakra-hosting/jssetindexedproperty-function",
      "redirect_document_id": false
    },
    {
      "source_path": "scripting-docs/chakra-hosting/jssetobjectbeforecollectcallback-function.md",
      "redirect_url": "/microsoft-edge/hosting/chakra-hosting/jssetobjectbeforecollectcallback-function",
      "redirect_document_id": false
    },
    {
      "source_path": "scripting-docs/chakra-hosting/jssetprojectionenqueuecallback-function.md",
      "redirect_url": "/microsoft-edge/hosting/chakra-hosting/jssetprojectionenqueuecallback-function",
      "redirect_document_id": false
    },
    {
      "source_path": "scripting-docs/chakra-hosting/jssetpromisecontinuationcallback-function.md",
      "redirect_url": "/microsoft-edge/hosting/chakra-hosting/jssetpromisecontinuationcallback-function",
      "redirect_document_id": false
    },
    {
      "source_path": "scripting-docs/chakra-hosting/jssetproperty-function.md",
      "redirect_url": "/microsoft-edge/hosting/chakra-hosting/jssetproperty-function",
      "redirect_document_id": false
    },
    {
      "source_path": "scripting-docs/chakra-hosting/jssetprototype-function.md",
      "redirect_url": "/microsoft-edge/hosting/chakra-hosting/jssetprototype-function",
      "redirect_document_id": false
    },
    {
      "source_path": "scripting-docs/chakra-hosting/jssetruntimebeforecollectcallback-function.md",
      "redirect_url": "/microsoft-edge/hosting/chakra-hosting/jssetruntimebeforecollectcallback-function",
      "redirect_document_id": false
    },
    {
      "source_path": "scripting-docs/chakra-hosting/jssetruntimememoryallocationcallback-function.md",
      "redirect_url": "/microsoft-edge/hosting/chakra-hosting/jssetruntimememoryallocationcallback-function",
      "redirect_document_id": false
    },
    {
      "source_path": "scripting-docs/chakra-hosting/jssetruntimememorylimit-function.md",
      "redirect_url": "/microsoft-edge/hosting/chakra-hosting/jssetruntimememorylimit-function",
      "redirect_document_id": false
    },
    {
      "source_path": "scripting-docs/chakra-hosting/jssourcecontext-typedef.md",
      "redirect_url": "/microsoft-edge/hosting/chakra-hosting/jssourcecontext-typedef",
      "redirect_document_id": false
    },
    {
      "source_path": "scripting-docs/chakra-hosting/jsstartdebugging-function.md",
      "redirect_url": "/microsoft-edge/hosting/chakra-hosting/jsstartdebugging-function",
      "redirect_document_id": false
    },
    {
      "source_path": "scripting-docs/chakra-hosting/jsstartprofiling-function.md",
      "redirect_url": "/microsoft-edge/hosting/chakra-hosting/jsstartprofiling-function",
      "redirect_document_id": false
    },
    {
      "source_path": "scripting-docs/chakra-hosting/jsstopprofiling-function.md",
      "redirect_url": "/microsoft-edge/hosting/chakra-hosting/jsstopprofiling-function",
      "redirect_document_id": false
    },
    {
      "source_path": "scripting-docs/chakra-hosting/jsstrictequals-function.md",
      "redirect_url": "/microsoft-edge/hosting/chakra-hosting/jsstrictequals-function",
      "redirect_document_id": false
    },
    {
      "source_path": "scripting-docs/chakra-hosting/jsstringtopointer-function.md",
      "redirect_url": "/microsoft-edge/hosting/chakra-hosting/jsstringtopointer-function",
      "redirect_document_id": false
    },
    {
      "source_path": "scripting-docs/chakra-hosting/jsthreadservicecallback-typedef.md",
      "redirect_url": "/microsoft-edge/hosting/chakra-hosting/jsthreadservicecallback-typedef",
      "redirect_document_id": false
    },
    {
      "source_path": "scripting-docs/chakra-hosting/jstypedarraytype-enumeration.md",
      "redirect_url": "/microsoft-edge/hosting/chakra-hosting/jstypedarraytype-enumeration",
      "redirect_document_id": false
    },
    {
      "source_path": "scripting-docs/chakra-hosting/jsvalueref-typedef.md",
      "redirect_url": "/microsoft-edge/hosting/chakra-hosting/jsvalueref-typedef",
      "redirect_document_id": false
    },
    {
      "source_path": "scripting-docs/chakra-hosting/jsvaluetovariant-function.md",
      "redirect_url": "/microsoft-edge/hosting/chakra-hosting/jsvaluetovariant-function",
      "redirect_document_id": false
    },
    {
      "source_path": "scripting-docs/chakra-hosting/jsvaluetype-enumeration.md",
      "redirect_url": "/microsoft-edge/hosting/chakra-hosting/jsvaluetype-enumeration",
      "redirect_document_id": false
    },
    {
      "source_path": "scripting-docs/chakra-hosting/jsvarianttovalue-function.md",
      "redirect_url": "/microsoft-edge/hosting/chakra-hosting/jsvarianttovalue-function",
      "redirect_document_id": false
    },
    {
      "source_path": "scripting-docs/chakra-hosting/reference-javascript-runtime.md",
      "redirect_url": "/microsoft-edge/hosting/chakra-hosting/reference-javascript-runtime",
      "redirect_document_id": false
    },
    {
      "source_path": "scripting-docs/chakra-hosting/targeting-edge-vs-legacy-engines-in-jsrt-apis.md",
      "redirect_url": "/microsoft-edge/hosting/chakra-hosting/targeting-edge-vs-legacy-engines-in-jsrt-apis",
      "redirect_document_id": false
    },
    {
      "source_path": "scripting-docs/javascript/advanced/advanced-javascript.md",
      "redirect_url": "https://developer.mozilla.org/docs/Web/JavaScript",
      "redirect_document_id": false
    },
    {
      "source_path": "scripting-docs/javascript/advanced/collections-javascript.md",
      "redirect_url": "https://developer.mozilla.org/docs/Web/JavaScript/Guide/Keyed_collections",
      "redirect_document_id": false
    },
    {
      "source_path": "scripting-docs/javascript/advanced/conditional-compilation-javascript.md",
      "redirect_url": "/previous-versions/windows/internet-explorer/ie-developer/scripting-articles/121hztk3(v%3dvs.84)",
      "redirect_document_id": false
    },
    {
      "source_path": "scripting-docs/javascript/advanced/conditional-compilation-variables-javascript.md",
      "redirect_url": "/previous-versions/windows/internet-explorer/ie-developer/scripting-articles/s59bkzce(v%3dvs.84)",
      "redirect_document_id": false
    },
    {
      "source_path": "scripting-docs/javascript/advanced/copying-passing-and-comparing-data-javascript.md",
      "redirect_url": "https://developer.mozilla.org/docs/Web/JavaScript/Guide/Functions",
      "redirect_document_id": false
    },
    {
      "source_path": "scripting-docs/javascript/advanced/data-properties-and-accessor-properties.md",
      "redirect_url": "https://developer.mozilla.org/docs/Web/JavaScript/Reference/Operators/Property_Accessors",
      "redirect_document_id": false
    },
    {
      "source_path": "scripting-docs/javascript/advanced/index.md",
      "redirect_url": "/script/javascript/advanced/advanced-javascript",
      "redirect_document_id": false
    },
    {
      "source_path": "scripting-docs/javascript/advanced/iterators-and-generators-javascript.md",
      "redirect_url": "https://developer.mozilla.org/docs/Web/JavaScript/Guide/Iterators_and_generators",
      "redirect_document_id": false
    },
    {
      "source_path": "scripting-docs/javascript/advanced/managing-event-listeners.md",
      "redirect_url": "https://developer.mozilla.org/docs/Learn/JavaScript/Building_blocks/Events",
      "redirect_document_id": false
    },
    {
      "source_path": "scripting-docs/javascript/advanced/prototypes-and-prototype-inheritance.md",
      "redirect_url": "https://developer.mozilla.org/docs/Learn/JavaScript/Objects/Inheritance",
      "redirect_document_id": false
    },
    {
      "source_path": "scripting-docs/javascript/advanced/recursion-javascript.md",
      "redirect_url": "https://developer.mozilla.org/docs/Web/JavaScript/Guide/Functions",
      "redirect_document_id": false
    },
    {
      "source_path": "scripting-docs/javascript/advanced/special-characters-javascript.md",
      "redirect_url": "https://developer.mozilla.org/docs/Web/JavaScript/Guide/Grammar_and_types",
      "redirect_document_id": false
    },
    {
      "source_path": "scripting-docs/javascript/advanced/strict-mode-javascript.md",
      "redirect_url": "https://developer.mozilla.org/docs/Web/JavaScript/Reference/Strict_mode",
      "redirect_document_id": false
    },
    {
      "source_path": "scripting-docs/javascript/advanced/template-strings-javascript.md",
      "redirect_url": "https://developer.mozilla.org/docs/Web/JavaScript/Reference/Template_literals",
      "redirect_document_id": false
    },
    {
      "source_path": "scripting-docs/javascript/advanced/troubleshooting-your-scripts-javascript.md",
      "redirect_url": "https://developer.mozilla.org/docs/Learn/JavaScript/First_steps/What_went_wrong",
      "redirect_document_id": false
    },
    {
      "source_path": "scripting-docs/javascript/advanced/typed-arrays-javascript.md",
      "redirect_url": "https://developer.mozilla.org/docs/Web/JavaScript/Typed_arrays",
      "redirect_document_id": false
    },
    {
      "source_path": "scripting-docs/javascript/advanced/using-arrays-javascript.md",
      "redirect_url": "https://developer.mozilla.org/docs/Learn/JavaScript/First_steps/Arrays",
      "redirect_document_id": false
    },
    {
      "source_path": "scripting-docs/javascript/advanced/using-constructors-to-define-types.md",
      "redirect_url": "https://developer.mozilla.org/docs/Web/JavaScript/Reference/Classes/constructor",
      "redirect_document_id": false
    },
    {
      "source_path": "scripting-docs/javascript/advanced/using-the-bind-method-javascript.md",
      "redirect_url": "https://developer.mozilla.org/docs/Web/JavaScript/Reference/Global_Objects/Function/bind",
      "redirect_document_id": false
    },
    {
      "source_path": "scripting-docs/javascript/advanced/variable-scope-javascript.md",
      "redirect_url": "https://developer.mozilla.org/docs/Web/JavaScript/Closures",
      "redirect_document_id": false
    },
    {
      "source_path": "scripting-docs/javascript/calculating-dates-and-times-javascript.md",
      "redirect_url": "https://developer.mozilla.org/docs/Web/JavaScript/Guide/Numbers_and_dates",
      "redirect_document_id": false
    },
    {
      "source_path": "scripting-docs/javascript/controlling-program-flow-javascript.md",
      "redirect_url": "https://developer.mozilla.org/docs/Web/JavaScript/Guide/Control_flow_and_error_handling",
      "redirect_document_id": false
    },
    {
      "source_path": "scripting-docs/javascript/creating-objects-javascript.md",
      "redirect_url": "https://developer.mozilla.org/en-US/docs/Learn/JavaScript/Objects/Object_building_practice",
      "redirect_document_id": false
    },
    {
      "source_path": "scripting-docs/javascript/data-types-javascript.md",
      "redirect_url": "https://developer.mozilla.org/docs/Web/JavaScript/Data_structures",
      "redirect_document_id": false
    },
    {
      "source_path": "scripting-docs/javascript/date-and-time-strings-javascript.md",
      "redirect_url": "https://developer.mozilla.org/docs/Web/JavaScript/Guide/Numbers_and_dates",
      "redirect_document_id": false
    },
    {
      "source_path": "scripting-docs/javascript/displaying-text-in-a-webpage-javascript.md",
      "redirect_url": "https://developer.mozilla.org/docs/Learn/Getting_started_with_the_web",
      "redirect_document_id": false
    },
    {
      "source_path": "scripting-docs/javascript/functions-javascript.md",
      "redirect_url": "https://developer.mozilla.org/docs/Learn/JavaScript/Building_blocks/Functions",
      "redirect_document_id": false
    },
    {
      "source_path": "scripting-docs/javascript/index.md",
      "redirect_url": "/scripting/index",
      "redirect_document_id": false
    },
    {
      "source_path": "scripting-docs/javascript/intrinsic-objects-javascript.md",
      "redirect_url": "https://developer.mozilla.org/docs/Learn/JavaScript/Objects",
      "redirect_document_id": false
    },
    {
      "source_path": "scripting-docs/javascript/javascript-fundamentals.md",
      "redirect_url": "https://developer.mozilla.org/docs/Learn/Getting_started_with_the_web/JavaScript_basics",
      "redirect_document_id": false
    },
    {
      "source_path": "scripting-docs/javascript/javascript-language-reference.md",
      "redirect_url": "/microsoft-edge/dev-guide/whats-new/javascript-version-information",
      "redirect_document_id": false
    },
    {
      "source_path": "scripting-docs/javascript/misc/index.md",
      "redirect_url": "/script/javascript/misc/expected-left-curly-brace",
      "redirect_document_id": false
    },
    {
      "source_path": "scripting-docs/javascript/objects-and-arrays-javascript.md",
      "redirect_url": "https://developer.mozilla.org/docs/Learn/JavaScript/Objects",
      "redirect_document_id": false
    },
    {
      "source_path": "scripting-docs/javascript/operator-subtractprecedence-javascript.md",
      "redirect_url": "https://developer.mozilla.org/docs/Web/JavaScript/Reference/Operators/Operator_Precedence",
      "redirect_document_id": false
    },
    {
      "source_path": "scripting-docs/javascript/operators-javascript.md",
      "redirect_url": "https://developer.mozilla.org/docs/Learn/Getting_started_with_the_web/JavaScript_basics",
      "redirect_document_id": false
    },
    {
      "source_path": "scripting-docs/javascript/reference/0-dot-dot-dot-n-properties-arguments-javascript.md",
      "redirect_url": "https://developer.mozilla.org/docs/Web/JavaScript/Reference/Functions/arguments",
      "redirect_document_id": false
    },
    {
      "source_path": "scripting-docs/javascript/reference/activexobject-object-javascript.md",
      "redirect_url": "https://developer.mozilla.org/docs/Web/JavaScript/Microsoft_JavaScript_extensions/ActiveXObject",
      "redirect_document_id": false
    },
    {
      "source_path": "scripting-docs/javascript/reference/add-method-set-javascript.md",
      "redirect_url": "https://developer.mozilla.org/docs/Web/JavaScript/Reference/Global_Objects/Set/add",
      "redirect_document_id": false
    },
    {
      "source_path": "scripting-docs/javascript/reference/add-method-weakset-javascript.md",
      "redirect_url": "https://developer.mozilla.org/docs/Web/JavaScript/Reference/Global_Objects/WeakSet/add",
      "redirect_document_id": false
    },
    {
      "source_path": "scripting-docs/javascript/reference/addition-assignment-operator-decrement-equal-javascript.md",
      "redirect_url": "https://developer.mozilla.org/docs/Web/JavaScript/Reference/Operators/Assignment_Operators#Addition_assignment",
      "redirect_document_id": false
    },
    {
      "source_path": "scripting-docs/javascript/reference/addition-operator-decrement-javascript.md",
      "redirect_url": "https://developer.mozilla.org/docs/Web/JavaScript/Reference/Operators/Arithmetic_Operators",
      "redirect_document_id": false
    },
    {
      "source_path": "scripting-docs/javascript/reference/apply-method-function-javascript.md",
      "redirect_url": "https://developer.mozilla.org/docs/Web/JavaScript/Reference/Global_Objects/Function/apply",
      "redirect_document_id": false
    },
    {
      "source_path": "scripting-docs/javascript/reference/arguments-object-javascript.md",
      "redirect_url": "https://developer.mozilla.org/docs/Web/JavaScript/Reference/Functions/arguments",
      "redirect_document_id": false
    },
    {
      "source_path": "scripting-docs/javascript/reference/arguments-property-function-javascript.md",
      "redirect_url": "https://developer.mozilla.org/docs/Web/JavaScript/Reference/Global_Objects/Function/arguments",
      "redirect_document_id": false
    },
    {
      "source_path": "scripting-docs/javascript/reference/array-from-function-array-javascript.md",
      "redirect_url": "https://developer.mozilla.org/docs/Web/JavaScript/Reference/Global_Objects/Array/from",
      "redirect_document_id": false
    },
    {
      "source_path": "scripting-docs/javascript/reference/array-isarray-function-javascript.md",
      "redirect_url": "https://developer.mozilla.org/docs/Web/JavaScript/Reference/Global_Objects/Array/isarray",
      "redirect_document_id": false
    },
    {
      "source_path": "scripting-docs/javascript/reference/array-object-javascript.md",
      "redirect_url": "https://developer.mozilla.org/docs/Web/JavaScript/Reference/Global_Objects/Array",
      "redirect_document_id": false
    },
    {
      "source_path": "scripting-docs/javascript/reference/array-of-function-array-javascript.md",
      "redirect_url": "https://developer.mozilla.org/docs/Web/JavaScript/Reference/Global_Objects/Array/of",
      "redirect_document_id": false
    },
    {
      "source_path": "scripting-docs/javascript/reference/arraybuffer-isview-function-arraybuffer.md",
      "redirect_url": "https://developer.mozilla.org/docs/Web/JavaScript/Reference/Global_Objects/ArrayBuffer/isview",
      "redirect_document_id": false
    },
    {
      "source_path": "scripting-docs/javascript/reference/arraybuffer-object.md",
      "redirect_url": "https://developer.mozilla.org/docs/Web/JavaScript/Reference/Global_Objects/ArrayBuffer",
      "redirect_document_id": false
    },
    {
      "source_path": "scripting-docs/javascript/reference/assignment-operator-decrement-equal-javascript.md",
      "redirect_url": "https://developer.mozilla.org/docs/Web/JavaScript/Reference/Operators/Assignment_Operators#Assignment",
      "redirect_document_id": false
    },
    {
      "source_path": "scripting-docs/javascript/reference/at-cc-on-statement-javascript.md",
      "redirect_url": "https://developer.mozilla.org/docs/Web/JavaScript/Microsoft_JavaScript_extensions/at-cc-on",
      "redirect_document_id": false
    },
    {
      "source_path": "scripting-docs/javascript/reference/at-if-statement-javascript.md",
      "redirect_url": "https://developer.mozilla.org/docs/Web/JavaScript/Microsoft_JavaScript_extensions/at-if",
      "redirect_document_id": false
    },
    {
      "source_path": "scripting-docs/javascript/reference/at-set-statement-javascript.md",
      "redirect_url": "https://developer.mozilla.org/docs/Web/JavaScript/Microsoft_JavaScript_extensions/at-set",
      "redirect_document_id": false
    },
    {
      "source_path": "scripting-docs/javascript/reference/atend-method-enumerator-javascript.md",
      "redirect_url": "https://developer.mozilla.org/docs/Web/JavaScript/Microsoft_JavaScript_extensions/Enumerator/atEnd",
      "redirect_document_id": false
    },
    {
      "source_path": "scripting-docs/javascript/reference/bind-method-function-javascript.md",
      "redirect_url": "https://developer.mozilla.org/docs/Web/JavaScript/Reference/Global_Objects/Function/bind",
      "redirect_document_id": false
    },
    {
      "source_path": "scripting-docs/javascript/reference/bitwise-and-assignment-operator-decrement-equal-javascript.md",
      "redirect_url": "https://developer.mozilla.org/docs/Web/JavaScript/Reference/Operators/Assignment_Operators#Bitwise_AND_assignment",
      "redirect_document_id": false
    },
    {
      "source_path": "scripting-docs/javascript/reference/bitwise-and-operator-decrement-javascript.md",
      "redirect_url": "https://developer.mozilla.org/docs/Web/JavaScript/Reference/Operators/Bitwise_Operators#Bitwise_AND",
      "redirect_document_id": false
    },
    {
      "source_path": "scripting-docs/javascript/reference/bitwise-left-shift-operator-decrement-javascript.md",
      "redirect_url": "https://developer.mozilla.org/docs/Web/JavaScript/Reference/Operators/Bitwise_Operators#Left_shift",
      "redirect_document_id": false
    },
    {
      "source_path": "scripting-docs/javascript/reference/bitwise-not-operator-decrement-tilde-javascript.md",
      "redirect_url": "https://developer.mozilla.org/docs/Web/JavaScript/Reference/Operators/Bitwise_Operators#Bitwise_NOT",
      "redirect_document_id": false
    },
    {
      "source_path": "scripting-docs/javascript/reference/bitwise-or-assignment-operator-decrement-equal-javascript.md",
      "redirect_url": "https://developer.mozilla.org/docs/Web/JavaScript/Reference/Operators/Assignment_Operators#Bitwise_OR_assignment",
      "redirect_document_id": false
    },
    {
      "source_path": "scripting-docs/javascript/reference/bitwise-or-operator-decrement-javascript.md",
      "redirect_url": "https://developer.mozilla.org/docs/Web/JavaScript/Reference/Operators/Bitwise_Operators#Bitwise_OR",
      "redirect_document_id": false
    },
    {
      "source_path": "scripting-docs/javascript/reference/bitwise-right-shift-operator-decrement-javascript.md",
      "redirect_url": "https://developer.mozilla.org/docs/Web/JavaScript/Reference/Operators/Bitwise_Operators#Right_shift",
      "redirect_document_id": false
    },
    {
      "source_path": "scripting-docs/javascript/reference/bitwise-xor-assignment-operator-decrement-hat-equal-javascript.md",
      "redirect_url": "https://developer.mozilla.org/docs/Web/JavaScript/Reference/Operators/Assignment_Operators#Bitwise_XOR_assignment",
      "redirect_document_id": false
    },
    {
      "source_path": "scripting-docs/javascript/reference/bitwise-xor-operator-decrement-hat-javascript.md",
      "redirect_url": "https://developer.mozilla.org/docs/Web/JavaScript/Reference/Operators/Bitwise_Operators#Bitwise_XOR",
      "redirect_document_id": false
    },
    {
      "source_path": "scripting-docs/javascript/reference/boolean-object-javascript.md",
      "redirect_url": "https://developer.mozilla.org/docs/Web/JavaScript/Reference/Global_Objects/Boolean",
      "redirect_document_id": false
    },
    {
      "source_path": "scripting-docs/javascript/reference/break-statement-javascript.md",
      "redirect_url": "https://developer.mozilla.org/docs/Web/JavaScript/Reference/Statements/break",
      "redirect_document_id": false
    },
    {
      "source_path": "scripting-docs/javascript/reference/buffer-property-dataview.md",
      "redirect_url": "https://developer.mozilla.org/docs/Web/JavaScript/Reference/Global_Objects/DataView/buffer",
      "redirect_document_id": false
    },
    {
      "source_path": "scripting-docs/javascript/reference/buffer-property-float32array.md",
      "redirect_url": "https://developer.mozilla.org/docs/Web/JavaScript/Reference/Global_Objects/TypedArray/buffer",
      "redirect_document_id": false
    },
    {
      "source_path": "scripting-docs/javascript/reference/buffer-property-float64array.md",
      "redirect_url": "https://developer.mozilla.org/docs/Web/JavaScript/Reference/Global_Objects/TypedArray/buffer",
      "redirect_document_id": false
    },
    {
      "source_path": "scripting-docs/javascript/reference/buffer-property-int16array.md",
      "redirect_url": "https://developer.mozilla.org/docs/Web/JavaScript/Reference/Global_Objects/TypedArray/buffer",
      "redirect_document_id": false
    },
    {
      "source_path": "scripting-docs/javascript/reference/buffer-property-int32array.md",
      "redirect_url": "https://developer.mozilla.org/docs/Web/JavaScript/Reference/Global_Objects/TypedArray/buffer",
      "redirect_document_id": false
    },
    {
      "source_path": "scripting-docs/javascript/reference/buffer-property-int8array.md",
      "redirect_url": "https://developer.mozilla.org/docs/Web/JavaScript/Reference/Global_Objects/TypedArray/buffer",
      "redirect_document_id": false
    },
    {
      "source_path": "scripting-docs/javascript/reference/buffer-property-uint16array.md",
      "redirect_url": "https://developer.mozilla.org/docs/Web/JavaScript/Reference/Global_Objects/TypedArray/buffer",
      "redirect_document_id": false
    },
    {
      "source_path": "scripting-docs/javascript/reference/buffer-property-uint32array.md",
      "redirect_url": "https://developer.mozilla.org/docs/Web/JavaScript/Reference/Global_Objects/TypedArray/buffer",
      "redirect_document_id": false
    },
    {
      "source_path": "scripting-docs/javascript/reference/buffer-property-uint8array.md",
      "redirect_url": "https://developer.mozilla.org/docs/Web/JavaScript/Reference/Global_Objects/TypedArray/buffer",
      "redirect_document_id": false
    },
    {
      "source_path": "scripting-docs/javascript/reference/buffer-property-uint8clampedarray.md",
      "redirect_url": "https://developer.mozilla.org/docs/Web/JavaScript/Reference/Global_Objects/TypedArray/buffer",
      "redirect_document_id": false
    },
    {
      "source_path": "scripting-docs/javascript/reference/bufferoffset-property-float64array.md",
      "redirect_url": "https://developer.mozilla.org/docs/Web/JavaScript/Reference/Global_Objects/TypedArray/byteoffset",
      "redirect_document_id": false
    },
    {
      "source_path": "scripting-docs/javascript/reference/bytelength-property-arraybuffer.md",
      "redirect_url": "https://developer.mozilla.org/docs/Web/JavaScript/Reference/Global_Objects/ArrayBuffer/bytelength",
      "redirect_document_id": false
    },
    {
      "source_path": "scripting-docs/javascript/reference/bytelength-property-dataview.md",
      "redirect_url": "https://developer.mozilla.org/docs/Web/JavaScript/Reference/Global_Objects/DataView/bytelength",
      "redirect_document_id": false
    },
    {
      "source_path": "scripting-docs/javascript/reference/bytelength-property-float32array.md",
      "redirect_url": "https://developer.mozilla.org/docs/Web/JavaScript/Reference/Global_Objects/TypedArray/bytelength",
      "redirect_document_id": false
    },
    {
      "source_path": "scripting-docs/javascript/reference/bytelength-property-float64array.md",
      "redirect_url": "https://developer.mozilla.org/docs/Web/JavaScript/Reference/Global_Objects/TypedArray/bytelength",
      "redirect_document_id": false
    },
    {
      "source_path": "scripting-docs/javascript/reference/bytelength-property-int16array.md",
      "redirect_url": "https://developer.mozilla.org/docs/Web/JavaScript/Reference/Global_Objects/TypedArray/bytelength",
      "redirect_document_id": false
    },
    {
      "source_path": "scripting-docs/javascript/reference/bytelength-property-int32array.md",
      "redirect_url": "https://developer.mozilla.org/docs/Web/JavaScript/Reference/Global_Objects/TypedArray/bytelength",
      "redirect_document_id": false
    },
    {
      "source_path": "scripting-docs/javascript/reference/bytelength-property-int8array.md",
      "redirect_url": "https://developer.mozilla.org/docs/Web/JavaScript/Reference/Global_Objects/TypedArray/bytelength",
      "redirect_document_id": false
    },
    {
      "source_path": "scripting-docs/javascript/reference/bytelength-property-uint16array.md",
      "redirect_url": "https://developer.mozilla.org/docs/Web/JavaScript/Reference/Global_Objects/TypedArray/bytelength",
      "redirect_document_id": false
    },
    {
      "source_path": "scripting-docs/javascript/reference/bytelength-property-uint32array.md",
      "redirect_url": "https://developer.mozilla.org/docs/Web/JavaScript/Reference/Global_Objects/TypedArray/bytelength",
      "redirect_document_id": false
    },
    {
      "source_path": "scripting-docs/javascript/reference/bytelength-property-uint8array.md",
      "redirect_url": "https://developer.mozilla.org/docs/Web/JavaScript/Reference/Global_Objects/TypedArray/bytelength",
      "redirect_document_id": false
    },
    {
      "source_path": "scripting-docs/javascript/reference/bytelength-property-uint8clampedarray.md",
      "redirect_url": "https://developer.mozilla.org/docs/Web/JavaScript/Reference/Global_Objects/TypedArray/bytelength",
      "redirect_document_id": false
    },
    {
      "source_path": "scripting-docs/javascript/reference/byteoffset-property-dataview.md",
      "redirect_url": "https://developer.mozilla.org/docs/Web/JavaScript/Reference/Global_Objects/DataView/byteoffset",
      "redirect_document_id": false
    },
    {
      "source_path": "scripting-docs/javascript/reference/byteoffset-property-float32array.md",
      "redirect_url": "https://developer.mozilla.org/docs/Web/JavaScript/Reference/Global_Objects/TypedArray/byteoffset",
      "redirect_document_id": false
    },
    {
      "source_path": "scripting-docs/javascript/reference/byteoffset-property-int16array.md",
      "redirect_url": "https://developer.mozilla.org/docs/Web/JavaScript/Reference/Global_Objects/TypedArray/byteoffset",
      "redirect_document_id": false
    },
    {
      "source_path": "scripting-docs/javascript/reference/byteoffset-property-int32array.md",
      "redirect_url": "https://developer.mozilla.org/docs/Web/JavaScript/Reference/Global_Objects/TypedArray/byteoffset",
      "redirect_document_id": false
    },
    {
      "source_path": "scripting-docs/javascript/reference/byteoffset-property-int8array.md",
      "redirect_url": "https://developer.mozilla.org/docs/Web/JavaScript/Reference/Global_Objects/TypedArray/byteoffset",
      "redirect_document_id": false
    },
    {
      "source_path": "scripting-docs/javascript/reference/byteoffset-property-uint16array.md",
      "redirect_url": "https://developer.mozilla.org/docs/Web/JavaScript/Reference/Global_Objects/TypedArray/byteoffset",
      "redirect_document_id": false
    },
    {
      "source_path": "scripting-docs/javascript/reference/byteoffset-property-uint32array.md",
      "redirect_url": "https://developer.mozilla.org/docs/Web/JavaScript/Reference/Global_Objects/TypedArray/byteoffset",
      "redirect_document_id": false
    },
    {
      "source_path": "scripting-docs/javascript/reference/byteoffset-property-uint8array.md",
      "redirect_url": "https://developer.mozilla.org/docs/Web/JavaScript/Reference/Global_Objects/TypedArray/byteoffset",
      "redirect_document_id": false
    },
    {
      "source_path": "scripting-docs/javascript/reference/byteoffset-property-uint8clampedarray.md",
      "redirect_url": "https://developer.mozilla.org/docs/Web/JavaScript/Reference/Global_Objects/TypedArray/byteoffset",
      "redirect_document_id": false
    },
    {
      "source_path": "scripting-docs/javascript/reference/bytes-per-element-constant-float32array.md",
      "redirect_url": "https://developer.mozilla.org/docs/Web/JavaScript/Reference/Global_Objects/TypedArray/bytes_per_element",
      "redirect_document_id": false
    },
    {
      "source_path": "scripting-docs/javascript/reference/bytes-per-element-constant-float64array.md",
      "redirect_url": "https://developer.mozilla.org/docs/Web/JavaScript/Reference/Global_Objects/TypedArray/bytes_per_element",
      "redirect_document_id": false
    },
    {
      "source_path": "scripting-docs/javascript/reference/bytes-per-element-constant-int16array.md",
      "redirect_url": "https://developer.mozilla.org/docs/Web/JavaScript/Reference/Global_Objects/TypedArray/bytes_per_element",
      "redirect_document_id": false
    },
    {
      "source_path": "scripting-docs/javascript/reference/bytes-per-element-constant-int32array.md",
      "redirect_url": "https://developer.mozilla.org/docs/Web/JavaScript/Reference/Global_Objects/TypedArray/bytes_per_element",
      "redirect_document_id": false
    },
    {
      "source_path": "scripting-docs/javascript/reference/bytes-per-element-constant-int8array.md",
      "redirect_url": "https://developer.mozilla.org/docs/Web/JavaScript/Reference/Global_Objects/TypedArray/bytes_per_element",
      "redirect_document_id": false
    },
    {
      "source_path": "scripting-docs/javascript/reference/bytes-per-element-constant-uint16array.md",
      "redirect_url": "https://developer.mozilla.org/docs/Web/JavaScript/Reference/Global_Objects/TypedArray/bytes_per_element",
      "redirect_document_id": false
    },
    {
      "source_path": "scripting-docs/javascript/reference/bytes-per-element-constant-uint32array.md",
      "redirect_url": "https://developer.mozilla.org/docs/Web/JavaScript/Reference/Global_Objects/TypedArray/bytes_per_element",
      "redirect_document_id": false
    },
    {
      "source_path": "scripting-docs/javascript/reference/bytes-per-element-constant-uint8array.md",
      "redirect_url": "https://developer.mozilla.org/docs/Web/JavaScript/Reference/Global_Objects/TypedArray/bytes_per_element",
      "redirect_document_id": false
    },
    {
      "source_path": "scripting-docs/javascript/reference/bytes-per-element-constant-uint8clampedarray.md",
      "redirect_url": "https://developer.mozilla.org/docs/Web/JavaScript/Reference/Global_Objects/TypedArray/bytes_per_element",
      "redirect_document_id": false
    },
    {
      "source_path": "scripting-docs/javascript/reference/call-method-function-javascript.md",
      "redirect_url": "https://developer.mozilla.org/docs/Web/JavaScript/Reference/Global_Objects/Function/call",
      "redirect_document_id": false
    },
    {
      "source_path": "scripting-docs/javascript/reference/callee-property-arguments-javascript.md",
      "redirect_url": "https://developer.mozilla.org/docs/Web/JavaScript/Reference/Functions/arguments/callee",
      "redirect_document_id": false
    },
    {
      "source_path": "scripting-docs/javascript/reference/caller-property-function-javascript.md",
      "redirect_url": "https://developer.mozilla.org/docs/Web/JavaScript/Reference/Global_Objects/Function/caller",
      "redirect_document_id": false
    },
    {
      "source_path": "scripting-docs/javascript/reference/catch-method-promise.md",
      "redirect_url": "https://developer.mozilla.org/docs/Web/JavaScript/Reference/Global_Objects/Promise/catch",
      "redirect_document_id": false
    },
    {
      "source_path": "scripting-docs/javascript/reference/charat-method-string-javascript.md",
      "redirect_url": "https://developer.mozilla.org/docs/Web/JavaScript/Reference/Global_Objects/String/charat",
      "redirect_document_id": false
    },
    {
      "source_path": "scripting-docs/javascript/reference/charcodeat-method-string-javascript.md",
      "redirect_url": "https://developer.mozilla.org/docs/Web/JavaScript/Reference/Global_Objects/String/charcodeat",
      "redirect_document_id": false
    },
    {
      "source_path": "scripting-docs/javascript/reference/class-statement-javascript.md",
      "redirect_url": "https://developer.mozilla.org/docs/Web/JavaScript/Reference/Statements/class",
      "redirect_document_id": false
    },
    {
      "source_path": "scripting-docs/javascript/reference/clear-method-map-javascript.md",
      "redirect_url": "https://developer.mozilla.org/docs/Web/JavaScript/Reference/Global_Objects/Map/clear",
      "redirect_document_id": false
    },
    {
      "source_path": "scripting-docs/javascript/reference/clear-method-set-javascript.md",
      "redirect_url": "https://developer.mozilla.org/docs/Web/JavaScript/Reference/Global_Objects/Set/clear",
      "redirect_document_id": false
    },
    {
      "source_path": "scripting-docs/javascript/reference/clear-method-weakmap-javascript.md",
      "redirect_url": "https://developer.mozilla.org/docs/Web/JavaScript/Reference/Global_Objects/WeakMap/clear",
      "redirect_document_id": false
    },
    {
      "source_path": "scripting-docs/javascript/reference/codepointat-method-string-javascript.md",
      "redirect_url": "https://developer.mozilla.org/docs/Web/JavaScript/Reference/Global_Objects/String/codepointat",
      "redirect_document_id": false
    },
    {
      "source_path": "scripting-docs/javascript/reference/comma-operator-decrement-javascript.md",
      "redirect_url": "https://developer.mozilla.org/en-US/docs/Web/JavaScript/Reference/Operators/Comma_Operator",
      "redirect_document_id": false
    },
    {
      "source_path": "scripting-docs/javascript/reference/comment-statements-javascript.md",
      "redirect_url": "https://developer.mozilla.org/docs/Web/JavaScript/Reference/Lexical_grammar",
      "redirect_document_id": false
    },
    {
      "source_path": "scripting-docs/javascript/reference/compare-property-intl-collator.md",
      "redirect_url": "https://developer.mozilla.org/docs/Web/JavaScript/Reference/Global_Objects/Collator/compare",
      "redirect_document_id": false
    },
    {
      "source_path": "scripting-docs/javascript/reference/comparison-operators-javascript.md",
      "redirect_url": "https://developer.mozilla.org/docs/Web/JavaScript/Reference/Operators/Comparison_Operators",
      "redirect_document_id": false
    },
    {
      "source_path": "scripting-docs/javascript/reference/compile-method-regular-expression-javascript.md",
      "redirect_url": "https://developer.mozilla.org/docs/Web/JavaScript/Reference/Global_Objects/RegExp/compile",
      "redirect_document_id": false
    },
    {
      "source_path": "scripting-docs/javascript/reference/compound-assignment-operators-javascript.md",
      "redirect_url": "https://developer.mozilla.org/docs/Web/JavaScript/Reference/Operators/Assignment_Operators",
      "redirect_document_id": false
    },
    {
      "source_path": "scripting-docs/javascript/reference/concat-method-array-javascript.md",
      "redirect_url": "https://developer.mozilla.org/docs/Web/JavaScript/Reference/Global_Objects/Array/concat",
      "redirect_document_id": false
    },
    {
      "source_path": "scripting-docs/javascript/reference/concat-method-string-javascript.md",
      "redirect_url": "https://developer.mozilla.org/docs/Web/JavaScript/Reference/Global_Objects/String/concat",
      "redirect_document_id": false
    },
    {
      "source_path": "scripting-docs/javascript/reference/conditional-ternary-operator-decrement-javascript.md",
      "redirect_url": "https://developer.mozilla.org/docs/Web/JavaScript/Reference/Operators/Conditional_Operator",
      "redirect_document_id": false
    },
    {
      "source_path": "scripting-docs/javascript/reference/const-statement-javascript.md",
      "redirect_url": "https://developer.mozilla.org/docs/Web/JavaScript/Reference/Statements/const",
      "redirect_document_id": false
    },
    {
      "source_path": "scripting-docs/javascript/reference/constructor-property-array.md",
      "redirect_url": "https://developer.mozilla.org/docs/Web/JavaScript/Reference/Global_Objects/Array",
      "redirect_document_id": false
    },
    {
      "source_path": "scripting-docs/javascript/reference/constructor-property-boolean.md",
      "redirect_url": "https://developer.mozilla.org/docs/Web/JavaScript/Reference/Global_Objects/Boolean/constructor",
      "redirect_document_id": false
    },
    {
      "source_path": "scripting-docs/javascript/reference/constructor-property-date.md",
      "redirect_url": "https://developer.mozilla.org/docs/Web/JavaScript/Reference/Global_Objects/Date",
      "redirect_document_id": false
    },
    {
      "source_path": "scripting-docs/javascript/reference/constructor-property-error.md",
      "redirect_url": "https://developer.mozilla.org/docs/Web/JavaScript/Reference/Global_Objects/Error",
      "redirect_document_id": false
    },
    {
      "source_path": "scripting-docs/javascript/reference/constructor-property-intl-collator.md",
      "redirect_url": "https://developer.mozilla.org/docs/Web/JavaScript/Reference/Global_Objects/Collator",
      "redirect_document_id": false
    },
    {
      "source_path": "scripting-docs/javascript/reference/constructor-property-intl-datetimeformat.md",
      "redirect_url": "https://developer.mozilla.org/docs/Web/JavaScript/Reference/Global_Objects/DateTimeFormat",
      "redirect_document_id": false
    },
    {
      "source_path": "scripting-docs/javascript/reference/constructor-property-intl-numberformat.md",
      "redirect_url": "https://developer.mozilla.org/docs/Web/JavaScript/Reference/Global_Objects/NumberFormat",
      "redirect_document_id": false
    },
    {
      "source_path": "scripting-docs/javascript/reference/constructor-property-map.md",
      "redirect_url": "https://developer.mozilla.org/docs/Web/JavaScript/Reference/Global_Objects/Map",
      "redirect_document_id": false
    },
    {
      "source_path": "scripting-docs/javascript/reference/constructor-property-number.md",
      "redirect_url": "https://developer.mozilla.org/docs/Web/JavaScript/Reference/Global_Objects/Number/constructor",
      "redirect_document_id": false
    },
    {
      "source_path": "scripting-docs/javascript/reference/constructor-property-object-javascript.md",
      "redirect_url": "https://developer.mozilla.org/docs/Web/JavaScript/Reference/Global_Objects/Object/constructor",
      "redirect_document_id": false
    },
    {
      "source_path": "scripting-docs/javascript/reference/constructor-property-set.md",
      "redirect_url": "https://developer.mozilla.org/docs/Web/JavaScript/Reference/Global_Objects/Set",
      "redirect_document_id": false
    },
    {
      "source_path": "scripting-docs/javascript/reference/constructor-property-string.md",
      "redirect_url": "https://developer.mozilla.org/docs/Web/JavaScript/Reference/Global_Objects/String/constructor",
      "redirect_document_id": false
    },
    {
      "source_path": "scripting-docs/javascript/reference/constructor-property-weakmap.md",
      "redirect_url": "https://developer.mozilla.org/docs/Web/JavaScript/Reference/Global_Objects/WeakMap",
      "redirect_document_id": false
    },
    {
      "source_path": "scripting-docs/javascript/reference/constructor-property-weakset.md",
      "redirect_url": "https://developer.mozilla.org/docs/Web/JavaScript/Reference/Global_Objects/WeakSet",
      "redirect_document_id": false
    },
    {
      "source_path": "scripting-docs/javascript/reference/continue-statement-javascript.md",
      "redirect_url": "https://developer.mozilla.org/docs/Web/JavaScript/Reference/Statements/continue",
      "redirect_document_id": false
    },
    {
      "source_path": "scripting-docs/javascript/reference/dataview-object.md",
      "redirect_url": "https://developer.mozilla.org/docs/Web/JavaScript/Reference/Global_Objects/DataView",
      "redirect_document_id": false
    },
    {
      "source_path": "scripting-docs/javascript/reference/date-now-function-javascript.md",
      "redirect_url": "https://developer.mozilla.org/docs/Web/JavaScript/Reference/Global_Objects/Date/now",
      "redirect_document_id": false
    },
    {
      "source_path": "scripting-docs/javascript/reference/date-object-javascript.md",
      "redirect_url": "https://developer.mozilla.org/docs/Web/JavaScript/Reference/Global_Objects/Date",
      "redirect_document_id": false
    },
    {
      "source_path": "scripting-docs/javascript/reference/date-parse-function-javascript.md",
      "redirect_url": "https://developer.mozilla.org/docs/Web/JavaScript/Reference/Global_Objects/Date/parse",
      "redirect_document_id": false
    },
    {
      "source_path": "scripting-docs/javascript/reference/date-utc-function-javascript.md",
      "redirect_url": "https://developer.mozilla.org/docs/Web/JavaScript/Reference/Global_Objects/Date/utc",
      "redirect_document_id": false
    },
    {
      "source_path": "scripting-docs/javascript/reference/debug-constants.md",
      "redirect_url": "https://developer.mozilla.org/docs/Web/JavaScript/Microsoft_JavaScript_extensions/Debug",
      "redirect_document_id": false
    },
    {
      "source_path": "scripting-docs/javascript/reference/debug-debuggerenabled-property.md",
      "redirect_url": "https://developer.mozilla.org/docs/Web/JavaScript/Microsoft_JavaScript_extensions/Debug/debuggerEnabled",
      "redirect_document_id": false
    },
    {
      "source_path": "scripting-docs/javascript/reference/debug-mstraceasynccallbackcompleted-function.md",
      "redirect_url": "https://developer.mozilla.org/docs/Web/JavaScript/Microsoft_JavaScript_extensions/Debug/msTraceAsyncCallbackCompleted",
      "redirect_document_id": false
    },
    {
      "source_path": "scripting-docs/javascript/reference/debug-mstraceasynccallbackstarting-function.md",
      "redirect_url": "https://developer.mozilla.org/docs/Web/JavaScript/Microsoft_JavaScript_extensions/Debug/msTraceAsyncCallbackStarting",
      "redirect_document_id": false
    },
    {
      "source_path": "scripting-docs/javascript/reference/debug-mstraceasyncoperationcompleted-function.md",
      "redirect_url": "https://developer.mozilla.org/docs/Web/JavaScript/Microsoft_JavaScript_extensions/Debug/msTraceAsyncOperationCompleted",
      "redirect_document_id": false
    },
    {
      "source_path": "scripting-docs/javascript/reference/debug-mstraceasyncoperationstarting-function.md",
      "redirect_url": "https://developer.mozilla.org/docs/Web/JavaScript/Microsoft_JavaScript_extensions/Debug/msTraceAsyncOperationStarting",
      "redirect_document_id": false
    },
    {
      "source_path": "scripting-docs/javascript/reference/debug-msupdateasynccallbackrelation-function.md",
      "redirect_url": "https://developer.mozilla.org/docs/Web/JavaScript/Microsoft_JavaScript_extensions/Debug/msUpdateAsyncCallbackRelation",
      "redirect_document_id": false
    },
    {
      "source_path": "scripting-docs/javascript/reference/debug-object-javascript.md",
      "redirect_url": "https://developer.mozilla.org/docs/Web/JavaScript/Microsoft_JavaScript_extensions/Debug",
      "redirect_document_id": false
    },
    {
      "source_path": "scripting-docs/javascript/reference/debug-setnonusercodeexceptions-property.md",
      "redirect_url": "https://developer.mozilla.org/docs/Web/JavaScript/Microsoft_JavaScript_extensions/Debug/setNonUserCodeExceptions",
      "redirect_document_id": false
    },
    {
      "source_path": "scripting-docs/javascript/reference/debug-write-function-javascript.md",
      "redirect_url": "https://developer.mozilla.org/docs/Web/JavaScript/Microsoft_JavaScript_extensions/Debug/write",
      "redirect_document_id": false
    },
    {
      "source_path": "scripting-docs/javascript/reference/debug-writeln-function-javascript.md",
      "redirect_url": "https://developer.mozilla.org/docs/Web/JavaScript/Microsoft_JavaScript_extensions/Debug/writeln",
      "redirect_document_id": false
    },
    {
      "source_path": "scripting-docs/javascript/reference/debugger-statement-javascript.md",
      "redirect_url": "https://developer.mozilla.org/docs/Web/JavaScript/Reference/Statements/debugger",
      "redirect_document_id": false
    },
    {
      "source_path": "scripting-docs/javascript/reference/decodeuri-function-javascript.md",
      "redirect_url": "https://developer.mozilla.org/docs/Web/JavaScript/Reference/Global_Objects/decodeuri",
      "redirect_document_id": false
    },
    {
      "source_path": "scripting-docs/javascript/reference/decodeuricomponent-function-javascript.md",
      "redirect_url": "https://developer.mozilla.org/docs/Web/JavaScript/Reference/Global_Objects/decodeuricomponent",
      "redirect_document_id": false
    },
    {
      "source_path": "scripting-docs/javascript/reference/delete-method-map-javascript.md",
      "redirect_url": "https://developer.mozilla.org/docs/Web/JavaScript/Reference/Global_Objects/Map/delete",
      "redirect_document_id": false
    },
    {
      "source_path": "scripting-docs/javascript/reference/delete-method-set-javascript.md",
      "redirect_url": "https://developer.mozilla.org/docs/Web/JavaScript/Reference/Global_Objects/Set/delete",
      "redirect_document_id": false
    },
    {
      "source_path": "scripting-docs/javascript/reference/delete-method-weakmap-javascript.md",
      "redirect_url": "https://developer.mozilla.org/docs/Web/JavaScript/Reference/Global_Objects/WeakMap/delete",
      "redirect_document_id": false
    },
    {
      "source_path": "scripting-docs/javascript/reference/delete-method-weakset-javascript.md",
      "redirect_url": "https://developer.mozilla.org/docs/Web/JavaScript/Reference/Global_Objects/WeakSet/delete",
      "redirect_document_id": false
    },
    {
      "source_path": "scripting-docs/javascript/reference/delete-operator-decrementjavascript.md",
      "redirect_url": "https://developer.mozilla.org/docs/Web/JavaScript/Reference/Operators/delete",
      "redirect_document_id": false
    },
    {
      "source_path": "scripting-docs/javascript/reference/description-property-error-javascript.md",
      "redirect_url": "https://developer.mozilla.org/docs/Web/JavaScript/Microsoft_JavaScript_extensions/Error.description",
      "redirect_document_id": false
    },
    {
      "source_path": "scripting-docs/javascript/reference/dimensions-method-vbarray-javascript.md",
      "redirect_url": "https://developer.mozilla.org/docs/Web/JavaScript/Microsoft_JavaScript_extensions/VBArray/dimensions",
      "redirect_document_id": false
    },
    {
      "source_path": "scripting-docs/javascript/reference/division-assignment-operator-decrement-equal-javascript.md",
      "redirect_url": "https://developer.mozilla.org/docs/Web/JavaScript/Reference/Operators/Assignment_Operators#Division_assignment",
      "redirect_document_id": false
    },
    {
      "source_path": "scripting-docs/javascript/reference/division-operator-decrement-javascript.md",
      "redirect_url": "https://developer.mozilla.org/docs/Web/JavaScript/Reference/Operators/Arithmetic_Operators",
      "redirect_document_id": false
    },
    {
      "source_path": "scripting-docs/javascript/reference/do-dot-dot-dot-while-statement-javascript.md",
      "redirect_url": "https://developer.mozilla.org/docs/Web/JavaScript/Reference/Statements/do...while",
      "redirect_document_id": false
    },
    {
      "source_path": "scripting-docs/javascript/reference/dollar-1-dot-dot-dot-dollar-9-properties-regexp-javascript.md",
      "redirect_url": "https://developer.mozilla.org/docs/Web/JavaScript/Reference/Global_Objects/RegExp/n",
      "redirect_document_id": false
    },
    {
      "source_path": "scripting-docs/javascript/reference/encodeuri-function-javascript.md",
      "redirect_url": "https://developer.mozilla.org/docs/Web/JavaScript/Reference/Global_Objects/encodeuri",
      "redirect_document_id": false
    },
    {
      "source_path": "scripting-docs/javascript/reference/encodeuricomponent-function-javascript.md",
      "redirect_url": "https://developer.mozilla.org/docs/Web/JavaScript/Reference/Global_Objects/encodeuricomponent",
      "redirect_document_id": false
    },
    {
      "source_path": "scripting-docs/javascript/reference/endswith-method-string-javascript.md",
      "redirect_url": "https://developer.mozilla.org/docs/Web/JavaScript/Reference/Global_Objects/String/endswith",
      "redirect_document_id": false
    },
    {
      "source_path": "scripting-docs/javascript/reference/entries-method-array-javascript.md",
      "redirect_url": "https://developer.mozilla.org/docs/Web/JavaScript/Reference/Global_Objects/Array/entries",
      "redirect_document_id": false
    },
    {
      "source_path": "scripting-docs/javascript/reference/enumerator-object-javascript.md",
      "redirect_url": "https://developer.mozilla.org/docs/Web/JavaScript/Microsoft_JavaScript_extensions/Enumerator",
      "redirect_document_id": false
    },
    {
      "source_path": "scripting-docs/javascript/reference/error-object-javascript.md",
      "redirect_url": "https://developer.mozilla.org/docs/Web/JavaScript/Reference/Global_Objects/Error",
      "redirect_document_id": false
    },
    {
      "source_path": "scripting-docs/javascript/reference/escape-function-javascript.md",
      "redirect_url": "https://developer.mozilla.org/docs/Web/JavaScript/Reference/Global_Objects/escape",
      "redirect_document_id": false
    },
    {
      "source_path": "scripting-docs/javascript/reference/eval-function-javascript.md",
      "redirect_url": "https://developer.mozilla.org/docs/Web/JavaScript/Reference/Global_Objects/eval",
      "redirect_document_id": false
    },
    {
      "source_path": "scripting-docs/javascript/reference/every-method-array-javascript.md",
      "redirect_url": "https://developer.mozilla.org/docs/Web/JavaScript/Reference/Global_Objects/Array/every",
      "redirect_document_id": false
    },
    {
      "source_path": "scripting-docs/javascript/reference/exec-method-regular-expression-javascript.md",
      "redirect_url": "https://developer.mozilla.org/docs/Web/JavaScript/Reference/Global_Objects/RegExp/exec",
      "redirect_document_id": false
    },
    {
      "source_path": "scripting-docs/javascript/reference/fill-method-array-javascript.md",
      "redirect_url": "https://developer.mozilla.org/docs/Web/JavaScript/Reference/Global_Objects/Array/fill",
      "redirect_document_id": false
    },
    {
      "source_path": "scripting-docs/javascript/reference/filter-method-array-javascript.md",
      "redirect_url": "https://developer.mozilla.org/docs/Web/JavaScript/Reference/Global_Objects/Array/filter",
      "redirect_document_id": false
    },
    {
      "source_path": "scripting-docs/javascript/reference/findindex-method-array-javascript.md",
      "redirect_url": "https://developer.mozilla.org/docs/Web/JavaScript/Reference/Global_Objects/Array/findindex",
      "redirect_document_id": false
    },
    {
      "source_path": "scripting-docs/javascript/reference/float32array-object.md",
      "redirect_url": "https://developer.mozilla.org/docs/Web/JavaScript/Reference/Global_Objects/Float32Array",
      "redirect_document_id": false
    },
    {
      "source_path": "scripting-docs/javascript/reference/float64array-object.md",
      "redirect_url": "https://developer.mozilla.org/docs/Web/JavaScript/Reference/Global_Objects/Float64Array",
      "redirect_document_id": false
    },
    {
      "source_path": "scripting-docs/javascript/reference/for-dot-dot-dot-in-statement-javascript.md",
      "redirect_url": "https://developer.mozilla.org/docs/Web/JavaScript/Reference/Statements/for...in",
      "redirect_document_id": false
    },
    {
      "source_path": "scripting-docs/javascript/reference/for-dot-dot-dot-of-statement-javascript.md",
      "redirect_url": "https://developer.mozilla.org/docs/Web/JavaScript/Reference/Statements/for...of",
      "redirect_document_id": false
    },
    {
      "source_path": "scripting-docs/javascript/reference/for-statement-javascript.md",
      "redirect_url": "https://developer.mozilla.org/docs/Web/JavaScript/Reference/Statements/for",
      "redirect_document_id": false
    },
    {
      "source_path": "scripting-docs/javascript/reference/foreach-method-array-javascript.md",
      "redirect_url": "https://developer.mozilla.org/docs/Web/JavaScript/Reference/Global_Objects/Array/foreach",
      "redirect_document_id": false
    },
    {
      "source_path": "scripting-docs/javascript/reference/foreach-method-map-javascript.md",
      "redirect_url": "https://developer.mozilla.org/docs/Web/JavaScript/Reference/Global_Objects/Map/foreach",
      "redirect_document_id": false
    },
    {
      "source_path": "scripting-docs/javascript/reference/foreach-method-set-javascript.md",
      "redirect_url": "https://developer.mozilla.org/docs/Web/JavaScript/Reference/Global_Objects/Set/foreach",
      "redirect_document_id": false
    },
    {
      "source_path": "scripting-docs/javascript/reference/format-property-intl-datetimeformat.md",
      "redirect_url": "https://developer.mozilla.org/docs/Web/JavaScript/Reference/Global_Objects/DateTimeFormat/format",
      "redirect_document_id": false
    },
    {
      "source_path": "scripting-docs/javascript/reference/format-property-intl-numberformat.md",
      "redirect_url": "https://developer.mozilla.org/docs/Web/JavaScript/Reference/Global_Objects/NumberFormat/format",
      "redirect_document_id": false
    },
    {
      "source_path": "scripting-docs/javascript/reference/function-object-javascript.md",
      "redirect_url": "https://developer.mozilla.org/docs/Web/JavaScript/Reference/Global_Objects/Function",
      "redirect_document_id": false
    },
    {
      "source_path": "scripting-docs/javascript/reference/function-statement-javascript.md",
      "redirect_url": "https://developer.mozilla.org/docs/Web/JavaScript/Reference/Statements/function",
      "redirect_document_id": false
    },
    {
      "source_path": "scripting-docs/javascript/reference/get-method-float32array.md",
      "redirect_url": "https://developer.mozilla.org/docs/Web/JavaScript/Reference/Global_Objects/Float32Array",
      "redirect_document_id": false
    },
    {
      "source_path": "scripting-docs/javascript/reference/get-method-float64array.md",
      "redirect_url": "https://developer.mozilla.org/docs/Web/JavaScript/Reference/Global_Objects/Float64Array",
      "redirect_document_id": false
    },
    {
      "source_path": "scripting-docs/javascript/reference/get-method-map-javascript.md",
      "redirect_url": "https://developer.mozilla.org/docs/Web/JavaScript/Reference/Global_Objects/Map/get",
      "redirect_document_id": false
    },
    {
      "source_path": "scripting-docs/javascript/reference/get-method-weakmap-javascript.md",
      "redirect_url": "https://developer.mozilla.org/docs/Web/JavaScript/Reference/Global_Objects/WeakMap/get",
      "redirect_document_id": false
    },
    {
      "source_path": "scripting-docs/javascript/reference/getdate-method-date-javascript.md",
      "redirect_url": "https://developer.mozilla.org/docs/Web/JavaScript/Reference/Global_Objects/Date/getdate",
      "redirect_document_id": false
    },
    {
      "source_path": "scripting-docs/javascript/reference/getday-method-date-javascript.md",
      "redirect_url": "https://developer.mozilla.org/docs/Web/JavaScript/Reference/Global_Objects/Date/getday",
      "redirect_document_id": false
    },
    {
      "source_path": "scripting-docs/javascript/reference/getfloat32-method-dataview.md",
      "redirect_url": "https://developer.mozilla.org/docs/Web/JavaScript/Reference/Global_Objects/DataView/getfloat32",
      "redirect_document_id": false
    },
    {
      "source_path": "scripting-docs/javascript/reference/getfloat64-method-dataview.md",
      "redirect_url": "https://developer.mozilla.org/docs/Web/JavaScript/Reference/Global_Objects/DataView/getfloat64",
      "redirect_document_id": false
    },
    {
      "source_path": "scripting-docs/javascript/reference/getfullyear-method-date-javascript.md",
      "redirect_url": "https://developer.mozilla.org/docs/Web/JavaScript/Reference/Global_Objects/Date/getfullyear",
      "redirect_document_id": false
    },
    {
      "source_path": "scripting-docs/javascript/reference/gethours-method-date-javascript.md",
      "redirect_url": "https://developer.mozilla.org/docs/Web/JavaScript/Reference/Global_Objects/Date/gethours",
      "redirect_document_id": false
    },
    {
      "source_path": "scripting-docs/javascript/reference/getint16-method-dataview.md",
      "redirect_url": "https://developer.mozilla.org/docs/Web/JavaScript/Reference/Global_Objects/DataView/getint16",
      "redirect_document_id": false
    },
    {
      "source_path": "scripting-docs/javascript/reference/getint32-method-dataview.md",
      "redirect_url": "https://developer.mozilla.org/docs/Web/JavaScript/Reference/Global_Objects/DataView/getint32",
      "redirect_document_id": false
    },
    {
      "source_path": "scripting-docs/javascript/reference/getint8-method-dataview.md",
      "redirect_url": "https://developer.mozilla.org/docs/Web/JavaScript/Reference/Global_Objects/DataView/getint8",
      "redirect_document_id": false
    },
    {
      "source_path": "scripting-docs/javascript/reference/getitem-method-vbarray-javascript.md",
      "redirect_url": "https://developer.mozilla.org/docs/Web/JavaScript/Microsoft_JavaScript_extensions/VBArray/getItem",
      "redirect_document_id": false
    },
    {
      "source_path": "scripting-docs/javascript/reference/getmilliseconds-method-date-javascript.md",
      "redirect_url": "https://developer.mozilla.org/docs/Web/JavaScript/Reference/Global_Objects/Date/getmilliseconds",
      "redirect_document_id": false
    },
    {
      "source_path": "scripting-docs/javascript/reference/getminutes-method-date-javascript.md",
      "redirect_url": "https://developer.mozilla.org/docs/Web/JavaScript/Reference/Global_Objects/Date/getminutes",
      "redirect_document_id": false
    },
    {
      "source_path": "scripting-docs/javascript/reference/getmonth-method-date-javascript.md",
      "redirect_url": "https://developer.mozilla.org/docs/Web/JavaScript/Reference/Global_Objects/Date/getmonth",
      "redirect_document_id": false
    },
    {
      "source_path": "scripting-docs/javascript/reference/getobject-function-javascript.md",
      "redirect_url": "https://developer.mozilla.org/docs/Web/JavaScript/Microsoft_JavaScript_extensions/GetObject",
      "redirect_document_id": false
    },
    {
      "source_path": "scripting-docs/javascript/reference/getseconds-method-date-javascript.md",
      "redirect_url": "https://developer.mozilla.org/docs/Web/JavaScript/Reference/Global_Objects/Date/getseconds",
      "redirect_document_id": false
    },
    {
      "source_path": "scripting-docs/javascript/reference/gettime-method-date-javascript.md",
      "redirect_url": "https://developer.mozilla.org/docs/Web/JavaScript/Reference/Global_Objects/Date/gettime",
      "redirect_document_id": false
    },
    {
      "source_path": "scripting-docs/javascript/reference/gettimezoneoffset-method-date-javascript.md",
      "redirect_url": "https://developer.mozilla.org/docs/Web/JavaScript/Reference/Global_Objects/Date/gettimezoneoffset",
      "redirect_document_id": false
    },
    {
      "source_path": "scripting-docs/javascript/reference/getuint16-method-dataview.md",
      "redirect_url": "https://developer.mozilla.org/docs/Web/JavaScript/Reference/Global_Objects/DataView/getuint16",
      "redirect_document_id": false
    },
    {
      "source_path": "scripting-docs/javascript/reference/getuint32-method-dataview.md",
      "redirect_url": "https://developer.mozilla.org/docs/Web/JavaScript/Reference/Global_Objects/DataView/getuint32",
      "redirect_document_id": false
    },
    {
      "source_path": "scripting-docs/javascript/reference/getuint8-method-dataview.md",
      "redirect_url": "https://developer.mozilla.org/docs/Web/JavaScript/Reference/Global_Objects/DataView/getuint8",
      "redirect_document_id": false
    },
    {
      "source_path": "scripting-docs/javascript/reference/getutcdate-method-date-javascript.md",
      "redirect_url": "https://developer.mozilla.org/docs/Web/JavaScript/Reference/Global_Objects/Date/getutcdate",
      "redirect_document_id": false
    },
    {
      "source_path": "scripting-docs/javascript/reference/getutcday-method-date-javascript.md",
      "redirect_url": "https://developer.mozilla.org/docs/Web/JavaScript/Reference/Global_Objects/Date/getutcday",
      "redirect_document_id": false
    },
    {
      "source_path": "scripting-docs/javascript/reference/getutcfullyear-method-date-javascript.md",
      "redirect_url": "https://developer.mozilla.org/docs/Web/JavaScript/Reference/Global_Objects/Date/getutcfullyear",
      "redirect_document_id": false
    },
    {
      "source_path": "scripting-docs/javascript/reference/getutchours-method-date-javascript.md",
      "redirect_url": "https://developer.mozilla.org/docs/Web/JavaScript/Reference/Global_Objects/Date/getutchours",
      "redirect_document_id": false
    },
    {
      "source_path": "scripting-docs/javascript/reference/getutcmilliseconds-method-date-javascript.md",
      "redirect_url": "https://developer.mozilla.org/docs/Web/JavaScript/Reference/Global_Objects/Date/getutcmilliseconds",
      "redirect_document_id": false
    },
    {
      "source_path": "scripting-docs/javascript/reference/getutcminutes-method-date-javascript.md",
      "redirect_url": "https://developer.mozilla.org/docs/Web/JavaScript/Reference/Global_Objects/Date/getutcminutes",
      "redirect_document_id": false
    },
    {
      "source_path": "scripting-docs/javascript/reference/getutcmonth-method-date-javascript.md",
      "redirect_url": "https://developer.mozilla.org/docs/Web/JavaScript/Reference/Global_Objects/Date/getutcmonth",
      "redirect_document_id": false
    },
    {
      "source_path": "scripting-docs/javascript/reference/getutcseconds-method-date-javascript.md",
      "redirect_url": "https://developer.mozilla.org/docs/Web/JavaScript/Reference/Global_Objects/Date/getutcseconds",
      "redirect_document_id": false
    },
    {
      "source_path": "scripting-docs/javascript/reference/getvardate-method-date-javascript.md",
      "redirect_url": "https://developer.mozilla.org/docs/Web/JavaScript/Microsoft_JavaScript_extensions/Date.getVarDate",
      "redirect_document_id": false
    },
    {
      "source_path": "scripting-docs/javascript/reference/getyear-method-date-javascript.md",
      "redirect_url": "https://developer.mozilla.org/docs/Web/JavaScript/Reference/Global_Objects/Date/getyear",
      "redirect_document_id": false
    },
    {
      "source_path": "scripting-docs/javascript/reference/global-object-javascript.md",
      "redirect_url": "https://developer.mozilla.org/docs/Web/JavaScript/Reference/Global_Objects",
      "redirect_document_id": false
    },
    {
      "source_path": "scripting-docs/javascript/reference/global-property-regular-expression-javascript.md",
      "redirect_url": "https://developer.mozilla.org/docs/Web/JavaScript/Reference/Global_Objects/RegExp/global",
      "redirect_document_id": false
    },
    {
      "source_path": "scripting-docs/javascript/reference/has-method-map-javascript.md",
      "redirect_url": "https://developer.mozilla.org/docs/Web/JavaScript/Reference/Global_Objects/Map/has",
      "redirect_document_id": false
    },
    {
      "source_path": "scripting-docs/javascript/reference/has-method-set-javascript.md",
      "redirect_url": "https://developer.mozilla.org/docs/Web/JavaScript/Reference/Global_Objects/Set/has",
      "redirect_document_id": false
    },
    {
      "source_path": "scripting-docs/javascript/reference/has-method-weakmap-javascript.md",
      "redirect_url": "https://developer.mozilla.org/docs/Web/JavaScript/Reference/Global_Objects/WeakMap/has",
      "redirect_document_id": false
    },
    {
      "source_path": "scripting-docs/javascript/reference/has-method-weakset-javascript.md",
      "redirect_url": "https://developer.mozilla.org/docs/Web/JavaScript/Reference/Global_Objects/WeakSet/has",
      "redirect_document_id": false
    },
    {
      "source_path": "scripting-docs/javascript/reference/hasownproperty-method-object-javascript.md",
      "redirect_url": "https://developer.mozilla.org/docs/Web/JavaScript/Reference/Global_Objects/Object/hasownproperty",
      "redirect_document_id": false
    },
    {
      "source_path": "scripting-docs/javascript/reference/html-tag-methods-javascript.md",
      "redirect_url": "https://developer.mozilla.org/docs/Web/JavaScript/Reference/Global_Objects/String",
      "redirect_document_id": false
    },
    {
      "source_path": "scripting-docs/javascript/reference/if-dot-dot-dot-else-statement-javascript.md",
      "redirect_url": "https://developer.mozilla.org/docs/Web/JavaScript/Reference/Statements/if...else",
      "redirect_document_id": false
    },
    {
      "source_path": "scripting-docs/javascript/reference/ignorecase-property-regular-expression-javascript.md",
      "redirect_url": "https://developer.mozilla.org/docs/Web/JavaScript/Reference/Global_Objects/RegExp/ignorecase",
      "redirect_document_id": false
    },
    {
      "source_path": "scripting-docs/javascript/reference/in-operator-decrementjavascript.md",
      "redirect_url": "https://developer.mozilla.org/docs/Web/JavaScript/Reference/Operators/in",
      "redirect_document_id": false
    },
    {
      "source_path": "scripting-docs/javascript/reference/includes-method-string-javascript.md",
      "redirect_url": "https://developer.mozilla.org/docs/Web/JavaScript/Reference/Global_Objects/String/includes",
      "redirect_document_id": false
    },
    {
      "source_path": "scripting-docs/javascript/reference/increment-and-decrement-operators-javascript.md",
      "redirect_url": "https://developer.mozilla.org/docs/Web/JavaScript/Reference/Operators/Arithmetic_Operators#Increment",
      "redirect_document_id": false
    },
    {
      "source_path": "scripting-docs/javascript/reference/index-property-regexp-javascript.md",
      "redirect_url": "https://developer.mozilla.org/docs/Web/JavaScript/Reference/Global_Objects/RegExp",
      "redirect_document_id": false
    },
    {
      "source_path": "scripting-docs/javascript/reference/index.md",
      "redirect_url": "/script/javascript/reference/javascript-reference",
      "redirect_document_id": false
    },
    {
      "source_path": "scripting-docs/javascript/reference/indexof-method-array-javascript.md",
      "redirect_url": "https://developer.mozilla.org/docs/Web/JavaScript/Reference/Global_Objects/Array/indexof",
      "redirect_document_id": false
    },
    {
      "source_path": "scripting-docs/javascript/reference/indexof-method-string-javascript.md",
      "redirect_url": "https://developer.mozilla.org/docs/Web/JavaScript/Reference/Global_Objects/String/indexof",
      "redirect_document_id": false
    },
    {
      "source_path": "scripting-docs/javascript/reference/infinity-constant-javascript.md",
      "redirect_url": "https://developer.mozilla.org/docs/Web/JavaScript/Reference/Global_Objects/infinity",
      "redirect_document_id": false
    },
    {
      "source_path": "scripting-docs/javascript/reference/input-property-dollar-regexp-javascript.md",
      "redirect_url": "https://developer.mozilla.org/docs/Web/JavaScript/Reference/Global_Objects/RegExp/input",
      "redirect_document_id": false
    },
    {
      "source_path": "scripting-docs/javascript/reference/instanceof-operator-decrementjavascript.md",
      "redirect_url": "https://developer.mozilla.org/docs/Web/JavaScript/Reference/Operators/instanceof",
      "redirect_document_id": false
    },
    {
      "source_path": "scripting-docs/javascript/reference/int16array-object.md",
      "redirect_url": "https://developer.mozilla.org/docs/Web/JavaScript/Reference/Global_Objects/Int16Array",
      "redirect_document_id": false
    },
    {
      "source_path": "scripting-docs/javascript/reference/int32array-object.md",
      "redirect_url": "https://developer.mozilla.org/docs/Web/JavaScript/Reference/Global_Objects/Int32Array",
      "redirect_document_id": false
    },
    {
      "source_path": "scripting-docs/javascript/reference/int8array-object.md",
      "redirect_url": "https://developer.mozilla.org/docs/Web/JavaScript/Reference/Global_Objects/Int8Array",
      "redirect_document_id": false
    },
    {
      "source_path": "scripting-docs/javascript/reference/intl-collator-object-javascript.md",
      "redirect_url": "https://developer.mozilla.org/docs/Web/JavaScript/Reference/Global_Objects/Collator",
      "redirect_document_id": false
    },
    {
      "source_path": "scripting-docs/javascript/reference/intl-datetimeformat-object-javascript.md",
      "redirect_url": "https://developer.mozilla.org/docs/Web/JavaScript/Reference/Global_Objects/DateTimeFormat",
      "redirect_document_id": false
    },
    {
      "source_path": "scripting-docs/javascript/reference/intl-numberformat-object-javascript.md",
      "redirect_url": "https://developer.mozilla.org/docs/Web/JavaScript/Reference/Global_Objects/NumberFormat",
      "redirect_document_id": false
    },
    {
      "source_path": "scripting-docs/javascript/reference/isfinite-function-javascript.md",
      "redirect_url": "https://developer.mozilla.org/docs/Web/JavaScript/Reference/Global_Objects/isfinite",
      "redirect_document_id": false
    },
    {
      "source_path": "scripting-docs/javascript/reference/isnan-function-javascript.md",
      "redirect_url": "https://developer.mozilla.org/docs/Web/JavaScript/Reference/Global_Objects/isnan",
      "redirect_document_id": false
    },
    {
      "source_path": "scripting-docs/javascript/reference/isprototypeof-method-object-javascript.md",
      "redirect_url": "https://developer.mozilla.org/docs/Web/JavaScript/Reference/Global_Objects/Object/isprototypeof",
      "redirect_document_id": false
    },
    {
      "source_path": "scripting-docs/javascript/reference/item-method-enumerator-javascript.md",
      "redirect_url": "https://developer.mozilla.org/docs/Web/JavaScript/Microsoft_JavaScript_extensions/Enumerator/item",
      "redirect_document_id": false
    },
    {
      "source_path": "scripting-docs/javascript/reference/javascript-constants.md",
      "redirect_url": "https://developer.mozilla.org/docs/Web/JavaScript/Reference/Global_Objects",
      "redirect_document_id": false
    },
    {
      "source_path": "scripting-docs/javascript/reference/javascript-directives.md",
      "redirect_url": "https://developer.mozilla.org/docs/Web/JavaScript/Reference/Strict_mode",
      "redirect_document_id": false
    },
    {
      "source_path": "scripting-docs/javascript/reference/javascript-errors.md",
      "redirect_url": "/microsoft-edge/devtools-guide/console/error-and-status-codes",
      "redirect_document_id": false
    },
    {
      "source_path": "scripting-docs/javascript/reference/javascript-functions.md",
      "redirect_url": "https://developer.mozilla.org/docs/Web/JavaScript/Reference/Global_Objects",
      "redirect_document_id": false
    },
    {
      "source_path": "scripting-docs/javascript/reference/javascript-future-reserved-words.md",
      "redirect_url": "https://developer.mozilla.org/docs/Web/JavaScript/Reference/Lexical_grammar",
      "redirect_document_id": false
    },
    {
      "source_path": "scripting-docs/javascript/reference/javascript-methods.md",
      "redirect_url": "https://developer.mozilla.org/docs/Web/JavaScript/Reference/Global_Objects",
      "redirect_document_id": false
    },
    {
      "source_path": "scripting-docs/javascript/reference/javascript-objects.md",
      "redirect_url": "https://developer.mozilla.org/docs/Web/JavaScript/Reference/Global_Objects",
      "redirect_document_id": false
    },
    {
      "source_path": "scripting-docs/javascript/reference/javascript-operators.md",
      "redirect_url": "https://developer.mozilla.org/docs/Web/JavaScript/Reference/Operators",
      "redirect_document_id": false
    },
    {
      "source_path": "scripting-docs/javascript/reference/javascript-properties.md",
      "redirect_url": "https://developer.mozilla.org/docs/Web/JavaScript/Reference/Global_Objects",
      "redirect_document_id": false
    },
    {
      "source_path": "scripting-docs/javascript/reference/javascript-reference.md",
      "redirect_url": "https://developer.mozilla.org/docs/Web/JavaScript/Reference",
      "redirect_document_id": false
    },
    {
      "source_path": "scripting-docs/javascript/reference/javascript-reserved-words.md",
      "redirect_url": "https://developer.mozilla.org/docs/Web/JavaScript/Reference/Lexical_grammar",
      "redirect_document_id": false
    },
    {
      "source_path": "scripting-docs/javascript/reference/javascript-run-time-errors.md",
      "redirect_url": "/microsoft-edge/devtools-guide/console/error-and-status-codes#javascript-run-time-errors",
      "redirect_document_id": false
    },
    {
      "source_path": "scripting-docs/javascript/reference/javascript-statements.md",
      "redirect_url": "https://developer.mozilla.org/docs/Web/JavaScript/Reference/Statements",
      "redirect_document_id": false
    },
    {
      "source_path": "scripting-docs/javascript/reference/javascript-syntax-errors.md",
      "redirect_url": "/microsoft-edge/devtools-guide/console/error-and-status-codes#javascript-syntax-errors",
      "redirect_document_id": false
    },
    {
      "source_path": "scripting-docs/javascript/reference/javascript-version-information.md",
      "redirect_url": "/microsoft-edge/dev-guide/whats-new/javascript-version-information",
      "redirect_document_id": false
    },
    {
      "source_path": "scripting-docs/javascript/reference/join-method-array-javascript.md",
      "redirect_url": "https://developer.mozilla.org/docs/Web/JavaScript/Reference/Global_Objects/Array/join",
      "redirect_document_id": false
    },
    {
      "source_path": "scripting-docs/javascript/reference/json-object-javascript.md",
      "redirect_url": "https://developer.mozilla.org/docs/Web/JavaScript/Reference/Global_Objects/JSON",
      "redirect_document_id": false
    },
    {
      "source_path": "scripting-docs/javascript/reference/json-parse-function-javascript.md",
      "redirect_url": "https://developer.mozilla.org/docs/Web/JavaScript/Reference/Global_Objects/JSON/parse",
      "redirect_document_id": false
    },
    {
      "source_path": "scripting-docs/javascript/reference/json-stringify-function-javascript.md",
      "redirect_url": "https://developer.mozilla.org/docs/Web/JavaScript/Reference/Global_Objects/JSON/stringify",
      "redirect_document_id": false
    },
    {
      "source_path": "scripting-docs/javascript/reference/keys-method-array-javascript.md",
      "redirect_url": "https://developer.mozilla.org/docs/Web/JavaScript/Reference/Global_Objects/Array/keys",
      "redirect_document_id": false
    },
    {
      "source_path": "scripting-docs/javascript/reference/labeled-statement-javascript.md",
      "redirect_url": "https://developer.mozilla.org/docs/Web/JavaScript/Reference/Statements/label",
      "redirect_document_id": false
    },
    {
      "source_path": "scripting-docs/javascript/reference/lastindex-property-regexp-javascript.md",
      "redirect_url": "https://developer.mozilla.org/docs/Web/JavaScript/Reference/Global_Objects/RegExp/lastindex",
      "redirect_document_id": false
    },
    {
      "source_path": "scripting-docs/javascript/reference/lastindexof-method-array-javascript.md",
      "redirect_url": "https://developer.mozilla.org/docs/Web/JavaScript/Reference/Global_Objects/Array/lastindexof",
      "redirect_document_id": false
    },
    {
      "source_path": "scripting-docs/javascript/reference/lastindexof-method-string-javascript.md",
      "redirect_url": "https://developer.mozilla.org/docs/Web/JavaScript/Reference/Global_Objects/String/lastindexof",
      "redirect_document_id": false
    },
    {
      "source_path": "scripting-docs/javascript/reference/lastmatch-property-dollar-regexp-javascript.md",
      "redirect_url": "https://developer.mozilla.org/docs/Web/JavaScript/Reference/Global_Objects/RegExp/lastmatch",
      "redirect_document_id": false
    },
    {
      "source_path": "scripting-docs/javascript/reference/lastparen-property-dollar-regexp-javascript.md",
      "redirect_url": "https://developer.mozilla.org/docs/Web/JavaScript/Reference/Global_Objects/RegExp/lastparen",
      "redirect_document_id": false
    },
    {
      "source_path": "scripting-docs/javascript/reference/lbound-method-vbarray-javascript.md",
      "redirect_url": "https://developer.mozilla.org/docs/Web/JavaScript/Microsoft_JavaScript_extensions/VBArray/lbound",
      "redirect_document_id": false
    },
    {
      "source_path": "scripting-docs/javascript/reference/left-shift-assignment-operator-decrement-equal-javascript.md",
      "redirect_url": "https://developer.mozilla.org/docs/Web/JavaScript/Reference/Operators/Assignment_Operators#Left_shift_assignment",
      "redirect_document_id": false
    },
    {
      "source_path": "scripting-docs/javascript/reference/leftcontext-property-dollar-grave-regexp-javascript.md",
      "redirect_url": "https://developer.mozilla.org/docs/Web/JavaScript/Reference/Global_Objects/RegExp/leftcontext",
      "redirect_document_id": false
    },
    {
      "source_path": "scripting-docs/javascript/reference/length-property-arguments-javascript.md",
      "redirect_url": "https://developer.mozilla.org/docs/Web/JavaScript/Reference/Functions/arguments/length",
      "redirect_document_id": false
    },
    {
      "source_path": "scripting-docs/javascript/reference/length-property-array-javascript.md",
      "redirect_url": "https://developer.mozilla.org/docs/Web/JavaScript/Reference/Global_Objects/Array/length",
      "redirect_document_id": false
    },
    {
      "source_path": "scripting-docs/javascript/reference/length-property-float32array.md",
      "redirect_url": "https://developer.mozilla.org/docs/Web/JavaScript/Reference/Global_Objects/TypedArray/length",
      "redirect_document_id": false
    },
    {
      "source_path": "scripting-docs/javascript/reference/length-property-float64array.md",
      "redirect_url": "https://developer.mozilla.org/docs/Web/JavaScript/Reference/Global_Objects/TypedArray/length",
      "redirect_document_id": false
    },
    {
      "source_path": "scripting-docs/javascript/reference/length-property-function-javascript.md",
      "redirect_url": "https://developer.mozilla.org/docs/Web/JavaScript/Reference/Global_Objects/Function/length",
      "redirect_document_id": false
    },
    {
      "source_path": "scripting-docs/javascript/reference/length-property-int16array.md",
      "redirect_url": "https://developer.mozilla.org/docs/Web/JavaScript/Reference/Global_Objects/TypedArray/length",
      "redirect_document_id": false
    },
    {
      "source_path": "scripting-docs/javascript/reference/length-property-int32array.md",
      "redirect_url": "https://developer.mozilla.org/docs/Web/JavaScript/Reference/Global_Objects/TypedArray/length",
      "redirect_document_id": false
    },
    {
      "source_path": "scripting-docs/javascript/reference/length-property-int8array.md",
      "redirect_url": "https://developer.mozilla.org/docs/Web/JavaScript/Reference/Global_Objects/TypedArray/length",
      "redirect_document_id": false
    },
    {
      "source_path": "scripting-docs/javascript/reference/length-property-string-javascript.md",
      "redirect_url": "https://developer.mozilla.org/docs/Web/JavaScript/Reference/Global_Objects/String/length",
      "redirect_document_id": false
    },
    {
      "source_path": "scripting-docs/javascript/reference/length-property-uint16array.md",
      "redirect_url": "https://developer.mozilla.org/docs/Web/JavaScript/Reference/Global_Objects/TypedArray/length",
      "redirect_document_id": false
    },
    {
      "source_path": "scripting-docs/javascript/reference/length-property-uint32array.md",
      "redirect_url": "https://developer.mozilla.org/docs/Web/JavaScript/Reference/Global_Objects/TypedArray/length",
      "redirect_document_id": false
    },
    {
      "source_path": "scripting-docs/javascript/reference/length-property-uint8array.md",
      "redirect_url": "https://developer.mozilla.org/docs/Web/JavaScript/Reference/Global_Objects/TypedArray/length",
      "redirect_document_id": false
    },
    {
      "source_path": "scripting-docs/javascript/reference/length-property-uint8clampedarray.md",
      "redirect_url": "https://developer.mozilla.org/docs/Web/JavaScript/Reference/Global_Objects/TypedArray/length",
      "redirect_document_id": false
    },
    {
      "source_path": "scripting-docs/javascript/reference/let-statement-javascript.md",
      "redirect_url": "https://developer.mozilla.org/docs/Web/JavaScript/Reference/Statements/let",
      "redirect_document_id": false
    },
    {
      "source_path": "scripting-docs/javascript/reference/localecompare-method-string-javascript.md",
      "redirect_url": "https://developer.mozilla.org/docs/Web/JavaScript/Reference/Global_Objects/String/localecompare",
      "redirect_document_id": false
    },
    {
      "source_path": "scripting-docs/javascript/reference/logical-and-operator-decrement-javascript.md",
      "redirect_url": "https://developer.mozilla.org/docs/Web/JavaScript/Reference/Operators/Logical_Operators",
      "redirect_document_id": false
    },
    {
      "source_path": "scripting-docs/javascript/reference/logical-not-operator-decrement-exclpt-javascript.md",
      "redirect_url": "https://developer.mozilla.org/docs/Web/JavaScript/Reference/Operators/Logical_Operators",
      "redirect_document_id": false
    },
    {
      "source_path": "scripting-docs/javascript/reference/logical-or-operator-decrement-javascript.md",
      "redirect_url": "https://developer.mozilla.org/docs/Web/JavaScript/Reference/Operators/Logical_Operators",
      "redirect_document_id": false
    },
    {
      "source_path": "scripting-docs/javascript/reference/map-method-array-javascript.md",
      "redirect_url": "https://developer.mozilla.org/docs/Web/JavaScript/Reference/Global_Objects/Array/map",
      "redirect_document_id": false
    },
    {
      "source_path": "scripting-docs/javascript/reference/map-object-javascript.md",
      "redirect_url": "https://developer.mozilla.org/docs/Web/JavaScript/Reference/Global_Objects/Map",
      "redirect_document_id": false
    },
    {
      "source_path": "scripting-docs/javascript/reference/match-method-string-javascript.md",
      "redirect_url": "https://developer.mozilla.org/docs/Web/JavaScript/Reference/Global_Objects/String/match",
      "redirect_document_id": false
    },
    {
      "source_path": "scripting-docs/javascript/reference/math-abs-function-javascript.md",
      "redirect_url": "https://developer.mozilla.org/docs/Web/JavaScript/Reference/Global_Objects/Math/abs",
      "redirect_document_id": false
    },
    {
      "source_path": "scripting-docs/javascript/reference/math-acos-function-javascript.md",
      "redirect_url": "https://developer.mozilla.org/docs/Web/JavaScript/Reference/Global_Objects/Math/acos",
      "redirect_document_id": false
    },
    {
      "source_path": "scripting-docs/javascript/reference/math-acosh-function-javascript.md",
      "redirect_url": "https://developer.mozilla.org/docs/Web/JavaScript/Reference/Global_Objects/Math/acosh",
      "redirect_document_id": false
    },
    {
      "source_path": "scripting-docs/javascript/reference/math-asin-function-javascript.md",
      "redirect_url": "https://developer.mozilla.org/docs/Web/JavaScript/Reference/Global_Objects/Math/asin",
      "redirect_document_id": false
    },
    {
      "source_path": "scripting-docs/javascript/reference/math-asinh-function-javascript.md",
      "redirect_url": "https://developer.mozilla.org/docs/Web/JavaScript/Reference/Global_Objects/Math/asinh",
      "redirect_document_id": false
    },
    {
      "source_path": "scripting-docs/javascript/reference/math-atan-function-javascript.md",
      "redirect_url": "https://developer.mozilla.org/docs/Web/JavaScript/Reference/Global_Objects/Math/atan",
      "redirect_document_id": false
    },
    {
      "source_path": "scripting-docs/javascript/reference/math-atan2-function-javascript.md",
      "redirect_url": "https://developer.mozilla.org/docs/Web/JavaScript/Reference/Global_Objects/Math/atan2",
      "redirect_document_id": false
    },
    {
      "source_path": "scripting-docs/javascript/reference/math-atanh-function-javascript.md",
      "redirect_url": "https://developer.mozilla.org/docs/Web/JavaScript/Reference/Global_Objects/Math/atanh",
      "redirect_document_id": false
    },
    {
      "source_path": "scripting-docs/javascript/reference/math-cbrt-function-javascript.md",
      "redirect_url": "https://developer.mozilla.org/docs/Web/JavaScript/Reference/Global_Objects/Math/cbrt",
      "redirect_document_id": false
    },
    {
      "source_path": "scripting-docs/javascript/reference/math-ceil-function-javascript.md",
      "redirect_url": "https://developer.mozilla.org/docs/Web/JavaScript/Reference/Global_Objects/Math/ceil",
      "redirect_document_id": false
    },
    {
      "source_path": "scripting-docs/javascript/reference/math-clz32-function-javascript.md",
      "redirect_url": "https://developer.mozilla.org/docs/Web/JavaScript/Reference/Global_Objects/Math/clz32",
      "redirect_document_id": false
    },
    {
      "source_path": "scripting-docs/javascript/reference/math-constants-javascript.md",
      "redirect_url": "https://developer.mozilla.org/docs/Web/JavaScript/Reference/Global_Objects/Math",
      "redirect_document_id": false
    },
    {
      "source_path": "scripting-docs/javascript/reference/math-cos-function-javascript.md",
      "redirect_url": "https://developer.mozilla.org/docs/Web/JavaScript/Reference/Global_Objects/Math/cos",
      "redirect_document_id": false
    },
    {
      "source_path": "scripting-docs/javascript/reference/math-cosh-function-javascript.md",
      "redirect_url": "https://developer.mozilla.org/docs/Web/JavaScript/Reference/Global_Objects/Math/cosh",
      "redirect_document_id": false
    },
    {
      "source_path": "scripting-docs/javascript/reference/math-exp-function-javascript.md",
      "redirect_url": "https://developer.mozilla.org/docs/Web/JavaScript/Reference/Global_Objects/Math/exp",
      "redirect_document_id": false
    },
    {
      "source_path": "scripting-docs/javascript/reference/math-expm1-function-javascript.md",
      "redirect_url": "https://developer.mozilla.org/docs/Web/JavaScript/Reference/Global_Objects/Math/expm1",
      "redirect_document_id": false
    },
    {
      "source_path": "scripting-docs/javascript/reference/math-floor-function-javascript.md",
      "redirect_url": "https://developer.mozilla.org/docs/Web/JavaScript/Reference/Global_Objects/Math/floor",
      "redirect_document_id": false
    },
    {
      "source_path": "scripting-docs/javascript/reference/math-fround-function-javascript.md",
      "redirect_url": "https://developer.mozilla.org/docs/Web/JavaScript/Reference/Global_Objects/Math/fround",
      "redirect_document_id": false
    },
    {
      "source_path": "scripting-docs/javascript/reference/math-hypot-function-javascript.md",
      "redirect_url": "https://developer.mozilla.org/docs/Web/JavaScript/Reference/Global_Objects/Math/hypot",
      "redirect_document_id": false
    },
    {
      "source_path": "scripting-docs/javascript/reference/math-imul-function-javascript.md",
      "redirect_url": "https://developer.mozilla.org/docs/Web/JavaScript/Reference/Global_Objects/Math/imul",
      "redirect_document_id": false
    },
    {
      "source_path": "scripting-docs/javascript/reference/math-log-function-javascript.md",
      "redirect_url": "https://developer.mozilla.org/docs/Web/JavaScript/Reference/Global_Objects/Math/log",
      "redirect_document_id": false
    },
    {
      "source_path": "scripting-docs/javascript/reference/math-log10-function-javascript.md",
      "redirect_url": "https://developer.mozilla.org/docs/Web/JavaScript/Reference/Global_Objects/Math/log10",
      "redirect_document_id": false
    },
    {
      "source_path": "scripting-docs/javascript/reference/math-log1p-function-javascript.md",
      "redirect_url": "https://developer.mozilla.org/docs/Web/JavaScript/Reference/Global_Objects/Math/log1p",
      "redirect_document_id": false
    },
    {
      "source_path": "scripting-docs/javascript/reference/math-log2-function-javascript.md",
      "redirect_url": "https://developer.mozilla.org/docs/Web/JavaScript/Reference/Global_Objects/Math/log2",
      "redirect_document_id": false
    },
    {
      "source_path": "scripting-docs/javascript/reference/math-max-function-javascript.md",
      "redirect_url": "https://developer.mozilla.org/docs/Web/JavaScript/Reference/Global_Objects/Math/max",
      "redirect_document_id": false
    },
    {
      "source_path": "scripting-docs/javascript/reference/math-min-function-javascript.md",
      "redirect_url": "https://developer.mozilla.org/docs/Web/JavaScript/Reference/Global_Objects/Math/min",
      "redirect_document_id": false
    },
    {
      "source_path": "scripting-docs/javascript/reference/math-object-javascript.md",
      "redirect_url": "https://developer.mozilla.org/docs/Web/JavaScript/Reference/Global_Objects/Math",
      "redirect_document_id": false
    },
    {
      "source_path": "scripting-docs/javascript/reference/math-pow-function-javascript.md",
      "redirect_url": "https://developer.mozilla.org/docs/Web/JavaScript/Reference/Global_Objects/Math/pow",
      "redirect_document_id": false
    },
    {
      "source_path": "scripting-docs/javascript/reference/math-random-function-javascript.md",
      "redirect_url": "https://developer.mozilla.org/docs/Web/JavaScript/Reference/Global_Objects/Math/random",
      "redirect_document_id": false
    },
    {
      "source_path": "scripting-docs/javascript/reference/math-round-function-javascript.md",
      "redirect_url": "https://developer.mozilla.org/docs/Web/JavaScript/Reference/Global_Objects/Math/round",
      "redirect_document_id": false
    },
    {
      "source_path": "scripting-docs/javascript/reference/math-sign-function-javascript.md",
      "redirect_url": "https://developer.mozilla.org/docs/Web/JavaScript/Reference/Global_Objects/Math/sign",
      "redirect_document_id": false
    },
    {
      "source_path": "scripting-docs/javascript/reference/math-sin-function-javascript.md",
      "redirect_url": "https://developer.mozilla.org/docs/Web/JavaScript/Reference/Global_Objects/Math/sin",
      "redirect_document_id": false
    },
    {
      "source_path": "scripting-docs/javascript/reference/math-sinh-function-javascript.md",
      "redirect_url": "https://developer.mozilla.org/docs/Web/JavaScript/Reference/Global_Objects/Math/sinh",
      "redirect_document_id": false
    },
    {
      "source_path": "scripting-docs/javascript/reference/math-sqrt-function-javascript.md",
      "redirect_url": "https://developer.mozilla.org/docs/Web/JavaScript/Reference/Global_Objects/Math/sqrt",
      "redirect_document_id": false
    },
    {
      "source_path": "scripting-docs/javascript/reference/math-tan-function-javascript.md",
      "redirect_url": "https://developer.mozilla.org/docs/Web/JavaScript/Reference/Global_Objects/Math/tan",
      "redirect_document_id": false
    },
    {
      "source_path": "scripting-docs/javascript/reference/math-tanh-function-javascript.md",
      "redirect_url": "https://developer.mozilla.org/docs/Web/JavaScript/Reference/Global_Objects/Math/tanh",
      "redirect_document_id": false
    },
    {
      "source_path": "scripting-docs/javascript/reference/math-trunc-function-javascript.md",
      "redirect_url": "https://developer.mozilla.org/docs/Web/JavaScript/Reference/Global_Objects/Math/trunc",
      "redirect_document_id": false
    },
    {
      "source_path": "scripting-docs/javascript/reference/message-property-error-javascript.md",
      "redirect_url": "https://developer.mozilla.org/docs/Web/JavaScript/Reference/Global_Objects/Error/message",
      "redirect_document_id": false
    },
    {
      "source_path": "scripting-docs/javascript/reference/modulus-assignment-operator-decrement-javascript.md",
      "redirect_url": "https://developer.mozilla.org/docs/Web/JavaScript/Reference/Operators/Assignment_Operators#Remainder_assignment",
      "redirect_document_id": false
    },
    {
      "source_path": "scripting-docs/javascript/reference/modulus-operator-decrementjavascript.md",
      "redirect_url": "https://developer.mozilla.org/docs/Web/JavaScript/Reference/Operators/Arithmetic_Operators",
      "redirect_document_id": false
    },
    {
      "source_path": "scripting-docs/javascript/reference/movefirst-method-enumerator-javascript.md",
      "redirect_url": "https://developer.mozilla.org/docs/Web/JavaScript/Microsoft_JavaScript_extensions/Enumerator/moveFirst",
      "redirect_document_id": false
    },
    {
      "source_path": "scripting-docs/javascript/reference/movenext-method-enumerator-javascript.md",
      "redirect_url": "https://developer.mozilla.org/docs/Web/JavaScript/Microsoft_JavaScript_extensions/Enumerator/moveNext",
      "redirect_document_id": false
    },
    {
      "source_path": "scripting-docs/javascript/reference/multiline-property-regular-expression-javascript.md",
      "redirect_url": "https://developer.mozilla.org/docs/Web/JavaScript/Reference/Global_Objects/RegExp/multiline",
      "redirect_document_id": false
    },
    {
      "source_path": "scripting-docs/javascript/reference/multiplication-assignment-operator-decrement-equal-javascript.md",
      "redirect_url": "https://developer.mozilla.org/docs/Web/JavaScript/Reference/Operators/Assignment_Operators#Multiplication_assignment",
      "redirect_document_id": false
    },
    {
      "source_path": "scripting-docs/javascript/reference/multiplication-operator-decrement-javascript.md",
      "redirect_url": "https://developer.mozilla.org/docs/Web/JavaScript/Reference/Operators/Arithmetic_Operators",
      "redirect_document_id": false
    },
    {
      "source_path": "scripting-docs/javascript/reference/name-property-error-javascript.md",
      "redirect_url": "https://developer.mozilla.org/docs/Web/JavaScript/Reference/Global_Objects/Error/name",
      "redirect_document_id": false
    },
    {
      "source_path": "scripting-docs/javascript/reference/nan-constant-javascript.md",
      "redirect_url": "https://developer.mozilla.org/docs/Web/JavaScript/Reference/Global_Objects/nan",
      "redirect_document_id": false
    },
    {
      "source_path": "scripting-docs/javascript/reference/new-operator-decrementjavascript.md",
      "redirect_url": "https://developer.mozilla.org/docs/Web/JavaScript/Reference/Operators/new",
      "redirect_document_id": false
    },
    {
      "source_path": "scripting-docs/javascript/reference/normalize-method-string-javascript.md",
      "redirect_url": "https://developer.mozilla.org/docs/Web/JavaScript/Reference/Global_Objects/String/normalize",
      "redirect_document_id": false
    },
    {
      "source_path": "scripting-docs/javascript/reference/null-constant-javascript.md",
      "redirect_url": "https://developer.mozilla.org/docs/Web/JavaScript/Reference/Global_Objects/null",
      "redirect_document_id": false
    },
    {
      "source_path": "scripting-docs/javascript/reference/number-constants-javascript.md",
      "redirect_url": "https://developer.mozilla.org/docs/Web/JavaScript/Reference/Global_Objects/Number",
      "redirect_document_id": false
    },
    {
      "source_path": "scripting-docs/javascript/reference/number-isfinite-function-number-javascript.md",
      "redirect_url": "https://developer.mozilla.org/docs/Web/JavaScript/Reference/Global_Objects/Number/isfinite",
      "redirect_document_id": false
    },
    {
      "source_path": "scripting-docs/javascript/reference/number-isinteger-function-number-javascript.md",
      "redirect_url": "https://developer.mozilla.org/docs/Web/JavaScript/Reference/Global_Objects/Number/isinteger",
      "redirect_document_id": false
    },
    {
      "source_path": "scripting-docs/javascript/reference/number-isnan-function-number-javascript.md",
      "redirect_url": "https://developer.mozilla.org/docs/Web/JavaScript/Reference/Global_Objects/Number/isnan",
      "redirect_document_id": false
    },
    {
      "source_path": "scripting-docs/javascript/reference/number-issafeinteger-number-javascript.md",
      "redirect_url": "https://developer.mozilla.org/docs/Web/JavaScript/Reference/Global_Objects/Number/issafeinteger",
      "redirect_document_id": false
    },
    {
      "source_path": "scripting-docs/javascript/reference/number-object-javascript.md",
      "redirect_url": "https://developer.mozilla.org/docs/Web/JavaScript/Reference/Global_Objects/Number",
      "redirect_document_id": false
    },
    {
      "source_path": "scripting-docs/javascript/reference/number-property-error-javascript.md",
      "redirect_url": "https://developer.mozilla.org/docs/Web/JavaScript/Microsoft_JavaScript_extensions/Error.number",
      "redirect_document_id": false
    },
    {
      "source_path": "scripting-docs/javascript/reference/object-assign-function-object-javascript.md",
      "redirect_url": "https://developer.mozilla.org/docs/Web/JavaScript/Reference/Global_Objects/Object/assign",
      "redirect_document_id": false
    },
    {
      "source_path": "scripting-docs/javascript/reference/object-create-function-javascript.md",
      "redirect_url": "https://developer.mozilla.org/docs/Web/JavaScript/Reference/Global_Objects/Object/create",
      "redirect_document_id": false
    },
    {
      "source_path": "scripting-docs/javascript/reference/object-defineproperties-function-javascript.md",
      "redirect_url": "https://developer.mozilla.org/docs/Web/JavaScript/Reference/Global_Objects/Object/defineproperties",
      "redirect_document_id": false
    },
    {
      "source_path": "scripting-docs/javascript/reference/object-defineproperty-function-javascript.md",
      "redirect_url": "https://developer.mozilla.org/docs/Web/JavaScript/Reference/Global_Objects/Object/defineproperty",
      "redirect_document_id": false
    },
    {
      "source_path": "scripting-docs/javascript/reference/object-freeze-function-javascript.md",
      "redirect_url": "https://developer.mozilla.org/docs/Web/JavaScript/Reference/Global_Objects/Object/freeze",
      "redirect_document_id": false
    },
    {
      "source_path": "scripting-docs/javascript/reference/object-getownpropertydescriptor-function-javascript.md",
      "redirect_url": "https://developer.mozilla.org/docs/Web/JavaScript/Reference/Global_Objects/Object/getownpropertydescriptor",
      "redirect_document_id": false
    },
    {
      "source_path": "scripting-docs/javascript/reference/object-getownpropertynames-function-javascript.md",
      "redirect_url": "https://developer.mozilla.org/docs/Web/JavaScript/Reference/Global_Objects/Object/getownpropertynames",
      "redirect_document_id": false
    },
    {
      "source_path": "scripting-docs/javascript/reference/object-getownpropertysymbols-function-javascript.md",
      "redirect_url": "https://developer.mozilla.org/docs/Web/JavaScript/Reference/Global_Objects/Object/getownpropertysymbols",
      "redirect_document_id": false
    },
    {
      "source_path": "scripting-docs/javascript/reference/object-getprototypeof-function-javascript.md",
      "redirect_url": "https://developer.mozilla.org/docs/Web/JavaScript/Reference/Global_Objects/Object/getprototypeof",
      "redirect_document_id": false
    },
    {
      "source_path": "scripting-docs/javascript/reference/object-is-function-javascript.md",
      "redirect_url": "https://developer.mozilla.org/docs/Web/JavaScript/Reference/Global_Objects/Object/is",
      "redirect_document_id": false
    },
    {
      "source_path": "scripting-docs/javascript/reference/object-isextensible-function-javascript.md",
      "redirect_url": "https://developer.mozilla.org/docs/Web/JavaScript/Reference/Global_Objects/Object/isextensible",
      "redirect_document_id": false
    },
    {
      "source_path": "scripting-docs/javascript/reference/object-isfrozen-function-javascript.md",
      "redirect_url": "https://developer.mozilla.org/docs/Web/JavaScript/Reference/Global_Objects/Object/isfrozen",
      "redirect_document_id": false
    },
    {
      "source_path": "scripting-docs/javascript/reference/object-issealed-function-javascript.md",
      "redirect_url": "https://developer.mozilla.org/docs/Web/JavaScript/Reference/Global_Objects/Object/issealed",
      "redirect_document_id": false
    },
    {
      "source_path": "scripting-docs/javascript/reference/object-keys-function-javascript.md",
      "redirect_url": "https://developer.mozilla.org/docs/Web/JavaScript/Reference/Global_Objects/Object/keys",
      "redirect_document_id": false
    },
    {
      "source_path": "scripting-docs/javascript/reference/object-object-javascript.md",
      "redirect_url": "https://developer.mozilla.org/docs/Web/JavaScript/Reference/Global_Objects/Object",
      "redirect_document_id": false
    },
    {
      "source_path": "scripting-docs/javascript/reference/object-preventextensions-function-javascript.md",
      "redirect_url": "https://developer.mozilla.org/docs/Web/JavaScript/Reference/Global_Objects/Object/preventextensions",
      "redirect_document_id": false
    },
    {
      "source_path": "scripting-docs/javascript/reference/object-seal-function-javascript.md",
      "redirect_url": "https://developer.mozilla.org/docs/Web/JavaScript/Reference/Global_Objects/Object/seal",
      "redirect_document_id": false
    },
    {
      "source_path": "scripting-docs/javascript/reference/object-setprototypeof-function-javascript.md",
      "redirect_url": "https://developer.mozilla.org/docs/Web/JavaScript/Reference/Global_Objects/Object/setprototypeof",
      "redirect_document_id": false
    },
    {
      "source_path": "scripting-docs/javascript/reference/parsefloat-function-javascript.md",
      "redirect_url": "https://developer.mozilla.org/docs/Web/JavaScript/Reference/Global_Objects/parsefloat",
      "redirect_document_id": false
    },
    {
      "source_path": "scripting-docs/javascript/reference/parseint-function-javascript.md",
      "redirect_url": "https://developer.mozilla.org/docs/Web/JavaScript/Reference/Global_Objects/parseint",
      "redirect_document_id": false
    },
    {
      "source_path": "scripting-docs/javascript/reference/pop-method-array-javascript.md",
      "redirect_url": "https://developer.mozilla.org/docs/Web/JavaScript/Reference/Global_Objects/Array/pop",
      "redirect_document_id": false
    },
    {
      "source_path": "scripting-docs/javascript/reference/promise-all-function-promise.md",
      "redirect_url": "https://developer.mozilla.org/docs/Web/JavaScript/Reference/Global_Objects/Promise/all",
      "redirect_document_id": false
    },
    {
      "source_path": "scripting-docs/javascript/reference/promise-object-javascript.md",
      "redirect_url": "https://developer.mozilla.org/docs/Web/JavaScript/Reference/Global_Objects/Promise",
      "redirect_document_id": false
    },
    {
      "source_path": "scripting-docs/javascript/reference/promise-race-function-promise.md",
      "redirect_url": "https://developer.mozilla.org/docs/Web/JavaScript/Reference/Global_Objects/Promise/race",
      "redirect_document_id": false
    },
    {
      "source_path": "scripting-docs/javascript/reference/promise-reject-function-promise.md",
      "redirect_url": "https://developer.mozilla.org/docs/Web/JavaScript/Reference/Global_Objects/Promise/reject",
      "redirect_document_id": false
    },
    {
      "source_path": "scripting-docs/javascript/reference/promise-resolve-function-promise.md",
      "redirect_url": "https://developer.mozilla.org/docs/Web/JavaScript/Reference/Global_Objects/Promise/resolve",
      "redirect_document_id": false
    },
    {
      "source_path": "scripting-docs/javascript/reference/propertyisenumerable-method-object-javascript.md",
      "redirect_url": "https://developer.mozilla.org/docs/Web/JavaScript/Reference/Global_Objects/Object/propertyisenumerable",
      "redirect_document_id": false
    },
    {
      "source_path": "scripting-docs/javascript/reference/proto-property-object-javascript.md",
      "redirect_url": "https://developer.mozilla.org/docs/Web/JavaScript/Reference/Global_Objects/Object/proto",
      "redirect_document_id": false
    },
    {
      "source_path": "scripting-docs/javascript/reference/prototype-property-array.md",
      "redirect_url": "https://developer.mozilla.org/docs/Web/JavaScript/Reference/Global_Objects/Array/prototype",
      "redirect_document_id": false
    },
    {
      "source_path": "scripting-docs/javascript/reference/prototype-property-boolean.md",
      "redirect_url": "https://developer.mozilla.org/docs/Web/JavaScript/Reference/Global_Objects/Boolean/prototype",
      "redirect_document_id": false
    },
    {
      "source_path": "scripting-docs/javascript/reference/prototype-property-date.md",
      "redirect_url": "https://developer.mozilla.org/docs/Web/JavaScript/Reference/Global_Objects/Date/prototype",
      "redirect_document_id": false
    },
    {
      "source_path": "scripting-docs/javascript/reference/prototype-property-error.md",
      "redirect_url": "https://developer.mozilla.org/docs/Web/JavaScript/Reference/Global_Objects/Error/prototype",
      "redirect_document_id": false
    },
    {
      "source_path": "scripting-docs/javascript/reference/prototype-property-intl-collator.md",
      "redirect_url": "https://developer.mozilla.org/docs/Web/JavaScript/Reference/Global_Objects/Collator/prototype",
      "redirect_document_id": false
    },
    {
      "source_path": "scripting-docs/javascript/reference/prototype-property-intl-datetimeformat.md",
      "redirect_url": "https://developer.mozilla.org/docs/Web/JavaScript/Reference/Global_Objects/DateTimeFormat/prototype",
      "redirect_document_id": false
    },
    {
      "source_path": "scripting-docs/javascript/reference/prototype-property-intl-numberformat.md",
      "redirect_url": "https://developer.mozilla.org/docs/Web/JavaScript/Reference/Global_Objects/NumberFormat/prototype",
      "redirect_document_id": false
    },
    {
      "source_path": "scripting-docs/javascript/reference/prototype-property-map.md",
      "redirect_url": "https://developer.mozilla.org/docs/Web/JavaScript/Reference/Global_Objects/Map/prototype",
      "redirect_document_id": false
    },
    {
      "source_path": "scripting-docs/javascript/reference/prototype-property-number.md",
      "redirect_url": "https://developer.mozilla.org/docs/Web/JavaScript/Reference/Global_Objects/Number/prototype",
      "redirect_document_id": false
    },
    {
      "source_path": "scripting-docs/javascript/reference/prototype-property-object-javascript.md",
      "redirect_url": "https://developer.mozilla.org/docs/Web/JavaScript/Reference/Global_Objects/Object/prototype",
      "redirect_document_id": false
    },
    {
      "source_path": "scripting-docs/javascript/reference/prototype-property-set.md",
      "redirect_url": "https://developer.mozilla.org/docs/Web/JavaScript/Reference/Global_Objects/Set/prototype",
      "redirect_document_id": false
    },
    {
      "source_path": "scripting-docs/javascript/reference/prototype-property-string.md",
      "redirect_url": "https://developer.mozilla.org/docs/Web/JavaScript/Reference/Global_Objects/String/prototype",
      "redirect_document_id": false
    },
    {
      "source_path": "scripting-docs/javascript/reference/prototype-property-weakmap.md",
      "redirect_url": "https://developer.mozilla.org/docs/Web/JavaScript/Reference/Global_Objects/WeakMap/prototype",
      "redirect_document_id": false
    },
    {
      "source_path": "scripting-docs/javascript/reference/prototype-property-weakset.md",
      "redirect_url": "https://developer.mozilla.org/docs/Web/JavaScript/Reference/Global_Objects/WeakSet/prototype",
      "redirect_document_id": false
    },
    {
      "source_path": "scripting-docs/javascript/reference/proxy-object-javascript.md",
      "redirect_url": "https://developer.mozilla.org/docs/Web/JavaScript/Reference/Global_Objects/Proxy",
      "redirect_document_id": false
    },
    {
      "source_path": "scripting-docs/javascript/reference/push-method-array-javascript.md",
      "redirect_url": "https://developer.mozilla.org/docs/Web/JavaScript/Reference/Global_Objects/Array/push",
      "redirect_document_id": false
    },
    {
      "source_path": "scripting-docs/javascript/reference/reduce-method-array-javascript.md",
      "redirect_url": "https://developer.mozilla.org/docs/Web/JavaScript/Reference/Global_Objects/Array/reduce",
      "redirect_document_id": false
    },
    {
      "source_path": "scripting-docs/javascript/reference/reduceright-method-array-javascript.md",
      "redirect_url": "https://developer.mozilla.org/docs/Web/JavaScript/Reference/Global_Objects/Array/reduceright",
      "redirect_document_id": false
    },
    {
      "source_path": "scripting-docs/javascript/reference/reflect-object-javascript.md",
      "redirect_url": "https://developer.mozilla.org/docs/Web/JavaScript/Reference/Global_Objects/Reflect",
      "redirect_document_id": false
    },
    {
      "source_path": "scripting-docs/javascript/reference/regexp-object-javascript.md",
      "redirect_url": "https://developer.mozilla.org/docs/Web/JavaScript/Reference/Global_Objects/RegExp",
      "redirect_document_id": false
    },
    {
      "source_path": "scripting-docs/javascript/reference/regular-expression-object-javascript.md",
      "redirect_url": "https://developer.mozilla.org/docs/Web/JavaScript/Reference/Global_Objects/RegExp",
      "redirect_document_id": false
    },
    {
      "source_path": "scripting-docs/javascript/reference/repeat-method-string-javascript.md",
      "redirect_url": "https://developer.mozilla.org/docs/Web/JavaScript/Reference/Global_Objects/String/repeat",
      "redirect_document_id": false
    },
    {
      "source_path": "scripting-docs/javascript/reference/replace-method-string-javascript.md",
      "redirect_url": "https://developer.mozilla.org/docs/Web/JavaScript/Reference/Global_Objects/String/replace",
      "redirect_document_id": false
    },
    {
      "source_path": "scripting-docs/javascript/reference/resolvedoptions-method-intl-collator.md",
      "redirect_url": "https://developer.mozilla.org/docs/Web/JavaScript/Reference/Global_Objects/Collator/resolvedoptions",
      "redirect_document_id": false
    },
    {
      "source_path": "scripting-docs/javascript/reference/resolvedoptions-method-intl-datetimeformat.md",
      "redirect_url": "https://developer.mozilla.org/docs/Web/JavaScript/Reference/Global_Objects/DateTimeFormat/resolvedoptions",
      "redirect_document_id": false
    },
    {
      "source_path": "scripting-docs/javascript/reference/resolvedoptions-method-intl-numberformat.md",
      "redirect_url": "https://developer.mozilla.org/docs/Web/JavaScript/Reference/Global_Objects/NumberFormat/resolvedoptions",
      "redirect_document_id": false
    },
    {
      "source_path": "scripting-docs/javascript/reference/return-statement-javascript.md",
      "redirect_url": "https://developer.mozilla.org/docs/Web/JavaScript/Reference/Statements/return",
      "redirect_document_id": false
    },
    {
      "source_path": "scripting-docs/javascript/reference/reverse-method-javascript.md",
      "redirect_url": "https://developer.mozilla.org/docs/Web/JavaScript/Reference/Global_Objects/Array/reverse",
      "redirect_document_id": false
    },
    {
      "source_path": "scripting-docs/javascript/reference/right-shift-assignment-operator-decrement-equal-javascript.md",
      "redirect_url": "https://developer.mozilla.org/docs/Web/JavaScript/Reference/Operators/Assignment_Operators#Right_shift_assignment",
      "redirect_document_id": false
    },
    {
      "source_path": "scripting-docs/javascript/reference/rightcontext-property-dollar-regexp-javascript.md",
      "redirect_url": "https://developer.mozilla.org/docs/Web/JavaScript/Reference/Global_Objects/RegExp/rightcontext",
      "redirect_document_id": false
    },
    {
      "source_path": "scripting-docs/javascript/reference/scriptengine-function-javascript.md",
      "redirect_url": "https://developer.mozilla.org/docs/Web/JavaScript/Microsoft_JavaScript_extensions/ScriptEngine",
      "redirect_document_id": false
    },
    {
      "source_path": "scripting-docs/javascript/reference/scriptenginebuildversion-function-javascript.md",
      "redirect_url": "https://developer.mozilla.org/docs/Web/JavaScript/Microsoft_JavaScript_extensions/ScriptEngineBuildVersion",
      "redirect_document_id": false
    },
    {
      "source_path": "scripting-docs/javascript/reference/scriptenginemajorversion-function-javascript.md",
      "redirect_url": "https://developer.mozilla.org/docs/Web/JavaScript/Microsoft_JavaScript_extensions/ScriptEngineMajorVersion",
      "redirect_document_id": false
    },
    {
      "source_path": "scripting-docs/javascript/reference/scriptengineminorversion-function-javascript.md",
      "redirect_url": "https://developer.mozilla.org/docs/Web/JavaScript/Microsoft_JavaScript_extensions/ScriptEngineMinorVersion",
      "redirect_document_id": false
    },
    {
      "source_path": "scripting-docs/javascript/reference/search-method-string-javascript.md",
      "redirect_url": "https://developer.mozilla.org/docs/Web/JavaScript/Reference/Global_Objects/String/search",
      "redirect_document_id": false
    },
    {
      "source_path": "scripting-docs/javascript/reference/set-method-float32array.md",
      "redirect_url": "https://developer.mozilla.org/docs/Web/JavaScript/Reference/Global_Objects/TypedArray/set",
      "redirect_document_id": false
    },
    {
      "source_path": "scripting-docs/javascript/reference/set-method-float64array.md",
      "redirect_url": "https://developer.mozilla.org/docs/Web/JavaScript/Reference/Global_Objects/TypedArray/set",
      "redirect_document_id": false
    },
    {
      "source_path": "scripting-docs/javascript/reference/set-method-int16array.md",
      "redirect_url": "https://developer.mozilla.org/docs/Web/JavaScript/Reference/Global_Objects/TypedArray/set",
      "redirect_document_id": false
    },
    {
      "source_path": "scripting-docs/javascript/reference/set-method-int32array.md",
      "redirect_url": "https://developer.mozilla.org/docs/Web/JavaScript/Reference/Global_Objects/TypedArray/set",
      "redirect_document_id": false
    },
    {
      "source_path": "scripting-docs/javascript/reference/set-method-int8array.md",
      "redirect_url": "https://developer.mozilla.org/docs/Web/JavaScript/Reference/Global_Objects/TypedArray/set",
      "redirect_document_id": false
    },
    {
      "source_path": "scripting-docs/javascript/reference/set-method-map-javascript.md",
      "redirect_url": "https://developer.mozilla.org/docs/Web/JavaScript/Reference/Global_Objects/Map/set",
      "redirect_document_id": false
    },
    {
      "source_path": "scripting-docs/javascript/reference/set-method-uint16array.md",
      "redirect_url": "https://developer.mozilla.org/docs/Web/JavaScript/Reference/Global_Objects/TypedArray/set",
      "redirect_document_id": false
    },
    {
      "source_path": "scripting-docs/javascript/reference/set-method-uint32array.md",
      "redirect_url": "https://developer.mozilla.org/docs/Web/JavaScript/Reference/Global_Objects/TypedArray/set",
      "redirect_document_id": false
    },
    {
      "source_path": "scripting-docs/javascript/reference/set-method-uint8array.md",
      "redirect_url": "https://developer.mozilla.org/docs/Web/JavaScript/Reference/Global_Objects/TypedArray/set",
      "redirect_document_id": false
    },
    {
      "source_path": "scripting-docs/javascript/reference/set-method-uint8clampedarray.md",
      "redirect_url": "https://developer.mozilla.org/docs/Web/JavaScript/Reference/Global_Objects/TypedArray/set",
      "redirect_document_id": false
    },
    {
      "source_path": "scripting-docs/javascript/reference/set-method-weakmap-javascript.md",
      "redirect_url": "https://developer.mozilla.org/docs/Web/JavaScript/Reference/Global_Objects/WeakMap/set",
      "redirect_document_id": false
    },
    {
      "source_path": "scripting-docs/javascript/reference/set-object-javascript.md",
      "redirect_url": "https://developer.mozilla.org/docs/Web/JavaScript/Reference/Global_Objects/Set",
      "redirect_document_id": false
    },
    {
      "source_path": "scripting-docs/javascript/reference/setdate-method-date-javascript.md",
      "redirect_url": "https://developer.mozilla.org/docs/Web/JavaScript/Reference/Global_Objects/Date/setdate",
      "redirect_document_id": false
    },
    {
      "source_path": "scripting-docs/javascript/reference/setfloat32-method-dataview.md",
      "redirect_url": "https://developer.mozilla.org/docs/Web/JavaScript/Reference/Global_Objects/DataView/setfloat32",
      "redirect_document_id": false
    },
    {
      "source_path": "scripting-docs/javascript/reference/setfloat64-method-dataview.md",
      "redirect_url": "https://developer.mozilla.org/docs/Web/JavaScript/Reference/Global_Objects/DataView/setfloat64",
      "redirect_document_id": false
    },
    {
      "source_path": "scripting-docs/javascript/reference/setfullyear-method-date-javascript.md",
      "redirect_url": "https://developer.mozilla.org/docs/Web/JavaScript/Reference/Global_Objects/Date/setfullyear",
      "redirect_document_id": false
    },
    {
      "source_path": "scripting-docs/javascript/reference/sethours-method-date-javascript.md",
      "redirect_url": "https://developer.mozilla.org/docs/Web/JavaScript/Reference/Global_Objects/Date/sethours",
      "redirect_document_id": false
    },
    {
      "source_path": "scripting-docs/javascript/reference/setint16-method-dataview.md",
      "redirect_url": "https://developer.mozilla.org/docs/Web/JavaScript/Reference/Global_Objects/DataView/setint16",
      "redirect_document_id": false
    },
    {
      "source_path": "scripting-docs/javascript/reference/setint32-method-dataview.md",
      "redirect_url": "https://developer.mozilla.org/docs/Web/JavaScript/Reference/Global_Objects/DataView/setint",
      "redirect_document_id": false
    },
    {
      "source_path": "scripting-docs/javascript/reference/setint8-method-dataview.md",
      "redirect_url": "https://developer.mozilla.org/docs/Web/JavaScript/Reference/Global_Objects/DataView/setint8",
      "redirect_document_id": false
    },
    {
      "source_path": "scripting-docs/javascript/reference/setmilliseconds-method-date-javascript.md",
      "redirect_url": "https://developer.mozilla.org/docs/Web/JavaScript/Reference/Global_Objects/Date/setmilliseconds",
      "redirect_document_id": false
    },
    {
      "source_path": "scripting-docs/javascript/reference/setminutes-method-date-javascript.md",
      "redirect_url": "https://developer.mozilla.org/docs/Web/JavaScript/Reference/Global_Objects/Date/setminutes",
      "redirect_document_id": false
    },
    {
      "source_path": "scripting-docs/javascript/reference/setmonth-method-date-javascript.md",
      "redirect_url": "https://developer.mozilla.org/docs/Web/JavaScript/Reference/Global_Objects/Date/setmonth",
      "redirect_document_id": false
    },
    {
      "source_path": "scripting-docs/javascript/reference/setseconds-method-date-javascript.md",
      "redirect_url": "https://developer.mozilla.org/docs/Web/JavaScript/Reference/Global_Objects/Date/setseconds",
      "redirect_document_id": false
    },
    {
      "source_path": "scripting-docs/javascript/reference/settime-method-date-javascript.md",
      "redirect_url": "https://developer.mozilla.org/docs/Web/JavaScript/Reference/Global_Objects/Date/settime",
      "redirect_document_id": false
    },
    {
      "source_path": "scripting-docs/javascript/reference/setuint16-method-dataview.md",
      "redirect_url": "https://developer.mozilla.org/docs/Web/JavaScript/Reference/Global_Objects/DataView/setuint16",
      "redirect_document_id": false
    },
    {
      "source_path": "scripting-docs/javascript/reference/setuint32-method-dataview.md",
      "redirect_url": "https://developer.mozilla.org/docs/Web/JavaScript/Reference/Global_Objects/DataView/setuint32",
      "redirect_document_id": false
    },
    {
      "source_path": "scripting-docs/javascript/reference/setuint8-method-dataview.md",
      "redirect_url": "https://developer.mozilla.org/docs/Web/JavaScript/Reference/Global_Objects/DataView/setuint8",
      "redirect_document_id": false
    },
    {
      "source_path": "scripting-docs/javascript/reference/setutcdate-method-date-javascript.md",
      "redirect_url": "https://developer.mozilla.org/docs/Web/JavaScript/Reference/Global_Objects/Date/setutcdate",
      "redirect_document_id": false
    },
    {
      "source_path": "scripting-docs/javascript/reference/setutcfullyear-method-date-javascript.md",
      "redirect_url": "https://developer.mozilla.org/docs/Web/JavaScript/Reference/Global_Objects/Date/setutcfullyear",
      "redirect_document_id": false
    },
    {
      "source_path": "scripting-docs/javascript/reference/setutchours-method-date-javascript.md",
      "redirect_url": "https://developer.mozilla.org/docs/Web/JavaScript/Reference/Global_Objects/Date/setutchours",
      "redirect_document_id": false
    },
    {
      "source_path": "scripting-docs/javascript/reference/setutcmilliseconds-method-date-javascript.md",
      "redirect_url": "https://developer.mozilla.org/docs/Web/JavaScript/Reference/Global_Objects/Date/setutcmilliseconds",
      "redirect_document_id": false
    },
    {
      "source_path": "scripting-docs/javascript/reference/setutcminutes-method-date-javascript.md",
      "redirect_url": "https://developer.mozilla.org/docs/Web/JavaScript/Reference/Global_Objects/Date/setutcminutes",
      "redirect_document_id": false
    },
    {
      "source_path": "scripting-docs/javascript/reference/setutcmonth-method-date-javascript.md",
      "redirect_url": "https://developer.mozilla.org/docs/Web/JavaScript/Reference/Global_Objects/Date/setutcmonth",
      "redirect_document_id": false
    },
    {
      "source_path": "scripting-docs/javascript/reference/setutcseconds-method-date-javascript.md",
      "redirect_url": "https://developer.mozilla.org/docs/Web/JavaScript/Reference/Global_Objects/Date/setutcseconds",
      "redirect_document_id": false
    },
    {
      "source_path": "scripting-docs/javascript/reference/setyear-method-date-javascript.md",
      "redirect_url": "https://developer.mozilla.org/docs/Web/JavaScript/Reference/Global_Objects/Date/setyear",
      "redirect_document_id": false
    },
    {
      "source_path": "scripting-docs/javascript/reference/shift-method-array-javascript.md",
      "redirect_url": "https://developer.mozilla.org/docs/Web/JavaScript/Reference/Global_Objects/Array/shift",
      "redirect_document_id": false
    },
    {
      "source_path": "scripting-docs/javascript/reference/size-property-map-javascript.md",
      "redirect_url": "https://developer.mozilla.org/docs/Web/JavaScript/Reference/Global_Objects/Map/size",
      "redirect_document_id": false
    },
    {
      "source_path": "scripting-docs/javascript/reference/size-property-set-javascript.md",
      "redirect_url": "https://developer.mozilla.org/docs/Web/JavaScript/Reference/Global_Objects/Set/size",
      "redirect_document_id": false
    },
    {
      "source_path": "scripting-docs/javascript/reference/slice-method-array-javascript.md",
      "redirect_url": "https://developer.mozilla.org/docs/Web/JavaScript/Reference/Global_Objects/Array/slice",
      "redirect_document_id": false
    },
    {
      "source_path": "scripting-docs/javascript/reference/slice-method-arraybuffer.md",
      "redirect_url": "https://developer.mozilla.org/docs/Web/JavaScript/Reference/Global_Objects/ArrayBuffer/slice",
      "redirect_document_id": false
    },
    {
      "source_path": "scripting-docs/javascript/reference/slice-method-string-javascript.md",
      "redirect_url": "https://developer.mozilla.org/docs/Web/JavaScript/Reference/Global_Objects/String/slice",
      "redirect_document_id": false
    },
    {
      "source_path": "scripting-docs/javascript/reference/some-method-array-javascript.md",
      "redirect_url": "https://developer.mozilla.org/docs/Web/JavaScript/Reference/Global_Objects/Array/some",
      "redirect_document_id": false
    },
    {
      "source_path": "scripting-docs/javascript/reference/sort-method-array-javascript.md",
      "redirect_url": "https://developer.mozilla.org/docs/Web/JavaScript/Reference/Global_Objects/Array/sort",
      "redirect_document_id": false
    },
    {
      "source_path": "scripting-docs/javascript/reference/source-property-regular-expression-javascript.md",
      "redirect_url": "https://developer.mozilla.org/docs/Web/JavaScript/Reference/Global_Objects/RegExp/source",
      "redirect_document_id": false
    },
    {
      "source_path": "scripting-docs/javascript/reference/splice-method-array-javascript.md",
      "redirect_url": "https://developer.mozilla.org/docs/Web/JavaScript/Reference/Global_Objects/Array/splice",
      "redirect_document_id": false
    },
    {
      "source_path": "scripting-docs/javascript/reference/split-method-string-javascript.md",
      "redirect_url": "https://developer.mozilla.org/docs/Web/JavaScript/Reference/Global_Objects/String/split",
      "redirect_document_id": false
    },
    {
      "source_path": "scripting-docs/javascript/reference/spread-operator-decrement-dot-dot-dot-javascript.md",
      "redirect_url": "https://developer.mozilla.org/docs/Web/JavaScript/Reference/Operators/Spread_syntax",
      "redirect_document_id": false
    },
    {
      "source_path": "scripting-docs/javascript/reference/stack-property-error-javascript.md",
      "redirect_url": "https://developer.mozilla.org/docs/Web/JavaScript/Reference/Global_Objects/Error/stack",
      "redirect_document_id": false
    },
    {
      "source_path": "scripting-docs/javascript/reference/stacktracelimit-property-error-javascript.md",
      "redirect_url": "https://developer.mozilla.org/docs/Web/JavaScript/Microsoft_JavaScript_extensions/Error.stackTraceLimit",
      "redirect_document_id": false
    },
    {
      "source_path": "scripting-docs/javascript/reference/startswith-method-string-javascript.md",
      "redirect_url": "https://developer.mozilla.org/docs/Web/JavaScript/Reference/Global_Objects/String/startswith",
      "redirect_document_id": false
    },
    {
      "source_path": "scripting-docs/javascript/reference/string-fromcharcode-function-javascript.md",
      "redirect_url": "https://developer.mozilla.org/docs/Web/JavaScript/Reference/Global_Objects/String/fromcharcode",
      "redirect_document_id": false
    },
    {
      "source_path": "scripting-docs/javascript/reference/string-fromcodepoint-function-javascript.md",
      "redirect_url": "https://developer.mozilla.org/docs/Web/JavaScript/Reference/Global_Objects/String/fromcodepoint",
      "redirect_document_id": false
    },
    {
      "source_path": "scripting-docs/javascript/reference/string-object-javascript.md",
      "redirect_url": "https://developer.mozilla.org/docs/Web/JavaScript/Reference/Global_Objects/String",
      "redirect_document_id": false
    },
    {
      "source_path": "scripting-docs/javascript/reference/string-raw-function-javascript.md",
      "redirect_url": "https://developer.mozilla.org/docs/Web/JavaScript/Reference/Global_Objects/String/raw",
      "redirect_document_id": false
    },
    {
      "source_path": "scripting-docs/javascript/reference/subarray-method-float32array.md",
      "redirect_url": "https://developer.mozilla.org/docs/Web/JavaScript/Reference/Global_Objects/TypedArray/subarray",
      "redirect_document_id": false
    },
    {
      "source_path": "scripting-docs/javascript/reference/subarray-method-float64array.md",
      "redirect_url": "https://developer.mozilla.org/docs/Web/JavaScript/Reference/Global_Objects/TypedArray/subarray",
      "redirect_document_id": false
    },
    {
      "source_path": "scripting-docs/javascript/reference/subarray-method-int16array.md",
      "redirect_url": "https://developer.mozilla.org/docs/Web/JavaScript/Reference/Global_Objects/TypedArray/subarray",
      "redirect_document_id": false
    },
    {
      "source_path": "scripting-docs/javascript/reference/subarray-method-int32array.md",
      "redirect_url": "https://developer.mozilla.org/docs/Web/JavaScript/Reference/Global_Objects/TypedArray/subarray",
      "redirect_document_id": false
    },
    {
      "source_path": "scripting-docs/javascript/reference/subarray-method-int8array.md",
      "redirect_url": "https://developer.mozilla.org/docs/Web/JavaScript/Reference/Global_Objects/TypedArray/subarray",
      "redirect_document_id": false
    },
    {
      "source_path": "scripting-docs/javascript/reference/subarray-method-uint16array.md",
      "redirect_url": "https://developer.mozilla.org/docs/Web/JavaScript/Reference/Global_Objects/TypedArray/subarray",
      "redirect_document_id": false
    },
    {
      "source_path": "scripting-docs/javascript/reference/subarray-method-uint32array.md",
      "redirect_url": "https://developer.mozilla.org/docs/Web/JavaScript/Reference/Global_Objects/TypedArray/subarray",
      "redirect_document_id": false
    },
    {
      "source_path": "scripting-docs/javascript/reference/subarray-method-uint8array.md",
      "redirect_url": "https://developer.mozilla.org/docs/Web/JavaScript/Reference/Global_Objects/TypedArray/subarray",
      "redirect_document_id": false
    },
    {
      "source_path": "scripting-docs/javascript/reference/subarray-method-uint8clampedarray.md",
      "redirect_url": "https://developer.mozilla.org/docs/Web/JavaScript/Reference/Global_Objects/TypedArray/subarray",
      "redirect_document_id": false
    },
    {
      "source_path": "scripting-docs/javascript/reference/substr-method-string-javascript.md",
      "redirect_url": "https://developer.mozilla.org/docs/Web/JavaScript/Reference/Global_Objects/String/substr",
      "redirect_document_id": false
    },
    {
      "source_path": "scripting-docs/javascript/reference/substring-method-string-javascript.md",
      "redirect_url": "https://developer.mozilla.org/docs/Web/JavaScript/Reference/Global_Objects/String/substring",
      "redirect_document_id": false
    },
    {
      "source_path": "scripting-docs/javascript/reference/subtraction-assignment-operator-decrement-equal-javascript.md",
      "redirect_url": "https://developer.mozilla.org/docs/Web/JavaScript/Reference/Operators/Assignment_Operators#Subtraction_assignment",
      "redirect_document_id": false
    },
    {
      "source_path": "scripting-docs/javascript/reference/subtraction-operator-decrement-javascript.md",
      "redirect_url": "https://developer.mozilla.org/docs/Web/JavaScript/Reference/Operators/Arithmetic_Operators",
      "redirect_document_id": false
    },
    {
      "source_path": "scripting-docs/javascript/reference/switch-statement-javascript.md",
      "redirect_url": "https://developer.mozilla.org/docs/Web/JavaScript/Reference/Statements/switch",
      "redirect_document_id": false
    },
    {
      "source_path": "scripting-docs/javascript/reference/symbol-for-function-javascript.md",
      "redirect_url": "https://developer.mozilla.org/docs/Web/JavaScript/Reference/Global_Objects/Symbol/for",
      "redirect_document_id": false
    },
    {
      "source_path": "scripting-docs/javascript/reference/symbol-keyfor-function-javascript.md",
      "redirect_url": "https://developer.mozilla.org/docs/Web/JavaScript/Reference/Global_Objects/Symbol/keyfor",
      "redirect_document_id": false
    },
    {
      "source_path": "scripting-docs/javascript/reference/symbol-object-javascript.md",
      "redirect_url": "https://developer.mozilla.org/docs/Web/JavaScript/Reference/Global_Objects/Symbol",
      "redirect_document_id": false
    },
    {
      "source_path": "scripting-docs/javascript/reference/test-method-regular-expression-javascript.md",
      "redirect_url": "https://developer.mozilla.org/docs/Web/JavaScript/Reference/Global_Objects/RegExp/test",
      "redirect_document_id": false
    },
    {
      "source_path": "scripting-docs/javascript/reference/then-method-promise.md",
      "redirect_url": "https://developer.mozilla.org/docs/Web/JavaScript/Reference/Global_Objects/Promise/then",
      "redirect_document_id": false
    },
    {
      "source_path": "scripting-docs/javascript/reference/this-statement-javascript.md",
      "redirect_url": "https://developer.mozilla.org/docs/Web/JavaScript/Reference/Operators/this",
      "redirect_document_id": false
    },
    {
      "source_path": "scripting-docs/javascript/reference/throw-statement-javascript.md",
      "redirect_url": "https://developer.mozilla.org/docs/Web/JavaScript/Reference/Statements/throw",
      "redirect_document_id": false
    },
    {
      "source_path": "scripting-docs/javascript/reference/toarray-method-vbarray-javascript.md",
      "redirect_url": "https://developer.mozilla.org/docs/Web/JavaScript/Microsoft_JavaScript_extensions/VBArray/toArray",
      "redirect_document_id": false
    },
    {
      "source_path": "scripting-docs/javascript/reference/todatestring-method-date-javascript.md",
      "redirect_url": "https://developer.mozilla.org/docs/Web/JavaScript/Reference/Global_Objects/Date/todatestring",
      "redirect_document_id": false
    },
    {
      "source_path": "scripting-docs/javascript/reference/toexponential-method-number-javascript.md",
      "redirect_url": "https://developer.mozilla.org/docs/Web/JavaScript/Reference/Global_Objects/Number/toexponential",
      "redirect_document_id": false
    },
    {
      "source_path": "scripting-docs/javascript/reference/tofixed-method-number-javascript.md",
      "redirect_url": "https://developer.mozilla.org/docs/Web/JavaScript/Reference/Global_Objects/Number/tofixed",
      "redirect_document_id": false
    },
    {
      "source_path": "scripting-docs/javascript/reference/togmtstring-method-date-javascript.md",
      "redirect_url": "https://developer.mozilla.org/docs/Web/JavaScript/Reference/Global_Objects/Date/togmtstring",
      "redirect_document_id": false
    },
    {
      "source_path": "scripting-docs/javascript/reference/toisostring-method-date-javascript.md",
      "redirect_url": "https://developer.mozilla.org/docs/Web/JavaScript/Reference/Global_Objects/Date/toisostring",
      "redirect_document_id": false
    },
    {
      "source_path": "scripting-docs/javascript/reference/tojson-method-date-javascript.md",
      "redirect_url": "https://developer.mozilla.org/docs/Web/JavaScript/Reference/Global_Objects/Date/tojson",
      "redirect_document_id": false
    },
    {
      "source_path": "scripting-docs/javascript/reference/tolocaledatestring-method-date-javascript.md",
      "redirect_url": "https://developer.mozilla.org/docs/Web/JavaScript/Reference/Global_Objects/Date/tolocaledatestring",
      "redirect_document_id": false
    },
    {
      "source_path": "scripting-docs/javascript/reference/tolocalelowercase-method-string-javascript.md",
      "redirect_url": "https://developer.mozilla.org/docs/Web/JavaScript/Reference/Global_Objects/String/tolocalelowercase",
      "redirect_document_id": false
    },
    {
      "source_path": "scripting-docs/javascript/reference/tolocalestring-date.md",
      "redirect_url": "https://developer.mozilla.org/docs/Web/JavaScript/Reference/Global_Objects/Date/tolocalestring",
      "redirect_document_id": false
    },
    {
      "source_path": "scripting-docs/javascript/reference/tolocalestring-method-object-javascript.md",
      "redirect_url": "https://developer.mozilla.org/docs/Web/JavaScript/Reference/Global_Objects/Object/tolocalestring",
      "redirect_document_id": false
    },
    {
      "source_path": "scripting-docs/javascript/reference/tolocalestring-number.md",
      "redirect_url": "https://developer.mozilla.org/docs/Web/JavaScript/Reference/Global_Objects/Number/tolocalestring",
      "redirect_document_id": false
    },
    {
      "source_path": "scripting-docs/javascript/reference/tolocaletimestring-method-date-javascript.md",
      "redirect_url": "https://developer.mozilla.org/docs/Web/JavaScript/Reference/Global_Objects/Date/tolocaletimestring",
      "redirect_document_id": false
    },
    {
      "source_path": "scripting-docs/javascript/reference/tolocaleuppercase-method-string-javascript.md",
      "redirect_url": "https://developer.mozilla.org/docs/Web/JavaScript/Reference/Global_Objects/String/tolocaleuppercase",
      "redirect_document_id": false
    },
    {
      "source_path": "scripting-docs/javascript/reference/tolowercase-method-javascript.md",
      "redirect_url": "https://developer.mozilla.org/docs/Web/JavaScript/Reference/Global_Objects/String/tolowercase",
      "redirect_document_id": false
    },
    {
      "source_path": "scripting-docs/javascript/reference/toprecision-method-number-javascript.md",
      "redirect_url": "https://developer.mozilla.org/docs/Web/JavaScript/Reference/Global_Objects/Number/toprecision",
      "redirect_document_id": false
    },
    {
      "source_path": "scripting-docs/javascript/reference/tostring-method-array.md",
      "redirect_url": "https://developer.mozilla.org/docs/Web/JavaScript/Reference/Global_Objects/Array/tostring",
      "redirect_document_id": false
    },
    {
      "source_path": "scripting-docs/javascript/reference/tostring-method-boolean-1.md",
      "redirect_url": "https://developer.mozilla.org/docs/Web/JavaScript/Reference/Global_Objects/Boolean/tostring",
      "redirect_document_id": false
    },
    {
      "source_path": "scripting-docs/javascript/reference/tostring-method-date.md",
      "redirect_url": "https://developer.mozilla.org/docs/Web/JavaScript/Reference/Global_Objects/Date/tostring",
      "redirect_document_id": false
    },
    {
      "source_path": "scripting-docs/javascript/reference/tostring-method-error.md",
      "redirect_url": "https://developer.mozilla.org/docs/Web/JavaScript/Reference/Global_Objects/Error/tostring",
      "redirect_document_id": false
    },
    {
      "source_path": "scripting-docs/javascript/reference/tostring-method-map-javascript.md",
      "redirect_url": "https://developer.mozilla.org/docs/Web/JavaScript/Reference/Global_Objects/Object/tostring",
      "redirect_document_id": false
    },
    {
      "source_path": "scripting-docs/javascript/reference/tostring-method-number.md",
      "redirect_url": "https://developer.mozilla.org/docs/Web/JavaScript/Reference/Global_Objects/Number/tostring",
      "redirect_document_id": false
    },
    {
      "source_path": "scripting-docs/javascript/reference/tostring-method-object-javascript.md",
      "redirect_url": "https://developer.mozilla.org/docs/Web/JavaScript/Reference/Global_Objects/Object/tostring",
      "redirect_document_id": false
    },
    {
      "source_path": "scripting-docs/javascript/reference/tostring-method-set-javascript.md",
      "redirect_url": "https://developer.mozilla.org/docs/Web/JavaScript/Reference/Global_Objects/Object/tostring",
      "redirect_document_id": false
    },
    {
      "source_path": "scripting-docs/javascript/reference/tostring-method-string-1.md",
      "redirect_url": "https://developer.mozilla.org/docs/Web/JavaScript/Reference/Global_Objects/String/tostring",
      "redirect_document_id": false
    },
    {
      "source_path": "scripting-docs/javascript/reference/tostring-method-weakmap-javascript.md",
      "redirect_url": "https://developer.mozilla.org/docs/Web/JavaScript/Reference/Global_Objects/Object/tostring",
      "redirect_document_id": false
    },
    {
      "source_path": "scripting-docs/javascript/reference/totimestring-method-date-javascript.md",
      "redirect_url": "https://developer.mozilla.org/docs/Web/JavaScript/Reference/Global_Objects/Date/totimestring",
      "redirect_document_id": false
    },
    {
      "source_path": "scripting-docs/javascript/reference/touppercase-method-string-javascript.md",
      "redirect_url": "https://developer.mozilla.org/docs/Web/JavaScript/Reference/Global_Objects/String/touppercase",
      "redirect_document_id": false
    },
    {
      "source_path": "scripting-docs/javascript/reference/toutcstring-method-date-javascript.md",
      "redirect_url": "https://developer.mozilla.org/docs/Web/JavaScript/Reference/Global_Objects/Date/toutcstring",
      "redirect_document_id": false
    },
    {
      "source_path": "scripting-docs/javascript/reference/trim-method-string-javascript.md",
      "redirect_url": "https://developer.mozilla.org/docs/Web/JavaScript/Reference/Global_Objects/String/trim",
      "redirect_document_id": false
    },
    {
      "source_path": "scripting-docs/javascript/reference/try-dot-dot-dot-catch-dot-dot-dot-finally-statement-javascript.md",
      "redirect_url": "https://developer.mozilla.org/docs/Web/JavaScript/Reference/Statements/try...catch",
      "redirect_document_id": false
    },
    {
      "source_path": "scripting-docs/javascript/reference/typeof-operator-decrementjavascript.md",
      "redirect_url": "https://developer.mozilla.org/docs/Web/JavaScript/Reference/Operators/typeof",
      "redirect_document_id": false
    },
    {
      "source_path": "scripting-docs/javascript/reference/ubound-method-vbarray-javascript.md",
      "redirect_url": "https://developer.mozilla.org/docs/Web/JavaScript/Microsoft_JavaScript_extensions/VBArray/ubound",
      "redirect_document_id": false
    },
    {
      "source_path": "scripting-docs/javascript/reference/uint16array-object.md",
      "redirect_url": "https://developer.mozilla.org/docs/Web/JavaScript/Reference/Global_Objects/Uint16Array",
      "redirect_document_id": false
    },
    {
      "source_path": "scripting-docs/javascript/reference/uint32array-object.md",
      "redirect_url": "https://developer.mozilla.org/docs/Web/JavaScript/Reference/Global_Objects/Uint32Array",
      "redirect_document_id": false
    },
    {
      "source_path": "scripting-docs/javascript/reference/uint8array-object.md",
      "redirect_url": "https://developer.mozilla.org/docs/Web/JavaScript/Reference/Global_Objects/Uint8Array",
      "redirect_document_id": false
    },
    {
      "source_path": "scripting-docs/javascript/reference/uint8clampedarray-object-javascript.md",
      "redirect_url": "https://developer.mozilla.org/docs/Web/JavaScript/Reference/Global_Objects/Uint8ClampedArray",
      "redirect_document_id": false
    },
    {
      "source_path": "scripting-docs/javascript/reference/undefined-constant-javascript.md",
      "redirect_url": "https://developer.mozilla.org/docs/Web/JavaScript/Reference/Global_Objects/undefined",
      "redirect_document_id": false
    },
    {
      "source_path": "scripting-docs/javascript/reference/unescape-function-javascript.md",
      "redirect_url": "https://developer.mozilla.org/docs/Web/JavaScript/Reference/Global_Objects/unescape",
      "redirect_document_id": false
    },
    {
      "source_path": "scripting-docs/javascript/reference/unshift-method-array-javascript.md",
      "redirect_url": "https://developer.mozilla.org/docs/Web/JavaScript/Reference/Global_Objects/Array/unshift",
      "redirect_document_id": false
    },
    {
      "source_path": "scripting-docs/javascript/reference/unsigned-right-shift-assignment-operator-decrement-equal-javascript.md",
      "redirect_url": "https://developer.mozilla.org/docs/Web/JavaScript/Reference/Operators/Assignment_Operators#Unsigned_right_shift_assignment",
      "redirect_document_id": false
    },
    {
      "source_path": "scripting-docs/javascript/reference/unsigned-right-shift-operator-decrement-javascript.md",
      "redirect_url": "https://developer.mozilla.org/docs/Web/JavaScript/Reference/Operators/Bitwise_Operators#Unsigned_right_shift",
      "redirect_document_id": false
    },
    {
      "source_path": "scripting-docs/javascript/reference/use-strict-directive.md",
      "redirect_url": "https://developer.mozilla.org/docs/Web/JavaScript/Reference/Strict_mode",
      "redirect_document_id": false
    },
    {
      "source_path": "scripting-docs/javascript/reference/valueof-method-array.md",
      "redirect_url": "https://developer.mozilla.org/docs/Web/JavaScript/Reference/Global_Objects/Object/valueOf",
      "redirect_document_id": false
    },
    {
      "source_path": "scripting-docs/javascript/reference/valueof-method-boolean.md",
      "redirect_url": "https://developer.mozilla.org/docs/Web/JavaScript/Reference/Global_Objects/Boolean/valueof",
      "redirect_document_id": false
    },
    {
      "source_path": "scripting-docs/javascript/reference/valueof-method-date.md",
      "redirect_url": "https://developer.mozilla.org/docs/Web/JavaScript/Reference/Global_Objects/Date/valueof",
      "redirect_document_id": false
    },
    {
      "source_path": "scripting-docs/javascript/reference/valueof-method-error.md",
      "redirect_url": "https://developer.mozilla.org/docs/Web/JavaScript/Reference/Global_Objects/Object/valueof",
      "redirect_document_id": false
    },
    {
      "source_path": "scripting-docs/javascript/reference/valueof-method-map-javascript.md",
      "redirect_url": "https://developer.mozilla.org/docs/Web/JavaScript/Reference/Global_Objects/Object/valueof",
      "redirect_document_id": false
    },
    {
      "source_path": "scripting-docs/javascript/reference/valueof-method-number.md",
      "redirect_url": "https://developer.mozilla.org/docs/Web/JavaScript/Reference/Global_Objects/Number/valueof",
      "redirect_document_id": false
    },
    {
      "source_path": "scripting-docs/javascript/reference/valueof-method-object-javascript.md",
      "redirect_url": "https://developer.mozilla.org/docs/Web/JavaScript/Reference/Global_Objects/Object/valueof",
      "redirect_document_id": false
    },
    {
      "source_path": "scripting-docs/javascript/reference/valueof-method-set-javascript.md",
      "redirect_url": "https://developer.mozilla.org/docs/Web/JavaScript/Reference/Global_Objects/Object/valueof",
      "redirect_document_id": false
    },
    {
      "source_path": "scripting-docs/javascript/reference/valueof-method-string.md",
      "redirect_url": "https://developer.mozilla.org/docs/Web/JavaScript/Reference/Global_Objects/String/valueof",
      "redirect_document_id": false
    },
    {
      "source_path": "scripting-docs/javascript/reference/valueof-method-weakmap-javascript.md",
      "redirect_url": "https://developer.mozilla.org/docs/Web/JavaScript/Reference/Global_Objects/Object/valueof",
      "redirect_document_id": false
    },
    {
      "source_path": "scripting-docs/javascript/reference/values-method-array-javascript.md",
      "redirect_url": "https://developer.mozilla.org/docs/Web/JavaScript/Reference/Global_Objects/Array/values",
      "redirect_document_id": false
    },
    {
      "source_path": "scripting-docs/javascript/reference/var-statement-javascript.md",
      "redirect_url": "https://developer.mozilla.org/docs/Web/JavaScript/Reference/Statements/var",
      "redirect_document_id": false
    },
    {
      "source_path": "scripting-docs/javascript/reference/vbarray-object-javascript.md",
      "redirect_url": "https://developer.mozilla.org/docs/Web/JavaScript/Microsoft_JavaScript_extensions/VBArray",
      "redirect_document_id": false
    },
    {
      "source_path": "scripting-docs/javascript/reference/void-operator-decrementjavascript.md",
      "redirect_url": "https://developer.mozilla.org/docs/Web/JavaScript/Reference/Operators/void",
      "redirect_document_id": false
    },
    {
      "source_path": "scripting-docs/javascript/reference/weakmap-object-javascript.md",
      "redirect_url": "https://developer.mozilla.org/docs/Web/JavaScript/Reference/Global_Objects/WeakMap",
      "redirect_document_id": false
    },
    {
      "source_path": "scripting-docs/javascript/reference/weakset-object-javascript.md",
      "redirect_url": "https://developer.mozilla.org/docs/Web/JavaScript/Reference/Global_Objects/WeakSet",
      "redirect_document_id": false
    },
    {
      "source_path": "scripting-docs/javascript/reference/while-statement-javascript.md",
      "redirect_url": "https://developer.mozilla.org/docs/Web/JavaScript/Reference/Statements/while",
      "redirect_document_id": false
    },
    {
      "source_path": "scripting-docs/javascript/reference/winrterror-object-javascript.md",
      "redirect_url": "https://docs.microsoft.com/microsoft-edge/progressive-web-apps/windows-features",
      "redirect_document_id": false
    },
    {
      "source_path": "scripting-docs/javascript/reference/with-statement-javascript.md",
      "redirect_url": "https://developer.mozilla.org/docs/Web/JavaScript/Reference/Statements/with",
      "redirect_document_id": false
    },
    {
      "source_path": "scripting-docs/javascript/variables-javascript.md",
      "redirect_url": "https://developer.mozilla.org/docs/Learn/JavaScript/First_steps/Variables",
      "redirect_document_id": false
    },
    {
      "source_path": "scripting-docs/javascript/what-s-new-in-javascript.md",
      "redirect_url": "/microsoft-edge/dev-guide#javascript",
      "redirect_document_id": false
    },
    {
      "source_path": "scripting-docs/javascript/writing-javascript-code.md",
      "redirect_url": "https://developer.mozilla.org/docs/Learn/Getting_started_with_the_web/JavaScript_basics",
      "redirect_document_id": false
    },
    {
      "source_path": "scripting-docs/jswinrt/considerations-when-using-the-windows-runtime-api.md",
      "redirect_url": "/microsoft-edge/windows-runtime/considerations-when-using-the-windows-runtime-api",
      "redirect_document_id": false
    },
    {
      "source_path": "scripting-docs/jswinrt/error-codes-for-windows-runtime-apps-using-javascript.md",
      "redirect_url": "/microsoft-edge/windows-runtime/error-codes-for-windows-runtime-apps-using-javascript",
      "redirect_document_id": false
    },
    {
      "source_path": "scripting-docs/jswinrt/handling-windows-runtime-events-in-javascript.md",
      "redirect_url": "/microsoft-edge/windows-runtime/handling-windows-runtime-events-in-javascript",
      "redirect_document_id": false
    },
    {
      "source_path": "scripting-docs/jswinrt/index.md",
      "redirect_url": "/script/jswinrt/using-the-windows-runtime-in-javascript",
      "redirect_document_id": false
    },
    {
      "source_path": "scripting-docs/jswinrt/javascript-representation-of-windows-runtime-types.md",
      "redirect_url": "/microsoft-edge/windows-runtime/javascript-representation-of-windows-runtime-types",
      "redirect_document_id": false
    },
    {
      "source_path": "scripting-docs/jswinrt/special-error-properties-from-asynchronous-windows-runtime-methods.md",
      "redirect_url": "/microsoft-edge/windows-runtime/special-error-properties-from-asynchronous-windows-runtime-methods",
      "redirect_document_id": false
    },
    {
      "source_path": "scripting-docs/jswinrt/using-the-windows-runtime-in-javascript.md",
      "redirect_url": "/microsoft-edge/windows-runtime/using-the-windows-runtime-in-javascript",
      "redirect_document_id": false
    },
    {
      "source_path": "scripting-docs/jswinrt/using-windows-runtime-asynchronous-methods.md",
      "redirect_url": "/microsoft-edge/windows-runtime/using-windows-runtime-asynchronous-methods",
      "redirect_document_id": false
    },
    {
      "source_path": "scripting-docs/jswinrt/windows-runtime-datetime-and-timespan-representations.md",
      "redirect_url": "/microsoft-edge/windows-runtime/windows-runtime-datetime-and-timespan-representations",
      "redirect_document_id": false
    },
    {
      "source_path": "scripting-docs/winscript/index.md",
      "redirect_url": "/scripting/winscript/active-script-debugging-overview",
      "redirect_document_id": false
    },
    {
      "source_path": "scripting-docs/winscript/reference/index.md",
      "redirect_url": "/scripting/winscript/reference/windows-script-interfaces-reference",
      "redirect_document_id": false
    },
    {
      "source_path": "subscriptions/access-admin-portal.md",
      "redirect_url": "/visualstudio/subscriptions/subscription-management-info",
      "redirect_document_id": false
    },
    {
      "source_path": "subscriptions/buy-vs-subscriptions.md",
      "redirect_url": "http://visualstudio.microsoft.com/vs/pricing/",
      "redirect_document_id": false
    },
    {
      "source_path": "subscriptions/compare-subscriptions.md",
      "redirect_url": "http://visualstudio.microsoft.com/vs/pricing/",
      "redirect_document_id": false
    },
    {
      "source_path": "subscriptions/find-subscription-id.md",
      "redirect_url": "/visualstudio/subscriptions/find-pcn",
      "redirect_document_id": false
    },
    {
      "source_path": "subscriptions/managing-admins.md",
      "redirect_url": "/visualstudio/subscriptions/subscription-management-info",
      "redirect_document_id": false
    },
    {
      "source_path": "subscriptions/multiple-pcns.md",
      "redirect_url": "/visualstudio/subscriptions/find-pcn",
      "redirect_document_id": false
    },
    {
      "source_path": "subscriptions/renew-msstore-subscriptions.md",
      "redirect_url": "http://visualstudio.microsoft.com/vs/pricing/",
      "redirect_document_id": false
    },
    {
      "source_path": "subscriptions/vs-elearn.md",
      "redirect_url": "/visualstudio/subscriptions",
      "redirect_document_id": false
    },
    {
      "source_path": "subscriptions/vs-license-terms.md",
      "redirect_url": "https://www.microsoft.com/en-us/licensing/product-licensing/products.aspx",
      "redirect_document_id": false
    },
    {
      "source_path": "subscriptions/vs-priority-support.md",
      "redirect_url": "https://social.msdn.microsoft.com/Forums/vstudio/en-US/home",
      "redirect_document_id": false
    },
    {
      "source_path": "subscriptions/vs-vsts.md",
      "redirect_url": "/visualstudio/subscriptions/vs-azure-devops",
      "redirect_document_id": false
    },
    {
      "source_path": "subscriptions/vscloud-buy-more.md",
      "redirect_url": "/visualstudio/subscriptions/vscloud-overview",
      "redirect_document_id": false
    },
    {
      "source_path": "subscriptions/vscloud-cancel.md",
      "redirect_url": "/visualstudio/subscriptions/vscloud-overview",
      "redirect_document_id": false
    },
    {
      "source_path": "subscriptions/vscloud-first-purchase.md",
      "redirect_url": "/visualstudio/subscriptions/vscloud-overview",
      "redirect_document_id": false
    },
    {
      "source_path": "subscriptions/vscloud-renewals.md",
      "redirect_url": "/visualstudio/subscriptions/vscloud-overview",
      "redirect_document_id": false
    },
    {
      "source_path": "docs/containers/docker-tools.md",
      "redirect_url": "/visualstudio/containers/container-tools",
      "redirect_document_id": true
    },
    {
      "source_path": "docs/containers/visual-studio-tools-for-docker.md",
      "redirect_url": "/visualstudio/containers/overview",
      "redirect_document_id": true
    },
    {
      "source_path": "docs/containers/vs-azure-tools-docker-edit-and-refresh.md",
      "redirect_url": "/visualstudio/containers/edit-and-refresh",
      "redirect_document_id": true
    },
    {
      "source_path": "docs/containers/vs-azure-tools-docker-hosting-web-apps-in-docker.md",
      "redirect_url": "/visualstudio/containers/hosting-web-apps-in-docker",
      "redirect_document_id": true
    },
    {
      "source_path": "docs/containers/docker-deploy-app-service.md",
      "redirect_url": "/visualstudio/containers/deploy-app-service",
      "redirect_document_id": true
    },
    {
      "source_path": "docs/containers/vs-azure-tools-docker-troubleshooting-docker-errors.md",
      "redirect_url": "/visualstudio/containers/troubleshooting-docker-errors",
      "redirect_document_id": true
    },
    {
      "source_path": "docs/vs-2015/index.md",
      "redirect_url": "/visualstudio/welcome-to-visual-studio-2015?view=vs-2015",
      "redirect_document_id": false
    },
    {
      "source_path": "docs/vs-2015/install/install-visual-studio.md",
      "redirect_url": "/visualstudio/install/install-visual-studio-2015?view=vs-2015",
      "redirect_document_id": false
    },
    {
      "source_path": "docs/vs-2015/ide/index.md",
      "redirect_url": "/visualstudio/welcome-to-visual-studio-2015?view=vs-2015",
      "redirect_document_id": false
    },
    {
      "source_path": "docs/vs-2015/ide/whats-new-in-visual-studio.md",
      "redirect_url": "/visualstudio/what-s-new-in-visual-studio-2015?view=vs-2015",
      "redirect_document_id": false
    },
    {
      "source_path": "docs/azure/vs-azure-tools-resource-groups-ci.md",
      "redirect_url": "/azure/azure-resource-manager/vs-azure-tools-resource-groups-deployment-projects-create-deploy",
      "redirect_document_id": false
    },
    {
      "source_path": "docs/vs-2015/azure/vs-azure-tools-resource-groups-ci.md",
      "redirect_url": "/azure/azure-resource-manager/vs-azure-tools-resource-groups-deployment-projects-create-deploy",
      "redirect_document_id": false
    },
    {
      "source_path": "subscriptions/vs-modernreq.md",
      "redirect_url": "/visualstudio/subscriptions",
      "redirect_document_id": false
    },
    {
      "source_path": "subscriptions/vs-opsgility.md",
      "redirect_url": "/visualstudio/subscriptions",
      "redirect_document_id": false
    },
    {
      "source_path": "subscriptions/leave-vsde.md",
      "redirect_url": "/visualstudio/subscriptions/join-dev-essentials",
      "redirect_document_id": false
    },
    {
      "source_path": "docs/containers/container-unit-testing.md",
      "redirect_url": "/visualstudio/containers",
      "redirect_document_id": false
    },
    {
      "source_path": "subscriptions/vs-xamarin.md",
      "redirect_url": "/visualstudio/subscriptions",
      "redirect_document_id": false
    },
    {
      "source_path": "subscriptions/signing-in.md",
      "redirect_url": "/visualstudio/subscriptions",
      "redirect_document_id": false
    },
    {
      "source_path": "subscriptions/subscriber-downloads.md",
      "redirect_url": "/visualstudio/subscriptions",
      "redirect_document_id": false
    },
    {
      "source_path": "subscriptions/subscriber-benefits.md",
      "redirect_url": "/visualstudio/subscriptions",
      "redirect_document_id": false
    },
    {
      "source_path": "subscriptions/join-dev-essentials.md",
      "redirect_url": "/visualstudio/subscriptions",
      "redirect_document_id": false
    },
    {
      "source_path": "subscriptions/professional-development.md",
      "redirect_url": "/visualstudio/subscriptions",
      "redirect_document_id": false
    },
    {
      "source_path": "subscriptions/technical-support.md",
      "redirect_url": "/visualstudio/subscriptions",
      "redirect_document_id": false
    },
    {
      "source_path": "subscriptions/subscription-management-info.md",
      "redirect_url": "/visualstudio/subscriptions",
      "redirect_document_id": false
    },
    {
      "source_path": "subscriptions/vlsc-admin-faq.md",
      "redirect_url": "/visualstudio/subscriptions",
      "redirect_document_id": false
    },
    {
      "source_path": "subscriptions/find-pcn.md",
      "redirect_url": "/visualstudio/subscriptions",
      "redirect_document_id": false
    },
    {
      "source_path": "subscriptions/find-primary-contact.md",
      "redirect_url": "/visualstudio/subscriptions",
      "redirect_document_id": false
    },
    {
      "source_path": "subscriptions/volume-license-onboarding-email.md",
      "redirect_url": "/visualstudio/subscriptions",
      "redirect_document_id": false
    },
    {
      "source_path": "subscriptions/resend-assignment-email.md",
      "redirect_url": "/visualstudio/subscriptions",
      "redirect_document_id": false
    },
    {
      "source_path": "subscriptions/volume-license-admins.md",
      "redirect_url": "/visualstudio/subscriptions",
      "redirect_document_id": false
    },
    {
      "source_path": "subscriptions/post-migration-onboarding.md",
      "redirect_url": "/visualstudio/subscriptions",
      "redirect_document_id": false
    },
    {
      "source_path": "subscriptions/vs-azure-advisory-chat.md",
      "redirect_url": "/visualstudio/subscriptions",
      "redirect_document_id": false
    },
    {
      "source_path": "docs/code-quality/ca2100-review-sql-queries-for-security-vulnerabilities.md",
      "redirect_url": "/visualstudio/code-quality/ca2100",
      "redirect_document_id": true
    },
    {
      "source_path": "docs/code-quality/ca2102-catch-non-clscompliant-exceptions-in-general-handlers.md",
      "redirect_url": "/visualstudio/code-quality/ca2102",
      "redirect_document_id": true
    },
    {
      "source_path": "docs/code-quality/ca2103-review-imperative-security.md",
      "redirect_url": "/visualstudio/code-quality/ca2103",
      "redirect_document_id": true
    },
    {
      "source_path": "docs/code-quality/ca2104-do-not-declare-read-only-mutable-reference-types.md",
      "redirect_url": "/visualstudio/code-quality/ca2104",
      "redirect_document_id": true
    },
    {
      "source_path": "docs/code-quality/ca2105-array-fields-should-not-be-read-only.md",
      "redirect_url": "/visualstudio/code-quality/ca2105",
      "redirect_document_id": true
    },
    {
      "source_path": "docs/code-quality/ca2106-secure-asserts.md",
      "redirect_url": "/visualstudio/code-quality/ca2106",
      "redirect_document_id": true
    },
    {
      "source_path": "docs/code-quality/ca2107-review-deny-and-permit-only-usage.md",
      "redirect_url": "/visualstudio/code-quality/ca2107",
      "redirect_document_id": true
    },
    {
      "source_path": "docs/code-quality/ca2108-review-declarative-security-on-value-types.md",
      "redirect_url": "/visualstudio/code-quality/ca2108",
      "redirect_document_id": true
    },
    {
      "source_path": "docs/code-quality/ca2109-review-visible-event-handlers.md",
      "redirect_url": "/visualstudio/code-quality/ca2109",
      "redirect_document_id": true
    },
    {
      "source_path": "docs/code-quality/ca2111-pointers-should-not-be-visible.md",
      "redirect_url": "/visualstudio/code-quality/ca2111",
      "redirect_document_id": true
    },
    {
      "source_path": "docs/code-quality/ca2112-secured-types-should-not-expose-fields.md",
      "redirect_url": "/visualstudio/code-quality/ca2112",
      "redirect_document_id": true
    },
    {
      "source_path": "docs/code-quality/ca2114-method-security-should-be-a-superset-of-type.md",
      "redirect_url": "/visualstudio/code-quality/ca2114",
      "redirect_document_id": true
    },
    {
      "source_path": "docs/code-quality/ca2115-call-gc-keepalive-when-using-native-resources.md",
      "redirect_url": "/visualstudio/code-quality/ca2115",
      "redirect_document_id": true
    },
    {
      "source_path": "docs/code-quality/ca2116-aptca-methods-should-only-call-aptca-methods.md",
      "redirect_url": "/visualstudio/code-quality/ca2116",
      "redirect_document_id": true
    },
    {
      "source_path": "docs/code-quality/ca2117-aptca-types-should-only-extend-aptca-base-types.md",
      "redirect_url": "/visualstudio/code-quality/ca2117",
      "redirect_document_id": true
    },
    {
      "source_path": "docs/code-quality/ca2118-review-suppressunmanagedcodesecurityattribute-usage.md",
      "redirect_url": "/visualstudio/code-quality/ca2118",
      "redirect_document_id": true
    },
    {
      "source_path": "docs/code-quality/ca2119-seal-methods-that-satisfy-private-interfaces.md",
      "redirect_url": "/visualstudio/code-quality/ca2119",
      "redirect_document_id": true
    },
    {
      "source_path": "docs/code-quality/ca2120-secure-serialization-constructors.md",
      "redirect_url": "/visualstudio/code-quality/ca2120",
      "redirect_document_id": true
    },
    {
      "source_path": "docs/code-quality/ca2121-static-constructors-should-be-private.md",
      "redirect_url": "/visualstudio/code-quality/ca2121",
      "redirect_document_id": true
    },
    {
      "source_path": "docs/code-quality/ca2122-do-not-indirectly-expose-methods-with-link-demands.md",
      "redirect_url": "/visualstudio/code-quality/ca2122",
      "redirect_document_id": true
    },
    {
      "source_path": "docs/code-quality/ca2123-override-link-demands-should-be-identical-to-base.md",
      "redirect_url": "/visualstudio/code-quality/ca2123",
      "redirect_document_id": true
    },
    {
      "source_path": "docs/code-quality/ca2124-wrap-vulnerable-finally-clauses-in-outer-try.md",
      "redirect_url": "/visualstudio/code-quality/ca2124",
      "redirect_document_id": true
    },
    {
      "source_path": "docs/code-quality/ca2126-type-link-demands-require-inheritance-demands.md",
      "redirect_url": "/visualstudio/code-quality/ca2126",
      "redirect_document_id": true
    },
    {
      "source_path": "docs/code-quality/ca2130-security-critical-constants-should-be-transparent.md",
      "redirect_url": "/visualstudio/code-quality/ca2130",
      "redirect_document_id": true
    },
    {
      "source_path": "docs/code-quality/ca2131-security-critical-types-may-not-participate-in-type-equivalence.md",
      "redirect_url": "/visualstudio/code-quality/ca2131",
      "redirect_document_id": true
    },
    {
      "source_path": "docs/code-quality/ca2132-default-constructors-must-be-at-least-as-critical-as-base-type-default-constructors.md",
      "redirect_url": "/visualstudio/code-quality/ca2132",
      "redirect_document_id": true
    },
    {
      "source_path": "docs/code-quality/ca2133-delegates-must-bind-to-methods-with-consistent-transparency.md",
      "redirect_url": "/visualstudio/code-quality/ca2133",
      "redirect_document_id": true
    },
    {
      "source_path": "docs/code-quality/ca2134-methods-must-keep-consistent-transparency-when-overriding-base-methods.md",
      "redirect_url": "/visualstudio/code-quality/ca2134",
      "redirect_document_id": true
    },
    {
      "source_path": "docs/code-quality/ca2135-level-2-assemblies-should-not-contain-linkdemands.md",
      "redirect_url": "/visualstudio/code-quality/ca2135",
      "redirect_document_id": true
    },
    {
      "source_path": "docs/code-quality/ca2136-members-should-not-have-conflicting-transparency-annotations.md",
      "redirect_url": "/visualstudio/code-quality/ca2136",
      "redirect_document_id": true
    },
    {
      "source_path": "docs/code-quality/ca2137-transparent-methods-must-contain-only-verifiable-il.md",
      "redirect_url": "/visualstudio/code-quality/ca2137",
      "redirect_document_id": true
    },
    {
      "source_path": "docs/code-quality/ca2138-transparent-methods-must-not-call-methods-with-the-suppressunmanagedcodesecurity-attribute.md",
      "redirect_url": "/visualstudio/code-quality/ca2138",
      "redirect_document_id": true
    },
    {
      "source_path": "docs/code-quality/ca2139-transparent-methods-may-not-use-the-handleprocesscorruptingexceptions-attribute.md",
      "redirect_url": "/visualstudio/code-quality/ca2139",
      "redirect_document_id": true
    },
    {
      "source_path": "docs/code-quality/ca2140-transparent-code-must-not-reference-security-critical-items.md",
      "redirect_url": "/visualstudio/code-quality/ca2140",
      "redirect_document_id": true
    },
    {
      "source_path": "docs/code-quality/ca2141-transparent-methods-must-not-satisfy-linkdemands.md",
      "redirect_url": "/visualstudio/code-quality/ca2141",
      "redirect_document_id": true
    },
    {
      "source_path": "docs/code-quality/ca2142-transparent-code-should-not-be-protected-with-linkdemands.md",
      "redirect_url": "/visualstudio/code-quality/ca2142",
      "redirect_document_id": true
    },
    {
      "source_path": "docs/code-quality/ca2143-transparent-methods-should-not-use-security-demands.md",
      "redirect_url": "/visualstudio/code-quality/ca2143",
      "redirect_document_id": true
    },
    {
      "source_path": "docs/code-quality/ca2144-transparent-code-should-not-load-assemblies-from-byte-arrays.md",
      "redirect_url": "/visualstudio/code-quality/ca2144",
      "redirect_document_id": true
    },
    {
      "source_path": "docs/code-quality/ca2145-transparent-methods-should-not-be-decorated-with-the-suppressunmanagedcodesecurityattribute.md",
      "redirect_url": "/visualstudio/code-quality/ca2145",
      "redirect_document_id": true
    },
    {
      "source_path": "docs/code-quality/ca2146-types-must-be-at-least-as-critical-as-their-base-types-and-interfaces.md",
      "redirect_url": "/visualstudio/code-quality/ca2146",
      "redirect_document_id": true
    },
    {
      "source_path": "docs/code-quality/ca2147-transparent-methods-may-not-use-security-asserts.md",
      "redirect_url": "/visualstudio/code-quality/ca2147",
      "redirect_document_id": true
    },
    {
      "source_path": "docs/code-quality/ca2149-transparent-methods-must-not-call-into-native-code.md",
      "redirect_url": "/visualstudio/code-quality/ca2149",
      "redirect_document_id": true
    },
    {
      "source_path": "docs/code-quality/ca2151-fields-with-critical-types-should-be-security-critical.md",
      "redirect_url": "/visualstudio/code-quality/ca2151",
      "redirect_document_id": true
    },
    {
      "source_path": "docs/code-quality/ca5122-p-invoke-declarations-should-not-be-safe-critical.md",
      "redirect_url": "/visualstudio/code-quality/ca5122",
      "redirect_document_id": true
    },
    {
      "source_path": "docs/code-quality/ca2153-avoid-handling-corrupted-state-exceptions.md",
      "redirect_url": "/visualstudio/code-quality/ca2153",
      "redirect_document_id": true
    },
    {
      "source_path": "docs/code-quality/ca3075-insecure-dtd-processing.md",
      "redirect_url": "/visualstudio/code-quality/ca3075",
      "redirect_document_id": true
    },
    {
      "source_path": "docs/code-quality/ca3076-insecure-xslt-script-execution.md",
      "redirect_url": "/visualstudio/code-quality/ca3076",
      "redirect_document_id": true
    },
    {
      "source_path": "docs/code-quality/ca3077-insecure-processing-in-api-design-xml-document-and-xml-text-reader.md",
      "redirect_url": "/visualstudio/code-quality/ca3077",
      "redirect_document_id": true
    },
    {
      "source_path": "docs/code-quality/ca3147-mark-verb-handlers-with-validateantiforgerytoken.md",
      "redirect_url": "/visualstudio/code-quality/ca3147",
      "redirect_document_id": true
    },
    {
      "source_path": "docs/code-quality/ca2000-dispose-objects-before-losing-scope.md",
      "redirect_url": "/visualstudio/code-quality/ca2000",
      "redirect_document_id": true
    },
    {
      "source_path": "docs/code-quality/ca2001-avoid-calling-problematic-methods.md",
      "redirect_url": "/visualstudio/code-quality/ca2001",
      "redirect_document_id": true
    },
    {
      "source_path": "docs/code-quality/ca2002-do-not-lock-on-objects-with-weak-identity.md",
      "redirect_url": "/visualstudio/code-quality/ca2002",
      "redirect_document_id": true
    },
    {
      "source_path": "docs/code-quality/ca2003-do-not-treat-fibers-as-threads.md",
      "redirect_url": "/visualstudio/code-quality/ca2003",
      "redirect_document_id": true
    },
    {
      "source_path": "docs/code-quality/ca2004-remove-calls-to-gc-keepalive.md",
      "redirect_url": "/visualstudio/code-quality/ca2004",
      "redirect_document_id": true
    },
    {
      "source_path": "docs/code-quality/ca2006-use-safehandle-to-encapsulate-native-resources.md",
      "redirect_url": "/visualstudio/code-quality/ca2006",
      "redirect_document_id": true
    },
    {
      "source_path": "docs/code-quality/ca2007-do-not-directly-await-task.md",
      "redirect_url": "/visualstudio/code-quality/ca2007",
      "redirect_document_id": true
    },
    {
      "source_path": "docs/code-quality/ca1900-value-type-fields-should-be-portable.md",
      "redirect_url": "/visualstudio/code-quality/ca1900",
      "redirect_document_id": true
    },
    {
      "source_path": "docs/code-quality/ca1901-p-invoke-declarations-should-be-portable.md",
      "redirect_url": "/visualstudio/code-quality/ca1901",
      "redirect_document_id": true
    },
    {
      "source_path": "docs/code-quality/ca1903-use-only-api-from-targeted-framework.md",
      "redirect_url": "/visualstudio/code-quality/ca1903",
      "redirect_document_id": true
    },
    {
      "source_path": "docs/code-quality/ca1800-do-not-cast-unnecessarily.md",
      "redirect_url": "/visualstudio/code-quality/ca1800",
      "redirect_document_id": true
    },
    {
      "source_path": "docs/code-quality/ca1801-review-unused-parameters.md",
      "redirect_url": "/visualstudio/code-quality/ca1801",
      "redirect_document_id": true
    },
    {
      "source_path": "docs/code-quality/ca1802-use-literals-where-appropriate.md",
      "redirect_url": "/visualstudio/code-quality/ca1802",
      "redirect_document_id": true
    },
    {
      "source_path": "docs/code-quality/ca1804-remove-unused-locals.md",
      "redirect_url": "/visualstudio/code-quality/ca1804",
      "redirect_document_id": true
    },
    {
      "source_path": "docs/code-quality/ca1806-do-not-ignore-method-results.md",
      "redirect_url": "/visualstudio/code-quality/ca1806",
      "redirect_document_id": true
    },
    {
      "source_path": "docs/code-quality/ca1809-avoid-excessive-locals.md",
      "redirect_url": "/visualstudio/code-quality/ca1809",
      "redirect_document_id": true
    },
    {
      "source_path": "docs/code-quality/ca1810-initialize-reference-type-static-fields-inline.md",
      "redirect_url": "/visualstudio/code-quality/ca1810",
      "redirect_document_id": true
    },
    {
      "source_path": "docs/code-quality/ca1811-avoid-uncalled-private-code.md",
      "redirect_url": "/visualstudio/code-quality/ca1811",
      "redirect_document_id": true
    },
    {
      "source_path": "docs/code-quality/ca1812-avoid-uninstantiated-internal-classes.md",
      "redirect_url": "/visualstudio/code-quality/ca1812",
      "redirect_document_id": true
    },
    {
      "source_path": "docs/code-quality/ca1813-avoid-unsealed-attributes.md",
      "redirect_url": "/visualstudio/code-quality/ca1813",
      "redirect_document_id": true
    },
    {
      "source_path": "docs/code-quality/ca1814-prefer-jagged-arrays-over-multidimensional.md",
      "redirect_url": "/visualstudio/code-quality/ca1814",
      "redirect_document_id": true
    },
    {
      "source_path": "docs/code-quality/ca1815-override-equals-and-operator-equals-on-value-types.md",
      "redirect_url": "/visualstudio/code-quality/ca1815",
      "redirect_document_id": true
    },
    {
      "source_path": "docs/code-quality/ca1819-properties-should-not-return-arrays.md",
      "redirect_url": "/visualstudio/code-quality/ca1819",
      "redirect_document_id": true
    },
    {
      "source_path": "docs/code-quality/ca1820-test-for-empty-strings-using-string-length.md",
      "redirect_url": "/visualstudio/code-quality/ca1820",
      "redirect_document_id": true
    },
    {
      "source_path": "docs/code-quality/ca1821-remove-empty-finalizers.md",
      "redirect_url": "/visualstudio/code-quality/ca1821",
      "redirect_document_id": true
    },
    {
      "source_path": "docs/code-quality/ca1822-mark-members-as-static.md",
      "redirect_url": "/visualstudio/code-quality/ca1822",
      "redirect_document_id": true
    },
    {
      "source_path": "docs/code-quality/ca1823-avoid-unused-private-fields.md",
      "redirect_url": "/visualstudio/code-quality/ca1823",
      "redirect_document_id": true
    },
    {
      "source_path": "docs/code-quality/ca1824-mark-assemblies-with-neutralresourceslanguageattribute.md",
      "redirect_url": "/visualstudio/code-quality/ca1824",
      "redirect_document_id": true
    },
    {
      "source_path": "docs/version-control/index.md",
      "redirect_url": "/azure/devops/repos/index",
      "redirect_document_id": false
    },
    {
<<<<<<< HEAD
      "source_path": "docs/code-quality/ca2200-rethrow-to-preserve-stack-details.md",
      "redirect_url": "/visualstudio/code-quality/ca2200",
      "redirect_document_id": true
    },
    {
      "source_path": "docs/code-quality/ca2201-do-not-raise-reserved-exception-types.md",
      "redirect_url": "/visualstudio/code-quality/ca2201",
      "redirect_document_id": true
    },
    {
      "source_path": "docs/code-quality/ca2202-do-not-dispose-objects-multiple-times.md",
      "redirect_url": "/visualstudio/code-quality/ca2202",
      "redirect_document_id": true
    },
    {
      "source_path": "docs/code-quality/ca2204-literals-should-be-spelled-correctly.md",
      "redirect_url": "/visualstudio/code-quality/ca2204",
      "redirect_document_id": true
    },
    {
      "source_path": "docs/code-quality/ca2205-use-managed-equivalents-of-win32-api.md",
      "redirect_url": "/visualstudio/code-quality/ca2205",
      "redirect_document_id": true
    },
    {
      "source_path": "docs/code-quality/ca2207-initialize-value-type-static-fields-inline.md",
      "redirect_url": "/visualstudio/code-quality/ca2207",
      "redirect_document_id": true
    },
    {
      "source_path": "docs/code-quality/ca2208-instantiate-argument-exceptions-correctly.md",
      "redirect_url": "/visualstudio/code-quality/ca2208",
      "redirect_document_id": true
    },
    {
      "source_path": "docs/code-quality/ca2210-assemblies-should-have-valid-strong-names.md",
      "redirect_url": "/visualstudio/code-quality/ca2210",
      "redirect_document_id": true
    },
    {
      "source_path": "docs/code-quality/ca2211-non-constant-fields-should-not-be-visible.md",
      "redirect_url": "/visualstudio/code-quality/ca2211",
      "redirect_document_id": true
    },
    {
      "source_path": "docs/code-quality/ca2212-do-not-mark-serviced-components-with-webmethod.md",
      "redirect_url": "/visualstudio/code-quality/ca2212",
      "redirect_document_id": true
    },
    {
      "source_path": "docs/code-quality/ca2213-disposable-fields-should-be-disposed.md",
      "redirect_url": "/visualstudio/code-quality/ca2213",
      "redirect_document_id": true
    },
    {
      "source_path": "docs/code-quality/ca2214-do-not-call-overridable-methods-in-constructors.md",
      "redirect_url": "/visualstudio/code-quality/ca2214",
      "redirect_document_id": true
    },
    {
      "source_path": "docs/code-quality/ca2215-dispose-methods-should-call-base-class-dispose.md",
      "redirect_url": "/visualstudio/code-quality/ca2215",
      "redirect_document_id": true
    },
    {
      "source_path": "docs/code-quality/ca2216-disposable-types-should-declare-finalizer.md",
      "redirect_url": "/visualstudio/code-quality/ca2216",
      "redirect_document_id": true
    },
    {
      "source_path": "docs/code-quality/ca2217-do-not-mark-enums-with-flagsattribute.md",
      "redirect_url": "/visualstudio/code-quality/ca2217",
      "redirect_document_id": true
    },
    {
      "source_path": "docs/code-quality/ca2218-override-gethashcode-on-overriding-equals.md",
      "redirect_url": "/visualstudio/code-quality/ca2218",
      "redirect_document_id": true
    },
    {
      "source_path": "docs/code-quality/ca2219-do-not-raise-exceptions-in-exception-clauses.md",
      "redirect_url": "/visualstudio/code-quality/ca2219",
      "redirect_document_id": true
    },
    {
      "source_path": "docs/code-quality/ca2220-finalizers-should-call-base-class-finalizer.md",
      "redirect_url": "/visualstudio/code-quality/ca2220",
      "redirect_document_id": true
    },
    {
      "source_path": "docs/code-quality/ca2221-finalizers-should-be-protected.md",
      "redirect_url": "/visualstudio/code-quality/ca2221",
      "redirect_document_id": true
    },
    {
      "source_path": "docs/code-quality/ca2222-do-not-decrease-inherited-member-visibility.md",
      "redirect_url": "/visualstudio/code-quality/ca2222",
      "redirect_document_id": true
    },
    {
      "source_path": "docs/code-quality/ca2223-members-should-differ-by-more-than-return-type.md",
      "redirect_url": "/visualstudio/code-quality/ca2223",
      "redirect_document_id": true
    },
    {
      "source_path": "docs/code-quality/ca2224-override-equals-on-overloading-operator-equals.md",
      "redirect_url": "/visualstudio/code-quality/ca2224",
      "redirect_document_id": true
    },
    {
      "source_path": "docs/code-quality/ca2225-operator-overloads-have-named-alternates.md",
      "redirect_url": "/visualstudio/code-quality/ca2225",
      "redirect_document_id": true
    },
    {
      "source_path": "docs/code-quality/ca2226-operators-should-have-symmetrical-overloads.md",
      "redirect_url": "/visualstudio/code-quality/ca2226",
      "redirect_document_id": true
    },
    {
      "source_path": "docs/code-quality/ca2227-collection-properties-should-be-read-only.md",
      "redirect_url": "/visualstudio/code-quality/ca2227",
      "redirect_document_id": true
    },
    {
      "source_path": "docs/code-quality/ca2228-do-not-ship-unreleased-resource-formats.md",
      "redirect_url": "/visualstudio/code-quality/ca2228",
      "redirect_document_id": true
    },
    {
      "source_path": "docs/code-quality/ca2229-implement-serialization-constructors.md",
      "redirect_url": "/visualstudio/code-quality/ca2229",
      "redirect_document_id": true
    },
    {
      "source_path": "docs/code-quality/ca2230-use-params-for-variable-arguments.md",
      "redirect_url": "/visualstudio/code-quality/ca2230",
      "redirect_document_id": true
    },
    {
      "source_path": "docs/code-quality/ca2231-overload-operator-equals-on-overriding-valuetype-equals.md",
      "redirect_url": "/visualstudio/code-quality/ca2231",
      "redirect_document_id": true
    },
    {
      "source_path": "docs/code-quality/ca2232-mark-windows-forms-entry-points-with-stathread.md",
      "redirect_url": "/visualstudio/code-quality/ca2232",
      "redirect_document_id": true
    },
    {
      "source_path": "docs/code-quality/ca2233-operations-should-not-overflow.md",
      "redirect_url": "/visualstudio/code-quality/ca2233",
      "redirect_document_id": true
    },
    {
      "source_path": "docs/code-quality/ca2234-pass-system-uri-objects-instead-of-strings.md",
      "redirect_url": "/visualstudio/code-quality/ca2234",
      "redirect_document_id": true
    },
    {
      "source_path": "docs/code-quality/ca2235-mark-all-non-serializable-fields.md",
      "redirect_url": "/visualstudio/code-quality/ca2235",
      "redirect_document_id": true
    },
    {
      "source_path": "docs/code-quality/ca2236-call-base-class-methods-on-iserializable-types.md",
      "redirect_url": "/visualstudio/code-quality/ca2236",
      "redirect_document_id": true
    },
    {
      "source_path": "docs/code-quality/ca2237-mark-iserializable-types-with-serializableattribute.md",
      "redirect_url": "/visualstudio/code-quality/ca2237",
      "redirect_document_id": true
    },
    {
      "source_path": "docs/code-quality/ca2238-implement-serialization-methods-correctly.md",
      "redirect_url": "/visualstudio/code-quality/ca2238",
      "redirect_document_id": true
    },
    {
      "source_path": "docs/code-quality/ca2239-provide-deserialization-methods-for-optional-fields.md",
      "redirect_url": "/visualstudio/code-quality/ca2239",
      "redirect_document_id": true
    },
    {
      "source_path": "docs/code-quality/ca2240-implement-iserializable-correctly.md",
      "redirect_url": "/visualstudio/code-quality/ca2240",
      "redirect_document_id": true
    },
    {
      "source_path": "docs/code-quality/ca2241-provide-correct-arguments-to-formatting-methods.md",
      "redirect_url": "/visualstudio/code-quality/ca2241",
      "redirect_document_id": true
    },
    {
      "source_path": "docs/code-quality/ca2242-test-for-nan-correctly.md",
      "redirect_url": "/visualstudio/code-quality/ca2242",
      "redirect_document_id": true
    },
    {
      "source_path": "docs/code-quality/ca2243-attribute-string-literals-should-parse-correctly.md",
      "redirect_url": "/visualstudio/code-quality/ca2243",
      "redirect_document_id": true
=======
      "source_path": "subscriptions/vs-office-dev.md",
      "redirect_url": "/visualstudio/subscriptions/vs-m365",
      "redirect_document_id": false
>>>>>>> ff8cb611
    }
  ]
}<|MERGE_RESOLUTION|>--- conflicted
+++ resolved
@@ -8386,7 +8386,6 @@
       "redirect_document_id": false
     },
     {
-<<<<<<< HEAD
       "source_path": "docs/code-quality/ca2200-rethrow-to-preserve-stack-details.md",
       "redirect_url": "/visualstudio/code-quality/ca2200",
       "redirect_document_id": true
@@ -8590,11 +8589,11 @@
       "source_path": "docs/code-quality/ca2243-attribute-string-literals-should-parse-correctly.md",
       "redirect_url": "/visualstudio/code-quality/ca2243",
       "redirect_document_id": true
-=======
+    },
+    {
       "source_path": "subscriptions/vs-office-dev.md",
       "redirect_url": "/visualstudio/subscriptions/vs-m365",
       "redirect_document_id": false
->>>>>>> ff8cb611
     }
   ]
 }