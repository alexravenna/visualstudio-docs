--- conflicted
+++ resolved
@@ -5727,13 +5727,13 @@
             "redirect_document_id": false
         },
         {
-<<<<<<< HEAD
+            "source_path": "mac/benefits-vsmac-over-xs.md",
+            "redirect_url": "/visualstudio/mac/",
+            "redirect_document_id": false
+        },
+        {
             "source_path": "docs/cross-platform/overview-of-visual-studio-tools-for-unity.md",
             "redirect_url": "/visualstudio/cross-platform/visual-studio-tools-for-unity,
-=======
-            "source_path": "mac/benefits-vsmac-over-xs.md",
-            "redirect_url": "/visualstudio/mac/",
->>>>>>> 1ab4263f
             "redirect_document_id": false
         }
 
